player,score
<<<<<<< HEAD
KOR,8000
JPN,7000
ROB,5080
HLE,4000
BLG,3480
PAT,2025
BYR,1234
=======
AAA,300
>>>>>>> 2c6f7ea3
<|MERGE_RESOLUTION|>--- conflicted
+++ resolved
@@ -1,12 +1,2 @@
 player,score
-<<<<<<< HEAD
-KOR,8000
-JPN,7000
-ROB,5080
-HLE,4000
-BLG,3480
-PAT,2025
-BYR,1234
-=======
-AAA,300
->>>>>>> 2c6f7ea3
+AAA,300