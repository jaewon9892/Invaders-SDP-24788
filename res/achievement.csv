<<<<<<< HEAD
player, First Blood, Survivor, Clear, Sharpshooter, 50 Bullets, Get 3000 Score
ROB, 1, 1, 1, 1, 1
PAT, 0, 0, 1, 0, 1
KOF 1, 0, 1, 0, 0
BYR 0, 0, 0, 0, 0
=======
player,First Blood,Survivor,Clear
ROB,1,1,1
PAT,0,0,1
KOF,1,0,1
BYR,0,0,0
GEN,1,1,1
FNC,1,1,1
HLE,1,1,1
COF,1,1,1
BLG,1,1,1
KOR,1,1,1
JPN,1,1,1
USA,1,1,1
FKR,1,1,1
>>>>>>> 98df73a7
<|MERGE_RESOLUTION|>--- conflicted
+++ resolved
@@ -1,22 +1,5 @@
-<<<<<<< HEAD
 player, First Blood, Survivor, Clear, Sharpshooter, 50 Bullets, Get 3000 Score
-ROB, 1, 1, 1, 1, 1
-PAT, 0, 0, 1, 0, 1
-KOF 1, 0, 1, 0, 0
-BYR 0, 0, 0, 0, 0
-=======
-player,First Blood,Survivor,Clear
-ROB,1,1,1
-PAT,0,0,1
-KOF,1,0,1
-BYR,0,0,0
-GEN,1,1,1
-FNC,1,1,1
-HLE,1,1,1
-COF,1,1,1
-BLG,1,1,1
-KOR,1,1,1
-JPN,1,1,1
-USA,1,1,1
-FKR,1,1,1
->>>>>>> 98df73a7
+ROB, 1, 1, 1, 1, 1, 0
+PAT, 0, 0, 1, 0, 1, 0
+KOF 1, 0, 1, 0, 0, 0
+BYR 0, 0, 0, 0, 0, 0