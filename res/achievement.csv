<<<<<<< HEAD
player, achievement, achievement1, achievement2, achievement3, achievement4, achievement5
ROB, 1, 1, 1, 1, 1
PAT, 0, 0, 1, 0, 1
KOF 1, 0, 1, 0, 0
BYR 0, 0, 0, 0, 0
AAA,0,0,0
=======
mode,player,First Blood,Survivor,Clear,Sharpshooter,50 Bullets,Get 3000 Score
1,AAA,1,0,0,0,0,0
1,BBB,1,0,0,0,0,0
1,CCC,1,0,0,0,0,0
1,DDD,1,0,0,0,0,0
1,EEE,1,0,0,0,0,0
1,FFF,1,0,0,0,0,0
1,GGG,1,0,0,0,0,0
2,AAA,1,0,0,0,0,0
2,BBB,1,0,0,0,0,0
2,CCC,1,0,0,0,0,0
2,DDD,1,0,0,0,0,0
2,EEE,1,0,0,0,0,0
2,FFF,1,0,0,0,0,0
2,GGG,1,0,0,0,0,0
>>>>>>> bd0dba4c
<|MERGE_RESOLUTION|>--- conflicted
+++ resolved
@@ -1,11 +1,3 @@
-<<<<<<< HEAD
-player, achievement, achievement1, achievement2, achievement3, achievement4, achievement5
-ROB, 1, 1, 1, 1, 1
-PAT, 0, 0, 1, 0, 1
-KOF 1, 0, 1, 0, 0
-BYR 0, 0, 0, 0, 0
-AAA,0,0,0
-=======
 mode,player,First Blood,Survivor,Clear,Sharpshooter,50 Bullets,Get 3000 Score
 1,AAA,1,0,0,0,0,0
 1,BBB,1,0,0,0,0,0
@@ -21,4 +13,4 @@
 2,EEE,1,0,0,0,0,0
 2,FFF,1,0,0,0,0,0
 2,GGG,1,0,0,0,0,0
->>>>>>> bd0dba4c
+1,PHM,1,0,0,0,1,0,0