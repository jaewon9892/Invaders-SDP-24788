--- conflicted
+++ resolved
@@ -57,18 +57,11 @@
     protected final void update() {
         super.update();
 
-<<<<<<< HEAD
-		draw();
-		if (inputManager.isKeyDown(KeyEvent.VK_SPACE) && this.inputDelay.checkFinished())
-			this.isRunning = false;
-	}
-=======
         draw();
         if (inputManager.isKeyDown(KeyEvent.VK_SPACE)
                 && this.inputDelay.checkFinished())
             this.isRunning = false;
     }
->>>>>>> ee7739e1
 
     /**
      * Draws the elements associated with the screen.
