--- conflicted
+++ resolved
@@ -24,6 +24,7 @@
 
         this.returnCode = 1;
     }
+
     /**
      * Starts the action.
      *
@@ -38,8 +39,10 @@
     }
     public final int run(){
         super.run();
+
         return this.returnCode;
     }
+
     /**
      * Updates the elements on screen and checks for events.
      */
@@ -68,7 +71,6 @@
         }
         if (inputManager.isKeyDown(KeyEvent.VK_SPACE) && this.inputCooldown.checkFinished()) {
             this.isRunning = false;
-<<<<<<< HEAD
 
         // back button click event
         if (inputManager.isMouseClicked()) {
@@ -81,11 +83,9 @@
                 this.isRunning = false;
             }
         }
-=======
             this.inputCooldown.reset();
         }
         draw();
->>>>>>> 357360ba
     }
 
     /**
@@ -93,19 +93,8 @@
      */
     private void draw() {
         drawManager.initDrawing(this);
+
         drawManager.drawSettingMenu(this);
-<<<<<<< HEAD
-
-        // hover highlight
-        int mx = inputManager.getMouseX();
-        int my = inputManager.getMouseY();
-        java.awt.Rectangle backBox = drawManager.getBackButtonHitbox(this);
-
-        if (backBox.contains(mx, my)) {
-            drawManager.drawBackButton(this, true);
-        }
-
-=======
         drawManager.drawSettingLayout(this, menuItem,this.selectMenuItem);
 
         switch(this.selectMenuItem) {
@@ -119,7 +108,16 @@
                 //function
                 break;
         }
->>>>>>> 357360ba
+
+        // hover highlight
+        int mx = inputManager.getMouseX();
+        int my = inputManager.getMouseY();
+        java.awt.Rectangle backBox = drawManager.getBackButtonHitbox(this);
+
+        if (backBox.contains(mx, my)) {
+            drawManager.drawBackButton(this, true);
+        }
+
         drawManager.completeDrawing(this);
     }
 
