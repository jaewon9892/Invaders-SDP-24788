package screen;

import java.awt.event.KeyEvent;
import java.util.HashSet;
import java.util.Set;

import engine.*;
import entity.Bullet;
import entity.BulletPool;
import entity.EnemyShip;
import entity.EnemyShipFormation;
import entity.Entity;
import entity.Ship;

// NEW Item code
import entity.Item;
import entity.ItemPool;
import engine.ItemManager;

/**
 * Implements the game screen, where the action happens.(supports co-op with
 * shared team lives)
 *
 * @author <a href="mailto:RobertoIA1987@gmail.com">Roberto Izquierdo Amo</a>
 * 
 */
public class GameScreen extends Screen {

	/** Milliseconds until the screen accepts user input. */
	private static final int INPUT_DELAY = 6000;
	/** Bonus score for each life remaining at the end of the level. */
	private static final int LIFE_SCORE = 100;
	/** Minimum time between bonus ship's appearances. */
	private static final int BONUS_SHIP_INTERVAL = 20000;
	/** Maximum variance in the time between bonus ship's appearances. */
	private static final int BONUS_SHIP_VARIANCE = 10000;
	/** Time until bonus ship explosion disappears. */
	private static final int BONUS_SHIP_EXPLOSION = 500;
	/** Time from finishing the level to screen change. */
	private static final int SCREEN_CHANGE_INTERVAL = 1500;
	/** Height of the interface separation line. */
	private static final int SEPARATION_LINE_HEIGHT = 40;

	/** For Check Achievement
	 * 2015-10-02 add new */
	private AchievementManager achievementManager;
	/** Current game difficulty settings. */
	private GameSettings gameSettings;
	/** Current difficulty level number. */
	private int level;
	/** Formation of enemy ships. */
	private EnemyShipFormation enemyShipFormation;
	private Ship[] ships = new Ship[GameState.NUM_PLAYERS];
	private EnemyShip enemyShipSpecial;
	/** Minimum time between bonus ship appearances. */
	private Cooldown enemyShipSpecialCooldown;
	/** Time until bonus ship explosion disappears. */
	private Cooldown enemyShipSpecialExplosionCooldown;
	/** Time from finishing the level to screen change. */
	private Cooldown screenFinishedCooldown;
	/** Set of all bullets fired by on screen ships. */
	private Set<Bullet> bullets;
    /** Set of all items spawned. */
    private Set<Item> items;
	private long gameStartTime;
	/** Checks if the level is finished. */
	private boolean levelFinished;
	/** Checks if a bonus life is received. */
	private boolean bonusLife;

<<<<<<< HEAD
	private int level;
	private int score;
	private int lives;
	private int bulletsShot;
	private int shipsDestroyed;
	private Ship ship;

	/** checks if player took damage
=======
    private int score;
    private int lives;
    private int bulletsShot;
    private int shipsDestroyed;
    private Ship ship;

    /** checks if player took damage
>>>>>>> f832b811
	 * 2025-10-02 add new variable
	 * */
	private boolean tookDamageThisLevel;

	/**
	 * Constructor, establishes the properties of the screen.
	 *
	 * @param gameState
	 *            Current game state.
	 * @param gameSettings
	 *            Current game settings.
	 * @param bonnusLife
	 *            Checks if a bonus life is awarded this level.
	 * @param width
	 *            Screen width.
	 * @param height
	 *            Screen height.
	 * @param fps
	 *            Frames per second, frame rate at which the game is run.
	 * @param achievementManager
	 * 			      Achievement manager instance used to track and save player achievements.
	 * 			  2025-10-03 add generator parameter and comment
	 */

	private final GameState state;

	public GameScreen(final GameState gameState,
					  final GameSettings gameSettings, final boolean bonusLife,
					  final int width, final int height, final int fps, final AchievementManager achievementManager) {
		super(width, height, fps);

		this.state = gameState;
		this.gameSettings = gameSettings;
		this.bonusLife = bonusLife;
		this.level = gameState.getLevel();
		this.score = gameState.getScore();
		this.lives = gameState.getLivesRemaining();
		if (this.bonusLife)
			this.lives++;
		this.bulletsShot = gameState.getBulletsShot();
		this.shipsDestroyed = gameState.getShipsDestroyed();

		// for check Achievement 2025-10-02 add
		this.achievementManager = achievementManager;
		this.tookDamageThisLevel = false;

		// 2P: bonus life adds to team pool + singleplayer mode
		if (this.bonusLife) {
			if (state.isSharedLives()) {
				state.addTeamLife(1); // two player
			} else {
				// 1P legacy: grant to P1
				state.addLife(0, 1);  // singleplayer
			}
		}

		// [ADD] ensure achievementManager is not null for popup system
		if (this.achievementManager == null) this.achievementManager = new AchievementManager();
	}

	/**
	 * Initializes basic screen properties, and adds necessary elements.
	 */
	public final void initialize() {
		super.initialize();

		enemyShipFormation = new EnemyShipFormation(this.gameSettings);
		enemyShipFormation.attach(this);

		// 2P mode: create both ships, tagged to their respective teams
		this.ships[0] = new Ship(this.width / 2 - 60, this.height - 30, Entity.Team.PLAYER1); // P1
		this.ships[0].setPlayerId(1);

		// only allowing second ship to spawn when 2P mode is chosen
		if (state.isCoop()) {
			this.ships[1] = new Ship(this.width / 2 + 60, this.height - 30, Entity.Team.PLAYER2); // P2
			this.ships[1].setPlayerId(2);
		} else {
			this.ships[1] = null; // ensuring there's no P2 ship in 1P mode
		}

		this.enemyShipSpecialCooldown = Core.getVariableCooldown(BONUS_SHIP_INTERVAL, BONUS_SHIP_VARIANCE);
		this.enemyShipSpecialCooldown.reset();
		this.enemyShipSpecialExplosionCooldown = Core.getCooldown(BONUS_SHIP_EXPLOSION);
		this.screenFinishedCooldown = Core.getCooldown(SCREEN_CHANGE_INTERVAL);
		this.bullets = new HashSet<Bullet>();

    // New Item Code
    this.items = new HashSet<Item>();

		// Special input delay / countdown.
		this.gameStartTime = System.currentTimeMillis();
		this.inputDelay = Core.getCooldown(INPUT_DELAY);
		this.inputDelay.reset();
	}

	/**
	 * Starts the action.
	 * 
	 * @return Next screen code.
	 */
	public final int run() {
		super.run();

		// 2P mode: award bonus score for remaining TEAM lives
		state.addScore(0, LIFE_SCORE * state.getLivesRemaining());

		this.logger.info("Screen cleared with a score of " + state.getScore());
		return this.returnCode;
	}

	/**
	 * Updates the elements on screen and checks for events.
	 */
	protected final void update() {
		super.update();

		if (this.inputDelay.checkFinished() && !this.levelFinished) {

			// Per-player input/move/shoot
			for (int p = 0; p < GameState.NUM_PLAYERS; p++) {
				Ship ship = this.ships[p];

				if (ship == null || ship.isDestroyed())
					continue;

				boolean moveRight = (p == 0)
						? (inputManager.isKeyDown(KeyEvent.VK_D))
						: (inputManager.isKeyDown(KeyEvent.VK_RIGHT));

				boolean moveLeft = (p == 0)
						? (inputManager.isKeyDown(KeyEvent.VK_A))
						: (inputManager.isKeyDown(KeyEvent.VK_LEFT));

				boolean isRightBorder = ship.getPositionX() + ship.getWidth() + ship.getSpeed() > this.width - 1;

				boolean isLeftBorder = ship.getPositionX() - ship.getSpeed() < 1;

				if (moveRight && !isRightBorder)
					ship.moveRight();
				if (moveLeft && !isLeftBorder)
					ship.moveLeft();

				boolean fire = (p == 0)
						? inputManager.isKeyDown(KeyEvent.VK_SPACE)
						: inputManager.isKeyDown(KeyEvent.VK_ENTER);

				if (fire && ship.shoot(this.bullets)) {

					state.incBulletsShot(p); // 2P mode: increments per-player bullet shots

				}
			}

			// Special ship lifecycle
			if (this.enemyShipSpecial != null) {
				if (!this.enemyShipSpecial.isDestroyed())
					this.enemyShipSpecial.move(2, 0);
				else if (this.enemyShipSpecialExplosionCooldown.checkFinished())
					this.enemyShipSpecial = null;
			}
			if (this.enemyShipSpecial == null && this.enemyShipSpecialCooldown.checkFinished()) {
				this.enemyShipSpecial = new EnemyShip();
				this.enemyShipSpecialCooldown.reset();
				this.logger.info("A special ship appears");
			}
			if (this.enemyShipSpecial != null && this.enemyShipSpecial.getPositionX() > this.width) {
				this.enemyShipSpecial = null;
				this.logger.info("The special ship has escaped");
			}

			// Update ships & enemies
			for (Ship s : this.ships)
				if (s != null)
					s.update();

			this.enemyShipFormation.update();
			this.enemyShipFormation.shoot(this.bullets);
		}

		manageCollisions();
		cleanBullets();

        // New Item Code
        cleanItems();
        manageItemPickups();

        draw();

		// End condition: formation cleared or TEAM lives exhausted.
		if ((this.enemyShipFormation.isEmpty() || !state.teamAlive()) && !this.levelFinished) {
			// The object managed by the object pool pattern must be recycled at the end of the level.
			BulletPool.recycle(this.bullets);
			this.bullets.removeAll(this.bullets);
			ItemPool.recycle(items);
			this.items.removeAll(this.items);

			this.levelFinished = true;
			this.screenFinishedCooldown.reset();

			if(state.getBulletsShot() > 0 && state.getBulletsShot() == state.getShipsDestroyed()){
				achievementManager.unlock("Perfect Shooter");
			}
			if(!this.tookDamageThisLevel){
				achievementManager.unlock("Survivor");
			}
			if(state.getLevel() == 5){
				achievementManager.unlock("Clear");
			}
		}

		if (this.levelFinished && this.screenFinishedCooldown.checkFinished()) {
			if (!achievementManager.hasPendingToasts()) {
				this.isRunning = false;
			}
		}

<<<<<<< HEAD
		if (this.achievementManager != null) this.achievementManager.update();
=======
		if (this.levelFinished && this.screenFinishedCooldown.checkFinished())
			this.isRunning = false;

>>>>>>> f832b811
	}

	/**
	 * Draws the elements associated with the screen.
	 */
	private void draw() {
		drawManager.initDrawing(this);

		for (Ship s : this.ships)
			if (s != null)
				drawManager.drawEntity(s, s.getPositionX(), s.getPositionY());

		if (this.enemyShipSpecial != null)
			drawManager.drawEntity(this.enemyShipSpecial,
					this.enemyShipSpecial.getPositionX(),
					this.enemyShipSpecial.getPositionY());

		enemyShipFormation.draw();

		for (Bullet bullet : this.bullets)
			drawManager.drawEntity(bullet, bullet.getPositionX(),
					bullet.getPositionY());

        // draw items
        for (Item item : this.items)
            drawManager.drawEntity(item, item.getPositionX(),
                    item.getPositionY());

		// Aggregate UI (team score & team lives)
		drawManager.drawScore(this, state.getScore());
		drawManager.drawLives(this, state.getLivesRemaining());
		drawManager.drawCoins(this,  state.getCoins()); // ADD THIS LINE - 2P mode: team total

		// 2P mode: setting per-player coin count
		if (state.isCoop()) {
			// left: P1
			String p1 = String.format("P1  S:%d  K:%d  B:%d  C:%d",
					state.getScore(0), state.getShipsDestroyed(0),
					state.getBulletsShot(0), state.getCoins(0));
			// right: P2
			String p2 = String.format("P2  S:%d  K:%d  B:%d  C:%d",
					state.getScore(1), state.getShipsDestroyed(1),
					state.getBulletsShot(1), state.getCoins(1));

			// remove the unnecessary "P1 S: K: B: C:" and "P2 S: K: B: C:" lines from the game screen
		}

		drawManager.drawHorizontalLine(this, SEPARATION_LINE_HEIGHT - 1);

		// Countdown to game start.
		if (!this.inputDelay.checkFinished()) {
			int countdown = (int) ((INPUT_DELAY - (System.currentTimeMillis() - this.gameStartTime)) / 1000);
			drawManager.drawCountDown(this, this.state.getLevel(), countdown, this.bonusLife);
			drawManager.drawHorizontalLine(this, this.height / 2 - this.height / 12);
			drawManager.drawHorizontalLine(this, this.height / 2 + this.height / 12);
		}

		// [ADD] draw achievement popups right before completing the frame
		drawManager.drawAchievementToasts(
				this,
				(this.achievementManager != null)
						? this.achievementManager.getActiveToasts()
						: java.util.Collections.emptyList()
		);

		drawManager.completeDrawing(this);
	}

	/**
	 * Cleans bullets that go off screen.
	 */
	private void cleanBullets() {
		Set<Bullet> recyclable = new HashSet<Bullet>();
		for (Bullet bullet : this.bullets) {
			bullet.update();
			if (bullet.getPositionY() < SEPARATION_LINE_HEIGHT
					|| bullet.getPositionY() > this.height)
				recyclable.add(bullet);
		}
		this.bullets.removeAll(recyclable);
		BulletPool.recycle(recyclable);
	}

    /**
     * Cleans items that go off screen.
     */
    private void cleanItems() {
        Set<Item> recyclableItems = new HashSet<Item>();
        for (Item item : this.items) {
            item.update();
            if (item.getPositionY() > this.height)
                recyclableItems.add(item);
        }
        this.items.removeAll(recyclableItems);
        ItemPool.recycle(recyclableItems);
    }

    /**
     * Manages pickups between player and items.
     */
    private void manageItemPickups() {
        Set<Item> collected = new HashSet<Item>();
        for (Item item : this.items) {
			for(Ship ship: this.ships) {
				if(ship == null) continue;
				if (checkCollision(item, ship) && !collected.contains(item)) {
					collected.add(item);
					item.applyEffect();
					this.logger.info("Player " + ship.getPlayerId() + " picked up item: " + item.getType());
				}
			}
        }
        this.items.removeAll(collected);
        ItemPool.recycle(collected);
    }

	/**
	 * Enemy bullets hit players -> decrement TEAM lives; player bullets hit enemies
	 * -> add score.
	 */
	private void manageCollisions() {
		Set<Bullet> recyclable = new HashSet<Bullet>();
		for (Bullet bullet : this.bullets) {
			if (bullet.getSpeed() > 0) {
				// Enemy bullet vs both players
				for (int p = 0; p < GameState.NUM_PLAYERS; p++) {
					Ship ship = this.ships[p];
					if (ship != null && !ship.isDestroyed()
							&& checkCollision(bullet, ship) && !this.levelFinished) {
						recyclable.add(bullet);

						ship.destroy(); // explosion/respawn handled by Ship.update()
						state.decLife(p); // decrement shared/team lives by 1

						// [ADD] record damage for Survivor achievement check
						this.tookDamageThisLevel = true;

						this.logger.info("Hit on player " + (p + 1) + ", team lives now: " + state.getLivesRemaining());
						break;
					}
				}
			} else {
				// Player bullet vs enemies
				// map Bullet owner id (1 or 2) to per-player index (0 or 1)
				final int ownerId = bullet.getOwnerPlayerId(); // 1 or 2 (0 if unset)
				final int pIdx = (ownerId == 2) ? 1 : 0; // default to P1 when unset

				for (EnemyShip enemyShip : this.enemyShipFormation)
					if (!enemyShip.isDestroyed() && checkCollision(bullet, enemyShip)) {
                        recyclable.add(bullet);

                        if(enemyShip.getDamage(1) > 0){
                            continue;
                        }

						int points = enemyShip.getPointValue();
						state.addCoins(pIdx, enemyShip.getCoinValue()); // 2P mode: modified to per-player coins

						state.addScore(pIdx, points); // 2P mode: modified to add to P1 score for now
						state.incShipsDestroyed(pIdx);

<<<<<<< HEAD
						// [ADD] precise First Blood check using current counter
						if (this.achievementManager != null && state.getShipsDestroyed(pIdx) == 1) {
							this.achievementManager.unlock("First Blood");
						}

						this.enemyShipFormation.destroy(enemyShip);

						/*
						  check of 'First Blood' achievement release
						  2025.10.02 add
						  */
						if(this.shipsDestroyed ==1){
							//achievementManager.unlockFirstBlood();
							achievementManager.unlock("First Blood");
						}

=======
						// obtain drop from ItemManager (may return null)
						Item drop = engine.ItemManager.getInstance().obtainDrop(enemyShip);
						if (drop != null) {
							this.items.add(drop);
							this.logger.info("Spawned " + drop.getType() + " at " + drop.getPositionX() + "," + drop.getPositionY());
						}

						this.enemyShipFormation.destroy(enemyShip);
						this.logger.info("Hit on enemy ship.");

>>>>>>> f832b811
						recyclable.add(bullet);
						break;
					}
				if (this.enemyShipSpecial != null
						&& !this.enemyShipSpecial.isDestroyed()
						&& checkCollision(bullet, this.enemyShipSpecial)) {
					int points = this.enemyShipSpecial.getPointValue();

					state.addCoins(pIdx, this.enemyShipSpecial.getCoinValue()); // 2P mode: modified to per-player coins

					state.addScore(pIdx, points);
					state.incShipsDestroyed(pIdx); // 2P mode: modified incrementing ships destroyed

					this.enemyShipSpecial.destroy();
					this.enemyShipSpecialExplosionCooldown.reset();
					recyclable.add(bullet);
				}
			}
		}
		this.bullets.removeAll(recyclable);
		BulletPool.recycle(recyclable);

    }

    /**
     * Checks if two entities are colliding.
	 * 
	 * @param a
	 *            First entity, the bullet.
	 * @param b
	 *            Second entity, the ship.
	 * @return Result of the collision test.
	 */
    private boolean checkCollision(final Entity a, final Entity b) {
        int centerAX = a.getPositionX() + a.getWidth() / 2;
        int centerAY = a.getPositionY() + a.getHeight() / 2;
        int centerBX = b.getPositionX() + b.getWidth() / 2;
        int centerBY = b.getPositionY() + b.getHeight() / 2;
        int maxDistanceX = a.getWidth() / 2 + b.getWidth() / 2;
        int maxDistanceY = a.getHeight() / 2 + b.getHeight() / 2;
        int distanceX = Math.abs(centerAX - centerBX);
        int distanceY = Math.abs(centerAY - centerBY);
        return distanceX < maxDistanceX && distanceY < maxDistanceY;
    }

	/**
	 * Returns a GameState object representing the status of the game.
	 * 
	 * @return Current game state.
	 */
	public final GameState getGameState() {
		return this.state;
	}
}<|MERGE_RESOLUTION|>--- conflicted
+++ resolved
@@ -68,16 +68,6 @@
 	/** Checks if a bonus life is received. */
 	private boolean bonusLife;
 
-<<<<<<< HEAD
-	private int level;
-	private int score;
-	private int lives;
-	private int bulletsShot;
-	private int shipsDestroyed;
-	private Ship ship;
-
-	/** checks if player took damage
-=======
     private int score;
     private int lives;
     private int bulletsShot;
@@ -85,7 +75,6 @@
     private Ship ship;
 
     /** checks if player took damage
->>>>>>> f832b811
 	 * 2025-10-02 add new variable
 	 * */
 	private boolean tookDamageThisLevel;
@@ -173,8 +162,8 @@
 		this.screenFinishedCooldown = Core.getCooldown(SCREEN_CHANGE_INTERVAL);
 		this.bullets = new HashSet<Bullet>();
 
-    // New Item Code
-    this.items = new HashSet<Item>();
+        // New Item Code
+        this.items = new HashSet<Item>();
 
 		// Special input delay / countdown.
 		this.gameStartTime = System.currentTimeMillis();
@@ -303,13 +292,7 @@
 			}
 		}
 
-<<<<<<< HEAD
 		if (this.achievementManager != null) this.achievementManager.update();
-=======
-		if (this.levelFinished && this.screenFinishedCooldown.checkFinished())
-			this.isRunning = false;
-
->>>>>>> f832b811
 	}
 
 	/**
@@ -471,26 +454,13 @@
 						state.addScore(pIdx, points); // 2P mode: modified to add to P1 score for now
 						state.incShipsDestroyed(pIdx);
 
-<<<<<<< HEAD
 						// [ADD] precise First Blood check using current counter
 						if (this.achievementManager != null && state.getShipsDestroyed(pIdx) == 1) {
 							this.achievementManager.unlock("First Blood");
 						}
 
-						this.enemyShipFormation.destroy(enemyShip);
-
-						/*
-						  check of 'First Blood' achievement release
-						  2025.10.02 add
-						  */
-						if(this.shipsDestroyed ==1){
-							//achievementManager.unlockFirstBlood();
-							achievementManager.unlock("First Blood");
-						}
-
-=======
 						// obtain drop from ItemManager (may return null)
-						Item drop = engine.ItemManager.getInstance().obtainDrop(enemyShip);
+						Item drop = ItemManager.getInstance().obtainDrop(enemyShip);
 						if (drop != null) {
 							this.items.add(drop);
 							this.logger.info("Spawned " + drop.getType() + " at " + drop.getPositionX() + "," + drop.getPositionY());
@@ -499,7 +469,6 @@
 						this.enemyShipFormation.destroy(enemyShip);
 						this.logger.info("Hit on enemy ship.");
 
->>>>>>> f832b811
 						recyclable.add(bullet);
 						break;
 					}
