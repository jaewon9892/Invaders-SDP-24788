--- conflicted
+++ resolved
@@ -80,56 +80,6 @@
     private Ship ship;
 
     /** checks if player took damage
-<<<<<<< HEAD
-	 * 2025-10-02 add new variable
-	 * */
-	private boolean tookDamageThisLevel;
-    private boolean countdownSoundPlayed = false;
-
-	/**
-	 * Constructor, establishes the properties of the screen.
-	 * 
-	 * @param gameState
-	 *            Current game state.
-	 * @param gameSettings
-	 *            Current game settings.
-	 * @param bonnusLife
-	 *            Checks if a bonus life is awarded this level.
-	 * @param width
-	 *            Screen width.
-	 * @param height
-	 *            Screen height.
-	 * @param fps
-	 *            Frames per second, frame rate at which the game is run.
-	 * @param achievementManager
-	 * 			      Achievement manager instance used to track and save player achievements.
-	 * 			  2025-10-03 add generator parameter and comment
-	 */
-
-	private final GameState state;
-
-	public GameScreen(final GameState gameState,
-			final GameSettings gameSettings, final boolean bonusLife,
-			final int width, final int height, final int fps, final AchievementManager achievementManager) {
-		super(width, height, fps);
-
-		this.state = gameState;
-		this.gameSettings = gameSettings;
-		this.bonusLife = bonusLife;
-		this.level = gameState.getLevel();
-		this.score = gameState.getScore();
-		this.lives = gameState.getLivesRemaining();
-		if (this.bonusLife)
-			this.lives++;
-		this.bulletsShot = gameState.getBulletsShot();
-		this.shipsDestroyed = gameState.getShipsDestroyed();
-
-		// for check Achievement 2025-10-02 add
-		this.achievementManager = achievementManager;
-		this.tookDamageThisLevel = false;
-
-		// 2P: bonus life adds to team pool + singleplayer mode
-=======
      * 2025-10-02 add new variable
      * */
     private boolean tookDamageThisLevel;
@@ -184,7 +134,6 @@
         this.tookDamageThisLevel = false;
 
         // 2P: bonus life adds to team pool + singleplayer mode
->>>>>>> c4c1c7a5
         if (this.bonusLife) {
             if (state.isSharedLives()) {
                 state.addTeamLife(1); // two player
@@ -248,96 +197,8 @@
     public final int run() {
         super.run();
 
-<<<<<<< HEAD
-	/**
-	 * Updates the elements on screen and checks for events.
-	 */
-	protected final void update() {
-		super.update();
-        if (!this.inputDelay.checkFinished() && !countdownSoundPlayed) {
-            long elapsed = System.currentTimeMillis() - this.gameStartTime;
-            if (elapsed > 1750) {
-                SoundManager.playOnce("sound/CountDownSound.wav");
-                countdownSoundPlayed = true;
-            }
-        }
-
-		if (this.inputDelay.checkFinished() && !this.levelFinished) {
-
-			// Per-player input/move/shoot
-			for (int p = 0; p < GameState.NUM_PLAYERS; p++) {
-				Ship ship = this.ships[p];
-
-				if (ship == null || ship.isDestroyed())
-					continue;
-
-				boolean moveRight = (p == 0)
-						? (inputManager.isKeyDown(KeyEvent.VK_D))
-						: (inputManager.isKeyDown(KeyEvent.VK_RIGHT));
-
-				boolean moveLeft = (p == 0)
-						? (inputManager.isKeyDown(KeyEvent.VK_A))
-						: (inputManager.isKeyDown(KeyEvent.VK_LEFT));
-
-				boolean isRightBorder = ship.getPositionX() + ship.getWidth() + ship.getSpeed() > this.width - 1;
-
-				boolean isLeftBorder = ship.getPositionX() - ship.getSpeed() < 1;
-
-				if (moveRight && !isRightBorder)
-					ship.moveRight();
-				if (moveLeft && !isLeftBorder)
-					ship.moveLeft();
-
-				boolean fire = (p == 0)
-						? inputManager.isKeyDown(KeyEvent.VK_SPACE)
-						: inputManager.isKeyDown(KeyEvent.VK_ENTER);
-
-				if (fire && ship.shoot(this.bullets)) {
-
-					// play shooting sound effect
-					SoundManager.playOnce("sound/shooting.wav");
-
-					state.incBulletsShot(p); // 2P mode: increments per-player bullet shots
-
-				}
-			}
-
-			// Special ship lifecycle
-			if (this.enemyShipSpecial != null) {
-				if (!this.enemyShipSpecial.isDestroyed())
-					this.enemyShipSpecial.move(2, 0);
-				else if (this.enemyShipSpecialExplosionCooldown.checkFinished()) {
-					this.enemyShipSpecial = null;
-					// Stop special ship sound when explosion animation ends (safety)
-					SoundManager.stop();
-				}
-			}
-			if (this.enemyShipSpecial == null && this.enemyShipSpecialCooldown.checkFinished()) {
-				this.enemyShipSpecial = new EnemyShip();
-				this.enemyShipSpecialCooldown.reset();
-				// Start special ship sound when it appears
-				SoundManager.playLoop("sound/special_ship_sound.wav");
-				this.logger.info("A special ship appears");
-			}
-			if (this.enemyShipSpecial != null && this.enemyShipSpecial.getPositionX() > this.width) {
-				this.enemyShipSpecial = null;
-				// Stop special ship sound when it escapes
-				SoundManager.stop();
-				this.logger.info("The special ship has escaped");
-			}
-
-			// Update ships & enemies
-			for (Ship s : this.ships)
-				if (s != null)
-					s.update();
-
-			this.enemyShipFormation.update();
-			this.enemyShipFormation.shoot(this.bullets);
-		}
-=======
         // 2P mode: award bonus score for remaining TEAM lives
         state.addScore(0, LIFE_SCORE * state.getLivesRemaining());
->>>>>>> c4c1c7a5
 
         this.logger.info("Screen cleared with a score of " + state.getScore());
         return this.returnCode;
@@ -358,42 +219,8 @@
             this.isRunning = false;
         }
 
-<<<<<<< HEAD
-		// End condition: formation cleared or TEAM lives exhausted.
-		if ((this.enemyShipFormation.isEmpty() || !state.teamAlive()) && !this.levelFinished) {
-			// The object managed by the object pool pattern must be recycled at the end of the level.
-			BulletPool.recycle(this.bullets);
-			this.bullets.removeAll(this.bullets);
-			ItemPool.recycle(items);
-			this.items.removeAll(this.items);
-
-			this.levelFinished = true;
-			this.screenFinishedCooldown.reset();
-
-			// Ensure any looped special-ship sound is stopped when the level ends
-			SoundManager.stop();
-
-			/*
-			  check of achievement release
-			  2025-10-02 add three 'if'statements
-			 */
-			// Survivor
-			if(!this.tookDamageThisLevel && this.level == Core.getNumLevels()){
-				achievementManager.unlock("Survivor");
-			}
-			// Clear
-			if(this.level == Core.getNumLevels()){
-				achievementManager.unlock("Clear");
-			}
-			//Perfect Shooter
-			if(this.bulletsShot > 0 && this.bulletsShot == this.shipsDestroyed){
-				achievementManager.unlock("Perfect Shooter");
-			}
-		}
-=======
         if (!this.isPaused) {
             if (this.inputDelay.checkFinished() && !this.levelFinished) {
->>>>>>> c4c1c7a5
 
                 // Per-player input/move/shoot
                 for (int p = 0; p < GameState.NUM_PLAYERS; p++) {
@@ -650,11 +477,6 @@
                 for (EnemyShip enemyShip : this.enemyShipFormation)
                     if (!enemyShip.isDestroyed() && checkCollision(bullet, enemyShip)) {
                         recyclable.add(bullet);
-<<<<<<< HEAD
-                        SoundManager.playOnce("sound/invaderkilled.wav");
-                        if(enemyShip.getDamage(1) > 0){
-                            continue;
-=======
                         enemyShip.hit();
                         if (enemyShip.isDestroyed()) {
                             int points = enemyShip.getPointValue();
@@ -680,7 +502,6 @@
                                 //achievementManager.unlockFirstBlood();
                                 achievementManager.unlock("First Blood");
                             }
->>>>>>> c4c1c7a5
                         }
                         break;
                     }
@@ -692,24 +513,8 @@
 
 					state.addCoins(pIdx, this.enemyShipSpecial.getCoinValue()); // 2P mode: modified to per-player coins
 
-<<<<<<< HEAD
-					state.addScore(pIdx, points);
-					state.incShipsDestroyed(pIdx); // 2P mode: modified incrementing ships destroyed
-
-					this.enemyShipSpecial.destroy();
-					this.enemyShipSpecialExplosionCooldown.reset();
-					// Stop special ship sound immediately upon destruction
-					SoundManager.stop();
-					recyclable.add(bullet);
-				}
-			}
-		}
-		this.bullets.removeAll(recyclable);
-		BulletPool.recycle(recyclable);
-=======
                     state.addScore(pIdx, points);
                     state.incShipsDestroyed(pIdx); // 2P mode: modified incrementing ships destroyed
->>>>>>> c4c1c7a5
 
                     this.enemyShipSpecial.destroy();
                     this.enemyShipSpecialExplosionCooldown.reset();
