--- conflicted
+++ resolved
@@ -31,19 +31,12 @@
  */
 public class GameScreen extends Screen {
 
-	/** Milliseconds until the screen accepts user input. */
 	private static final int INPUT_DELAY = 6000;
-	/** Bonus score for each life remaining at the end of the level. */
 	private static final int LIFE_SCORE = 100;
-	/** Minimum time between bonus ship's appearances. */
 	private static final int BONUS_SHIP_INTERVAL = 20000;
-	/** Maximum variance in the time between bonus ship's appearances. */
 	private static final int BONUS_SHIP_VARIANCE = 10000;
-	/** Time until bonus ship explosion disappears. */
 	private static final int BONUS_SHIP_EXPLOSION = 500;
-	/** Time from finishing the level to screen change. */
 	private static final int SCREEN_CHANGE_INTERVAL = 1500;
-	/** Height of the interface separation line. */
 	private static final int SEPARATION_LINE_HEIGHT = 40;
 
 	/** For Check Achievement
@@ -57,25 +50,17 @@
 	private EnemyShipFormation enemyShipFormation;
 	private Ship[] ships = new Ship[GameState.NUM_PLAYERS];
 	private EnemyShip enemyShipSpecial;
-	/** Minimum time between bonus ship appearances. */
 	private Cooldown enemyShipSpecialCooldown;
-	/** Time until bonus ship explosion disappears. */
 	private Cooldown enemyShipSpecialExplosionCooldown;
-	/** Time from finishing the level to screen change. */
 	private Cooldown screenFinishedCooldown;
-	/** Set of all bullets fired by on screen ships. */
 	private Set<Bullet> bullets;
-    /** Set of all items spawned. */
-    private Set<Item> items;
+	private Set<Item> items;
 	private long gameStartTime;
-	/** Checks if the level is finished. */
 	private boolean levelFinished;
-	/** Checks if a bonus life is received. */
 	private boolean bonusLife;
 	private boolean isPaused;
 	private Cooldown pauseCooldown;
 	private Cooldown returnMenuCooldown;
-<<<<<<< HEAD
 
     private int score;
     private int lives;
@@ -88,8 +73,6 @@
 	 * */
 	private boolean tookDamageThisLevel;
 
-=======
->>>>>>> 631be0ae
 	/**
 	 * Constructor, establishes the properties of the screen.
 	 * 
@@ -278,7 +261,6 @@
 
 			manageCollisions();
 			cleanBullets();
-<<<<<<< HEAD
 			manageItemPickups();
 			cleanItems();
 
@@ -320,20 +302,6 @@
 	/**
 	 * Draws the elements associated with the screen.
 	 */
-=======
-
-			// End condition: formation cleared or TEAM lives exhausted.
-			if ((this.enemyShipFormation.isEmpty() || !state.teamAlive()) && !this.levelFinished) {
-				this.levelFinished = true;
-				this.screenFinishedCooldown.reset();
-			}
-
-			if (this.levelFinished && this.screenFinishedCooldown.checkFinished())
-				this.isRunning = false;
-		}
-		draw();
-	}
->>>>>>> 631be0ae
 	private void draw() {
 		drawManager.initDrawing(this);
 
@@ -380,7 +348,6 @@
 
 		drawManager.drawHorizontalLine(this, SEPARATION_LINE_HEIGHT - 1);
 
-		// Countdown to game start.
 		if (!this.inputDelay.checkFinished()) {
 			int countdown = (int) ((INPUT_DELAY - (System.currentTimeMillis() - this.gameStartTime)) / 1000);
 			drawManager.drawCountDown(this, this.state.getLevel(), countdown, this.bonusLife);
@@ -394,9 +361,6 @@
 		drawManager.completeDrawing(this);
 	}
 
-	/**
-	 * Cleans bullets that go off screen.
-	 */
 	private void cleanBullets() {
 		Set<Bullet> recyclable = new HashSet<Bullet>();
 		for (Bullet bullet : this.bullets) {
