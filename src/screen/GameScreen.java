// screen/GameScreen.java
package screen;

import java.awt.event.KeyEvent;
import java.util.HashSet;
import java.util.Set;

import engine.Cooldown;
import engine.Core;
import engine.GameSettings;
import engine.GameState;
import entity.Bullet;
import entity.BulletPool;
import entity.EnemyShip;
import entity.EnemyShipFormation;
import entity.Entity;
import entity.Ship;

/**
 * Implements the game screen, where the action happens.(supports co-op with
 * shared team lives)
 *
 * @author <a href="mailto:RobertoIA1987@gmail.com">Roberto Izquierdo Amo</a>
 *
 */
public class GameScreen extends Screen {

	private static final int INPUT_DELAY = 6000;
	private static final int LIFE_SCORE = 100;
	private static final int BONUS_SHIP_INTERVAL = 20000;
	private static final int BONUS_SHIP_VARIANCE = 10000;
	private static final int BONUS_SHIP_EXPLOSION = 500;
	private static final int SCREEN_CHANGE_INTERVAL = 1500;
	private static final int SEPARATION_LINE_HEIGHT = 40;

	private GameSettings gameSettings;
	private EnemyShipFormation enemyShipFormation;
	private Ship[] ships = new Ship[GameState.NUM_PLAYERS];
	private EnemyShip enemyShipSpecial;
	private Cooldown enemyShipSpecialCooldown;
	private Cooldown enemyShipSpecialExplosionCooldown;
	private Cooldown screenFinishedCooldown;
	private Set<Bullet> bullets;
	private long gameStartTime;
	private boolean levelFinished;
	private boolean bonusLife;

	/**
	 * Constructor, establishes the properties of the screen.
	 * 
	 * @param gameState
	 *                     Current game state.
	 * @param gameSettings
<<<<<<< HEAD
	 *            Current game settings.
	 * @param bonusLife
	 *            Checks if a bonus life is awarded this level.
=======
	 *                     Current game settings.
	 * @param bonusLife
	 *                     Checks if a bonus life is awarded this level.
>>>>>>> d5293b22
	 * @param width
	 *                     Screen width.
	 * @param height
	 *                     Screen height.
	 * @param fps
	 *                     Frames per second, frame rate at which the game is run.
	 */

	private final GameState state;

	public GameScreen(final GameState gameState,
			final GameSettings gameSettings, final boolean bonusLife,
			final int width, final int height, final int fps) {
		super(width, height, fps);

		this.state = gameState;
		this.gameSettings = gameSettings;
		this.bonusLife = bonusLife;

		// 2P: bonus life adds to team pool + singleplayer mode
        if (this.bonusLife) {
            if (state.isSharedLives()) {
                state.addTeamLife(1); // two player
            } else {
                // 1P legacy: grant to P1
                state.addLife(0, 1);  // singleplayer
            }
        }
	}

	public final void initialize() {
		super.initialize();

		enemyShipFormation = new EnemyShipFormation(this.gameSettings);
		enemyShipFormation.attach(this);

		// 2P mode: create both ships, tagged to their respective teams
		this.ships[0] = new Ship(this.width / 2 - 60, this.height - 30, Entity.Team.PLAYER1); // P1
		this.ships[0].setPlayerId(1);

        // only allowing second ship to spawn when 2P mode is chosen
        if (state.isCoop()) {
            this.ships[1] = new Ship(this.width / 2 + 60, this.height - 30, Entity.Team.PLAYER2); // P2
            this.ships[1].setPlayerId(2);
        } else {
            this.ships[1] = null; // ensuring there's no P2 ship in 1P mode
        }

		this.enemyShipSpecialCooldown = Core.getVariableCooldown(BONUS_SHIP_INTERVAL, BONUS_SHIP_VARIANCE);
		this.enemyShipSpecialCooldown.reset();
		this.enemyShipSpecialExplosionCooldown = Core.getCooldown(BONUS_SHIP_EXPLOSION);
		this.screenFinishedCooldown = Core.getCooldown(SCREEN_CHANGE_INTERVAL);
		this.bullets = new HashSet<Bullet>();

		this.gameStartTime = System.currentTimeMillis();
		this.inputDelay = Core.getCooldown(INPUT_DELAY);
		this.inputDelay.reset();
	}

	/**
	 * Starts the action.
	 *
	 * @return Next screen code.
	 */
	public final int run() {
		super.run();

		// 2P mode: award bonus score for remaining TEAM lives
		state.addScore(0, LIFE_SCORE * state.getLivesRemaining());

		this.logger.info("Screen cleared with a score of " + state.getScore());
		return this.returnCode;
	}

	protected final void update() {
		super.update();

		if (this.inputDelay.checkFinished() && !this.levelFinished) {

			// Per-player input/move/shoot
			for (int p = 0; p < GameState.NUM_PLAYERS; p++) {
				Ship ship = this.ships[p];

				if (ship == null || ship.isDestroyed())
					continue;

				boolean moveRight = (p == 0)
						? (inputManager.isKeyDown(KeyEvent.VK_D))
						: (inputManager.isKeyDown(KeyEvent.VK_RIGHT));

				boolean moveLeft = (p == 0)
						? (inputManager.isKeyDown(KeyEvent.VK_A))
						: (inputManager.isKeyDown(KeyEvent.VK_LEFT));

				boolean isRightBorder = ship.getPositionX() + ship.getWidth() + ship.getSpeed() > this.width - 1;

				boolean isLeftBorder = ship.getPositionX() - ship.getSpeed() < 1;

				if (moveRight && !isRightBorder)
					ship.moveRight();
				if (moveLeft && !isLeftBorder)
					ship.moveLeft();

				boolean fire = (p == 0)
						? inputManager.isKeyDown(KeyEvent.VK_SPACE)
						: inputManager.isKeyDown(KeyEvent.VK_ENTER);

				if (fire && ship.shoot(this.bullets)) {

					state.incBulletsShot(p); // 2P mode: increments per-player bullet shots

				}
			}

			// Special ship lifecycle
			if (this.enemyShipSpecial != null) {
				if (!this.enemyShipSpecial.isDestroyed())
					this.enemyShipSpecial.move(2, 0);
				else if (this.enemyShipSpecialExplosionCooldown.checkFinished())
					this.enemyShipSpecial = null;
			}
			if (this.enemyShipSpecial == null && this.enemyShipSpecialCooldown.checkFinished()) {
				this.enemyShipSpecial = new EnemyShip();
				this.enemyShipSpecialCooldown.reset();
				this.logger.info("A special ship appears");
			}
			if (this.enemyShipSpecial != null && this.enemyShipSpecial.getPositionX() > this.width) {
				this.enemyShipSpecial = null;
				this.logger.info("The special ship has escaped");
			}

			// Update ships & enemies
			for (Ship s : this.ships)
				if (s != null)
					s.update();

			this.enemyShipFormation.update();
			this.enemyShipFormation.shoot(this.bullets);
		}

		manageCollisions();
		cleanBullets();
		draw();

		// End condition: formation cleared or TEAM lives exhausted.
		if ((this.enemyShipFormation.isEmpty() || !state.teamAlive()) && !this.levelFinished) {
			this.levelFinished = true;
			this.screenFinishedCooldown.reset();
		}

		if (this.levelFinished && this.screenFinishedCooldown.checkFinished())
			this.isRunning = false;
	}

	private void draw() {
		drawManager.initDrawing(this);

		for (Ship s : this.ships)
			if (s != null)
				drawManager.drawEntity(s, s.getPositionX(), s.getPositionY());

		if (this.enemyShipSpecial != null)
			drawManager.drawEntity(this.enemyShipSpecial,
					this.enemyShipSpecial.getPositionX(),
					this.enemyShipSpecial.getPositionY());

		enemyShipFormation.draw();

		for (Bullet bullet : this.bullets)
			drawManager.drawEntity(bullet, bullet.getPositionX(),
					bullet.getPositionY());

		// Aggregate UI (team score & team lives)
		drawManager.drawScore(this, state.getScore());
		drawManager.drawLives(this, state.getLivesRemaining());
		drawManager.drawCoins(this,  state.getCoins()); // ADD THIS LINE - 2P mode: team total

        // 2P mode: setting per-player coin count
        if (state.isCoop()) {
            // left: P1
            String p1 = String.format("P1  S:%d  K:%d  B:%d  C:%d",
                    state.getScore(0), state.getShipsDestroyed(0),
                    state.getBulletsShot(0), state.getCoins(0));
            // right: P2
            String p2 = String.format("P2  S:%d  K:%d  B:%d  C:%d",
                    state.getScore(1), state.getShipsDestroyed(1),
                    state.getBulletsShot(1), state.getCoins(1));

            drawManager.drawCenteredRegularString(this, p1, 40);
            drawManager.drawCenteredRegularString(this, p2, 60);
        }

		drawManager.drawHorizontalLine(this, SEPARATION_LINE_HEIGHT - 1);

		if (!this.inputDelay.checkFinished()) {
			int countdown = (int) ((INPUT_DELAY - (System.currentTimeMillis() - this.gameStartTime)) / 1000);
			drawManager.drawCountDown(this, this.state.getLevel(), countdown, this.bonusLife);
			drawManager.drawHorizontalLine(this, this.height / 2 - this.height / 12);
			drawManager.drawHorizontalLine(this, this.height / 2 + this.height / 12);
		}

		drawManager.completeDrawing(this);
	}

	private void cleanBullets() {
		Set<Bullet> recyclable = new HashSet<Bullet>();
		for (Bullet bullet : this.bullets) {
			bullet.update();
			if (bullet.getPositionY() < SEPARATION_LINE_HEIGHT
					|| bullet.getPositionY() > this.height)
				recyclable.add(bullet);
		}
		this.bullets.removeAll(recyclable);
		BulletPool.recycle(recyclable);
	}

	/**
	 * Enemy bullets hit players → decrement TEAM lives; player bullets hit enemies
	 * → add score.
	 */
	private void manageCollisions() {
		Set<Bullet> recyclable = new HashSet<Bullet>();
		for (Bullet bullet : this.bullets) {
			if (bullet.getSpeed() > 0) {
				// Enemy bullet vs both players
				for (int p = 0; p < GameState.NUM_PLAYERS; p++) {
					Ship ship = this.ships[p];
					if (ship != null && !ship.isDestroyed()
							&& checkCollision(bullet, ship) && !this.levelFinished) {
						recyclable.add(bullet);

						ship.destroy(); // explosion/respawn handled by Ship.update()
                        state.decLife(p); // decrement shared/team lives by 1

						this.logger.info("Hit on player " + (p + 1) + ", team lives now: " + state.getLivesRemaining());
						break;
					}
				}
			} else {
				// Player bullet vs enemies
				// map Bullet owner id (1 or 2) to per-player index (0 or 1)
				final int ownerId = bullet.getOwnerPlayerId(); // 1 or 2 (0 if unset)
				final int pIdx = (ownerId == 2) ? 1 : 0; // default to P1 when unset

				for (EnemyShip enemyShip : this.enemyShipFormation)
					if (!enemyShip.isDestroyed() && checkCollision(bullet, enemyShip)) {
						int points = enemyShip.getPointValue();
                        state.addCoins(pIdx, enemyShip.getCoinValue()); // 2P mode: modified to per-player coins

						state.addScore(pIdx, points); // 2P mode: modified to add to P1 score for now
						state.incShipsDestroyed(pIdx);

						this.enemyShipFormation.destroy(enemyShip);
						recyclable.add(bullet);
						break;
					}

				if (this.enemyShipSpecial != null
						&& !this.enemyShipSpecial.isDestroyed()
						&& checkCollision(bullet, this.enemyShipSpecial)) {
					int points = this.enemyShipSpecial.getPointValue();

                    state.addCoins(pIdx, this.enemyShipSpecial.getCoinValue()); // 2P mode: modified to per-player coins

					state.addScore(pIdx, points);
					state.incShipsDestroyed(pIdx); // 2P mode: modified incrementing ships destroyed

					this.enemyShipSpecial.destroy();
					this.enemyShipSpecialExplosionCooldown.reset();
					recyclable.add(bullet);
				}
			}
		}
		this.bullets.removeAll(recyclable);
		BulletPool.recycle(recyclable);
	}

	/**
	 * Checks if two entities are colliding.
	 *
	 * @param a
	 *          First entity, the bullet.
	 * @param b
	 *          Second entity, the ship.
	 * @return Result of the collision test.
	 */
	private boolean checkCollision(final Entity a, final Entity b) {
		int centerAX = a.getPositionX() + a.getWidth() / 2;
		int centerAY = a.getPositionY() + a.getHeight() / 2;
		int centerBX = b.getPositionX() + b.getWidth() / 2;
		int centerBY = b.getPositionY() + b.getHeight() / 2;
		int maxDistanceX = a.getWidth() / 2 + b.getWidth() / 2;
		int maxDistanceY = a.getHeight() / 2 + b.getHeight() / 2;
		int distanceX = Math.abs(centerAX - centerBX);
		int distanceY = Math.abs(centerAY - centerBY);
		return distanceX < maxDistanceX && distanceY < maxDistanceY;
	}

	/**
	 * Returns a GameState object representing the status of the game.
	 *
	 * @return Current game state.
	 */
	public final GameState getGameState() {
		return this.state;
	}
}<|MERGE_RESOLUTION|>--- conflicted
+++ resolved
@@ -51,15 +51,9 @@
 	 * @param gameState
 	 *                     Current game state.
 	 * @param gameSettings
-<<<<<<< HEAD
-	 *            Current game settings.
-	 * @param bonusLife
-	 *            Checks if a bonus life is awarded this level.
-=======
 	 *                     Current game settings.
 	 * @param bonusLife
 	 *                     Checks if a bonus life is awarded this level.
->>>>>>> d5293b22
 	 * @param width
 	 *                     Screen width.
 	 * @param height
