// screen/GameScreen.java
package screen;

import java.awt.event.KeyEvent;
import java.util.HashSet;
import java.util.Set;

import engine.Cooldown;
import engine.Core;
import engine.GameSettings;
import engine.GameState;
import entity.Bullet;
import entity.BulletPool;
import entity.EnemyShip;
import entity.EnemyShipFormation;
import entity.Entity;
import entity.Ship;

// NEW Item code
import entity.Item;
import entity.ItemPool;
import engine.ItemManager;

/**
 * Implements the game screen, where the action happens.(supports co-op with
 * shared team lives)
 *
 * @author <a href="mailto:RobertoIA1987@gmail.com">Roberto Izquierdo Amo</a>
 *
 */
public class GameScreen extends Screen {

	private static final int INPUT_DELAY = 6000;
	private static final int LIFE_SCORE = 100;
	private static final int BONUS_SHIP_INTERVAL = 20000;
	private static final int BONUS_SHIP_VARIANCE = 10000;
	private static final int BONUS_SHIP_EXPLOSION = 500;
	private static final int SCREEN_CHANGE_INTERVAL = 1500;
	private static final int SEPARATION_LINE_HEIGHT = 40;

	private GameSettings gameSettings;
	private EnemyShipFormation enemyShipFormation;
	private Ship[] ships = new Ship[GameState.NUM_PLAYERS];
	private EnemyShip enemyShipSpecial;
	private Cooldown enemyShipSpecialCooldown;
	private Cooldown enemyShipSpecialExplosionCooldown;
	private Cooldown screenFinishedCooldown;
	private Set<Bullet> bullets;
<<<<<<< HEAD

    /** Set of all items spawned. */
    private Set<Item> items;

	/** Current score. */
	private int score;
	/** Player lives left. */
	private int lives;
	/** Total bullets shot by the player. */
	private int bulletsShot;
	/** Total ships destroyed by the player. */
	private int shipsDestroyed;
	/** Moment the game starts. */
=======
>>>>>>> aca1ef8d
	private long gameStartTime;
	private boolean levelFinished;
	private boolean bonusLife;

	/**
	 * Constructor, establishes the properties of the screen.
	 * 
	 * @param gameState
	 *                     Current game state.
	 * @param gameSettings
<<<<<<< HEAD
	 *            Current game settings.
	 * @param bonusLife
	 *            Checks if a bonus life is awarded this level.
=======
	 *                     Current game settings.
	 * @param bonusLife
	 *                     Checks if a bonus life is awarded this level.
>>>>>>> aca1ef8d
	 * @param width
	 *                     Screen width.
	 * @param height
	 *                     Screen height.
	 * @param fps
	 *                     Frames per second, frame rate at which the game is run.
	 */

	private final GameState state;

	public GameScreen(final GameState gameState,
			final GameSettings gameSettings, final boolean bonusLife,
			final int width, final int height, final int fps) {
		super(width, height, fps);

		this.state = gameState;
		this.gameSettings = gameSettings;
		this.bonusLife = bonusLife;

		// 2P: bonus life adds to team pool + singleplayer mode
        if (this.bonusLife) {
            if (state.isSharedLives()) {
                state.addTeamLife(1); // two player
            } else {
                // 1P legacy: grant to P1
                state.addLife(0, 1);  // singleplayer
            }
        }
	}

	public final void initialize() {
		super.initialize();

		enemyShipFormation = new EnemyShipFormation(this.gameSettings);
		enemyShipFormation.attach(this);

		// 2P mode: create both ships, tagged to their respective teams
		this.ships[0] = new Ship(this.width / 2 - 60, this.height - 30, Entity.Team.PLAYER1); // P1
		this.ships[0].setPlayerId(1);

        // only allowing second ship to spawn when 2P mode is chosen
        if (state.isCoop()) {
            this.ships[1] = new Ship(this.width / 2 + 60, this.height - 30, Entity.Team.PLAYER2); // P2
            this.ships[1].setPlayerId(2);
        } else {
            this.ships[1] = null; // ensuring there's no P2 ship in 1P mode
        }

		this.enemyShipSpecialCooldown = Core.getVariableCooldown(BONUS_SHIP_INTERVAL, BONUS_SHIP_VARIANCE);
		this.enemyShipSpecialCooldown.reset();
		this.enemyShipSpecialExplosionCooldown = Core.getCooldown(BONUS_SHIP_EXPLOSION);
		this.screenFinishedCooldown = Core.getCooldown(SCREEN_CHANGE_INTERVAL);
		this.bullets = new HashSet<Bullet>();

<<<<<<< HEAD
        // New Item Code
        this.items = new HashSet<Item>();

		// Special input delay / countdown.
=======
>>>>>>> aca1ef8d
		this.gameStartTime = System.currentTimeMillis();
		this.inputDelay = Core.getCooldown(INPUT_DELAY);
		this.inputDelay.reset();
	}

	/**
	 * Starts the action.
	 *
	 * @return Next screen code.
	 */
	public final int run() {
		super.run();

		// 2P mode: award bonus score for remaining TEAM lives
		state.addScore(0, LIFE_SCORE * state.getLivesRemaining());

		this.logger.info("Screen cleared with a score of " + state.getScore());
		return this.returnCode;
	}

	protected final void update() {
		super.update();

		if (this.inputDelay.checkFinished() && !this.levelFinished) {

			// Per-player input/move/shoot
			for (int p = 0; p < GameState.NUM_PLAYERS; p++) {
				Ship ship = this.ships[p];

				if (ship == null || ship.isDestroyed())
					continue;

				boolean moveRight = (p == 0)
						? (inputManager.isKeyDown(KeyEvent.VK_D))
						: (inputManager.isKeyDown(KeyEvent.VK_RIGHT));

				boolean moveLeft = (p == 0)
						? (inputManager.isKeyDown(KeyEvent.VK_A))
						: (inputManager.isKeyDown(KeyEvent.VK_LEFT));

				boolean isRightBorder = ship.getPositionX() + ship.getWidth() + ship.getSpeed() > this.width - 1;

				boolean isLeftBorder = ship.getPositionX() - ship.getSpeed() < 1;

				if (moveRight && !isRightBorder)
					ship.moveRight();
				if (moveLeft && !isLeftBorder)
					ship.moveLeft();

				boolean fire = (p == 0)
						? inputManager.isKeyDown(KeyEvent.VK_SPACE)
						: inputManager.isKeyDown(KeyEvent.VK_ENTER);

				if (fire && ship.shoot(this.bullets)) {

					state.incBulletsShot(p); // 2P mode: increments per-player bullet shots

				}
			}

			// Special ship lifecycle
			if (this.enemyShipSpecial != null) {
				if (!this.enemyShipSpecial.isDestroyed())
					this.enemyShipSpecial.move(2, 0);
				else if (this.enemyShipSpecialExplosionCooldown.checkFinished())
					this.enemyShipSpecial = null;
			}
			if (this.enemyShipSpecial == null && this.enemyShipSpecialCooldown.checkFinished()) {
				this.enemyShipSpecial = new EnemyShip();
				this.enemyShipSpecialCooldown.reset();
				this.logger.info("A special ship appears");
			}
			if (this.enemyShipSpecial != null && this.enemyShipSpecial.getPositionX() > this.width) {
				this.enemyShipSpecial = null;
				this.logger.info("The special ship has escaped");
			}

			// Update ships & enemies
			for (Ship s : this.ships)
				if (s != null)
					s.update();

			this.enemyShipFormation.update();
			this.enemyShipFormation.shoot(this.bullets);
		}

		manageCollisions();
		cleanBullets();

        // New Item Code
        cleanItems();
        manageItemPickups();

        draw();

		// End condition: formation cleared or TEAM lives exhausted.
		if ((this.enemyShipFormation.isEmpty() || !state.teamAlive()) && !this.levelFinished) {
			this.levelFinished = true;
			this.screenFinishedCooldown.reset();
		}

		if (this.levelFinished && this.screenFinishedCooldown.checkFinished())
			this.isRunning = false;
	}

	private void draw() {
		drawManager.initDrawing(this);

		for (Ship s : this.ships)
			if (s != null)
				drawManager.drawEntity(s, s.getPositionX(), s.getPositionY());

		if (this.enemyShipSpecial != null)
			drawManager.drawEntity(this.enemyShipSpecial,
					this.enemyShipSpecial.getPositionX(),
					this.enemyShipSpecial.getPositionY());

		enemyShipFormation.draw();

		for (Bullet bullet : this.bullets)
			drawManager.drawEntity(bullet, bullet.getPositionX(),
					bullet.getPositionY());

<<<<<<< HEAD
        // draw items
        for (Item item : this.items)
            drawManager.drawEntity(item, item.getPositionX(),
                    item.getPositionY());

		// Interface.
		drawManager.drawScore(this, this.score);
		drawManager.drawLives(this, this.lives);
=======
		// Aggregate UI (team score & team lives)
		drawManager.drawScore(this, state.getScore());
		drawManager.drawLives(this, state.getLivesRemaining());
		drawManager.drawCoins(this,  state.getCoins()); // ADD THIS LINE - 2P mode: team total

        // 2P mode: setting per-player coin count
        if (state.isCoop()) {
            // left: P1
            String p1 = String.format("P1  S:%d  K:%d  B:%d  C:%d",
                    state.getScore(0), state.getShipsDestroyed(0),
                    state.getBulletsShot(0), state.getCoins(0));
            // right: P2
            String p2 = String.format("P2  S:%d  K:%d  B:%d  C:%d",
                    state.getScore(1), state.getShipsDestroyed(1),
                    state.getBulletsShot(1), state.getCoins(1));

            drawManager.drawCenteredRegularString(this, p1, 40);
            drawManager.drawCenteredRegularString(this, p2, 60);
        }

>>>>>>> aca1ef8d
		drawManager.drawHorizontalLine(this, SEPARATION_LINE_HEIGHT - 1);

		if (!this.inputDelay.checkFinished()) {
			int countdown = (int) ((INPUT_DELAY - (System.currentTimeMillis() - this.gameStartTime)) / 1000);
			drawManager.drawCountDown(this, this.state.getLevel(), countdown, this.bonusLife);
			drawManager.drawHorizontalLine(this, this.height / 2 - this.height / 12);
			drawManager.drawHorizontalLine(this, this.height / 2 + this.height / 12);
		}

		drawManager.completeDrawing(this);
	}

	private void cleanBullets() {
		Set<Bullet> recyclable = new HashSet<Bullet>();
		for (Bullet bullet : this.bullets) {
			bullet.update();
			if (bullet.getPositionY() < SEPARATION_LINE_HEIGHT
					|| bullet.getPositionY() > this.height)
				recyclable.add(bullet);
		}
		this.bullets.removeAll(recyclable);
		BulletPool.recycle(recyclable);
	}

    /**
     * Cleans items that go off screen.
     */
    private void cleanItems() {
        Set<Item> recyclableItems = new HashSet<Item>();
        for (Item item : this.items) {
            item.update();
            if (item.getPositionY() > this.height)
                recyclableItems.add(item);
        }
        this.items.removeAll(recyclableItems);
        ItemPool.recycle(recyclableItems);
    }

    /**
     * Manages pickups between player and items.
     */
    private void manageItemPickups() {
        Set<Item> collected = new HashSet<Item>();
        for (Item item : this.items) {
            if (checkCollision(item, this.ship)) {
                collected.add(item);
                //applyItemEffect(item);
            }
        }
        this.items.removeAll(collected);
        ItemPool.recycle(collected);
    }

	/**
	 * Enemy bullets hit players → decrement TEAM lives; player bullets hit enemies
	 * → add score.
	 */
	private void manageCollisions() {
		Set<Bullet> recyclable = new HashSet<Bullet>();
		for (Bullet bullet : this.bullets) {
			if (bullet.getSpeed() > 0) {
				// Enemy bullet vs both players
				for (int p = 0; p < GameState.NUM_PLAYERS; p++) {
					Ship ship = this.ships[p];
					if (ship != null && !ship.isDestroyed()
							&& checkCollision(bullet, ship) && !this.levelFinished) {
						recyclable.add(bullet);

						ship.destroy(); // explosion/respawn handled by Ship.update()
                        state.decLife(p); // decrement shared/team lives by 1

						this.logger.info("Hit on player " + (p + 1) + ", team lives now: " + state.getLivesRemaining());
						break;
					}
				}
			} else {
				// Player bullet vs enemies
				// map Bullet owner id (1 or 2) to per-player index (0 or 1)
				final int ownerId = bullet.getOwnerPlayerId(); // 1 or 2 (0 if unset)
				final int pIdx = (ownerId == 2) ? 1 : 0; // default to P1 when unset

				for (EnemyShip enemyShip : this.enemyShipFormation)
					if (!enemyShip.isDestroyed() && checkCollision(bullet, enemyShip)) {
						int points = enemyShip.getPointValue();
                        state.addCoins(pIdx, enemyShip.getCoinValue()); // 2P mode: modified to per-player coins

						state.addScore(pIdx, points); // 2P mode: modified to add to P1 score for now
						state.incShipsDestroyed(pIdx);

						this.enemyShipFormation.destroy(enemyShip);
<<<<<<< HEAD
                        this.logger.info("Hit on enemy ship.");

                        // obtain drop from ItemManager (may return null)
                        Item drop = engine.ItemManager.getInstance().obtainDrop(enemyShip);
                        if (drop != null) {
                            this.items.add(drop);
                            this.logger.info("Spawned item at " + drop.getPositionX() + "," + drop.getPositionY());
                        }

                        recyclable.add(bullet);
=======
						recyclable.add(bullet);
						break;
>>>>>>> aca1ef8d
					}

				if (this.enemyShipSpecial != null
						&& !this.enemyShipSpecial.isDestroyed()
						&& checkCollision(bullet, this.enemyShipSpecial)) {
					int points = this.enemyShipSpecial.getPointValue();

                    state.addCoins(pIdx, this.enemyShipSpecial.getCoinValue()); // 2P mode: modified to per-player coins

					state.addScore(pIdx, points);
					state.incShipsDestroyed(pIdx); // 2P mode: modified incrementing ships destroyed

					this.enemyShipSpecial.destroy();
					this.enemyShipSpecialExplosionCooldown.reset();
					recyclable.add(bullet);
				}
			}
		}
		this.bullets.removeAll(recyclable);
		BulletPool.recycle(recyclable);
	}

	/**
	 * Checks if two entities are colliding.
	 *
	 * @param a
	 *          First entity, the bullet.
	 * @param b
	 *          Second entity, the ship.
	 * @return Result of the collision test.
	 */
	private boolean checkCollision(final Entity a, final Entity b) {
		int centerAX = a.getPositionX() + a.getWidth() / 2;
		int centerAY = a.getPositionY() + a.getHeight() / 2;
		int centerBX = b.getPositionX() + b.getWidth() / 2;
		int centerBY = b.getPositionY() + b.getHeight() / 2;
		int maxDistanceX = a.getWidth() / 2 + b.getWidth() / 2;
		int maxDistanceY = a.getHeight() / 2 + b.getHeight() / 2;
		int distanceX = Math.abs(centerAX - centerBX);
		int distanceY = Math.abs(centerAY - centerBY);
		return distanceX < maxDistanceX && distanceY < maxDistanceY;
	}

	/**
	 * Returns a GameState object representing the status of the game.
	 *
	 * @return Current game state.
	 */
	public final GameState getGameState() {
		return this.state;
	}
}<|MERGE_RESOLUTION|>--- conflicted
+++ resolved
@@ -1,4 +1,3 @@
-// screen/GameScreen.java
 package screen;
 
 import java.awt.event.KeyEvent;
@@ -26,67 +25,64 @@
  * shared team lives)
  *
  * @author <a href="mailto:RobertoIA1987@gmail.com">Roberto Izquierdo Amo</a>
- *
+ * 
  */
 public class GameScreen extends Screen {
 
+	/** Milliseconds until the screen accepts user input. */
 	private static final int INPUT_DELAY = 6000;
+	/** Bonus score for each life remaining at the end of the level. */
 	private static final int LIFE_SCORE = 100;
+	/** Minimum time between bonus ship's appearances. */
 	private static final int BONUS_SHIP_INTERVAL = 20000;
+	/** Maximum variance in the time between bonus ship's appearances. */
 	private static final int BONUS_SHIP_VARIANCE = 10000;
+	/** Time until bonus ship explosion disappears. */
 	private static final int BONUS_SHIP_EXPLOSION = 500;
+	/** Time from finishing the level to screen change. */
 	private static final int SCREEN_CHANGE_INTERVAL = 1500;
+	/** Height of the interface separation line. */
 	private static final int SEPARATION_LINE_HEIGHT = 40;
 
+	/** Current game difficulty settings. */
 	private GameSettings gameSettings;
+	/** Current difficulty level number. */
+	private int level;
+	/** Formation of enemy ships. */
 	private EnemyShipFormation enemyShipFormation;
 	private Ship[] ships = new Ship[GameState.NUM_PLAYERS];
 	private EnemyShip enemyShipSpecial;
+	/** Minimum time between bonus ship appearances. */
 	private Cooldown enemyShipSpecialCooldown;
+	/** Time until bonus ship explosion disappears. */
 	private Cooldown enemyShipSpecialExplosionCooldown;
+	/** Time from finishing the level to screen change. */
 	private Cooldown screenFinishedCooldown;
+	/** Set of all bullets fired by on screen ships. */
 	private Set<Bullet> bullets;
-<<<<<<< HEAD
-
     /** Set of all items spawned. */
     private Set<Item> items;
-
-	/** Current score. */
-	private int score;
-	/** Player lives left. */
-	private int lives;
-	/** Total bullets shot by the player. */
-	private int bulletsShot;
-	/** Total ships destroyed by the player. */
-	private int shipsDestroyed;
-	/** Moment the game starts. */
-=======
->>>>>>> aca1ef8d
 	private long gameStartTime;
+	/** Checks if the level is finished. */
 	private boolean levelFinished;
+	/** Checks if a bonus life is received. */
 	private boolean bonusLife;
 
 	/**
 	 * Constructor, establishes the properties of the screen.
 	 * 
 	 * @param gameState
-	 *                     Current game state.
+	 *            Current game state.
 	 * @param gameSettings
-<<<<<<< HEAD
 	 *            Current game settings.
-	 * @param bonusLife
+	 * @param bonnusLife
 	 *            Checks if a bonus life is awarded this level.
-=======
-	 *                     Current game settings.
-	 * @param bonusLife
-	 *                     Checks if a bonus life is awarded this level.
->>>>>>> aca1ef8d
 	 * @param width
-	 *                     Screen width.
+	 *            Screen width.
 	 * @param height
-	 *                     Screen height.
+	 *            Screen height.
 	 * @param fps
-	 *                     Frames per second, frame rate at which the game is run.
+	 *            Frames per second, frame rate at which the game is run.
 	 */
 
 	private final GameState state;
@@ -111,6 +107,9 @@
         }
 	}
 
+	/**
+	 * Initializes basic screen properties, and adds necessary elements.
+	 */
 	public final void initialize() {
 		super.initialize();
 
@@ -135,13 +134,10 @@
 		this.screenFinishedCooldown = Core.getCooldown(SCREEN_CHANGE_INTERVAL);
 		this.bullets = new HashSet<Bullet>();
 
-<<<<<<< HEAD
         // New Item Code
         this.items = new HashSet<Item>();
 
 		// Special input delay / countdown.
-=======
->>>>>>> aca1ef8d
 		this.gameStartTime = System.currentTimeMillis();
 		this.inputDelay = Core.getCooldown(INPUT_DELAY);
 		this.inputDelay.reset();
@@ -149,7 +145,7 @@
 
 	/**
 	 * Starts the action.
-	 *
+	 * 
 	 * @return Next screen code.
 	 */
 	public final int run() {
@@ -162,6 +158,9 @@
 		return this.returnCode;
 	}
 
+	/**
+	 * Updates the elements on screen and checks for events.
+	 */
 	protected final void update() {
 		super.update();
 
@@ -245,8 +244,12 @@
 
 		if (this.levelFinished && this.screenFinishedCooldown.checkFinished())
 			this.isRunning = false;
-	}
-
+
+	}
+
+	/**
+	 * Draws the elements associated with the screen.
+	 */
 	private void draw() {
 		drawManager.initDrawing(this);
 
@@ -265,16 +268,11 @@
 			drawManager.drawEntity(bullet, bullet.getPositionX(),
 					bullet.getPositionY());
 
-<<<<<<< HEAD
         // draw items
         for (Item item : this.items)
             drawManager.drawEntity(item, item.getPositionX(),
                     item.getPositionY());
 
-		// Interface.
-		drawManager.drawScore(this, this.score);
-		drawManager.drawLives(this, this.lives);
-=======
 		// Aggregate UI (team score & team lives)
 		drawManager.drawScore(this, state.getScore());
 		drawManager.drawLives(this, state.getLivesRemaining());
@@ -295,9 +293,9 @@
             drawManager.drawCenteredRegularString(this, p2, 60);
         }
 
->>>>>>> aca1ef8d
 		drawManager.drawHorizontalLine(this, SEPARATION_LINE_HEIGHT - 1);
 
+		// Countdown to game start.
 		if (!this.inputDelay.checkFinished()) {
 			int countdown = (int) ((INPUT_DELAY - (System.currentTimeMillis() - this.gameStartTime)) / 1000);
 			drawManager.drawCountDown(this, this.state.getLevel(), countdown, this.bonusLife);
@@ -308,6 +306,9 @@
 		drawManager.completeDrawing(this);
 	}
 
+	/**
+	 * Cleans bullets that go off screen.
+	 */
 	private void cleanBullets() {
 		Set<Bullet> recyclable = new HashSet<Bullet>();
 		for (Bullet bullet : this.bullets) {
@@ -340,7 +341,7 @@
     private void manageItemPickups() {
         Set<Item> collected = new HashSet<Item>();
         for (Item item : this.items) {
-            if (checkCollision(item, this.ship)) {
+            if (checkCollision(item, this.ships[0])) {
                 collected.add(item);
                 //applyItemEffect(item);
             }
@@ -355,38 +356,37 @@
 	 */
 	private void manageCollisions() {
 		Set<Bullet> recyclable = new HashSet<Bullet>();
-		for (Bullet bullet : this.bullets) {
-			if (bullet.getSpeed() > 0) {
-				// Enemy bullet vs both players
-				for (int p = 0; p < GameState.NUM_PLAYERS; p++) {
-					Ship ship = this.ships[p];
-					if (ship != null && !ship.isDestroyed()
-							&& checkCollision(bullet, ship) && !this.levelFinished) {
-						recyclable.add(bullet);
-
-						ship.destroy(); // explosion/respawn handled by Ship.update()
+        for (Bullet bullet : this.bullets) {
+            if (bullet.getSpeed() > 0) {
+                // Enemy bullet vs both players
+                for (int p = 0; p < GameState.NUM_PLAYERS; p++) {
+                    Ship ship = this.ships[p];
+                    if (ship != null && !ship.isDestroyed()
+                            && checkCollision(bullet, ship) && !this.levelFinished) {
+                        recyclable.add(bullet);
+
+                        ship.destroy(); // explosion/respawn handled by Ship.update()
                         state.decLife(p); // decrement shared/team lives by 1
 
-						this.logger.info("Hit on player " + (p + 1) + ", team lives now: " + state.getLivesRemaining());
-						break;
-					}
-				}
-			} else {
-				// Player bullet vs enemies
-				// map Bullet owner id (1 or 2) to per-player index (0 or 1)
-				final int ownerId = bullet.getOwnerPlayerId(); // 1 or 2 (0 if unset)
-				final int pIdx = (ownerId == 2) ? 1 : 0; // default to P1 when unset
-
-				for (EnemyShip enemyShip : this.enemyShipFormation)
-					if (!enemyShip.isDestroyed() && checkCollision(bullet, enemyShip)) {
-						int points = enemyShip.getPointValue();
+                        this.logger.info("Hit on player " + (p + 1) + ", team lives now: " + state.getLivesRemaining());
+                        break;
+                    }
+                }
+            } else {
+                // Player bullet vs enemies
+                // map Bullet owner id (1 or 2) to per-player index (0 or 1)
+                final int ownerId = bullet.getOwnerPlayerId(); // 1 or 2 (0 if unset)
+                final int pIdx = (ownerId == 2) ? 1 : 0; // default to P1 when unset
+
+                for (EnemyShip enemyShip : this.enemyShipFormation)
+                    if (!enemyShip.isDestroyed() && checkCollision(bullet, enemyShip)) {
+                        int points = enemyShip.getPointValue();
                         state.addCoins(pIdx, enemyShip.getCoinValue()); // 2P mode: modified to per-player coins
 
-						state.addScore(pIdx, points); // 2P mode: modified to add to P1 score for now
-						state.incShipsDestroyed(pIdx);
-
-						this.enemyShipFormation.destroy(enemyShip);
-<<<<<<< HEAD
+                        state.addScore(pIdx, points); // 2P mode: modified to add to P1 score for now
+                        state.incShipsDestroyed(pIdx);
+
+                        this.enemyShipFormation.destroy(enemyShip);
                         this.logger.info("Hit on enemy ship.");
 
                         // obtain drop from ItemManager (may return null)
@@ -397,56 +397,51 @@
                         }
 
                         recyclable.add(bullet);
-=======
-						recyclable.add(bullet);
-						break;
->>>>>>> aca1ef8d
-					}
-
-				if (this.enemyShipSpecial != null
-						&& !this.enemyShipSpecial.isDestroyed()
-						&& checkCollision(bullet, this.enemyShipSpecial)) {
-					int points = this.enemyShipSpecial.getPointValue();
+                    }
+                if (this.enemyShipSpecial != null
+                        && !this.enemyShipSpecial.isDestroyed()
+                        && checkCollision(bullet, this.enemyShipSpecial)) {
+                    int points = this.enemyShipSpecial.getPointValue();
 
                     state.addCoins(pIdx, this.enemyShipSpecial.getCoinValue()); // 2P mode: modified to per-player coins
 
-					state.addScore(pIdx, points);
-					state.incShipsDestroyed(pIdx); // 2P mode: modified incrementing ships destroyed
-
-					this.enemyShipSpecial.destroy();
-					this.enemyShipSpecialExplosionCooldown.reset();
-					recyclable.add(bullet);
-				}
-			}
-		}
-		this.bullets.removeAll(recyclable);
-		BulletPool.recycle(recyclable);
-	}
-
-	/**
-	 * Checks if two entities are colliding.
-	 *
+                    state.addScore(pIdx, points);
+                    state.incShipsDestroyed(pIdx); // 2P mode: modified incrementing ships destroyed
+
+                    this.enemyShipSpecial.destroy();
+                    this.enemyShipSpecialExplosionCooldown.reset();
+                    recyclable.add(bullet);
+                }
+            }
+            this.bullets.removeAll(recyclable);
+            BulletPool.recycle(recyclable);
+        }
+    }
+
+    /**
+     * Checks if two entities are colliding.
+	 * 
 	 * @param a
-	 *          First entity, the bullet.
+	 *            First entity, the bullet.
 	 * @param b
-	 *          Second entity, the ship.
+	 *            Second entity, the ship.
 	 * @return Result of the collision test.
 	 */
-	private boolean checkCollision(final Entity a, final Entity b) {
-		int centerAX = a.getPositionX() + a.getWidth() / 2;
-		int centerAY = a.getPositionY() + a.getHeight() / 2;
-		int centerBX = b.getPositionX() + b.getWidth() / 2;
-		int centerBY = b.getPositionY() + b.getHeight() / 2;
-		int maxDistanceX = a.getWidth() / 2 + b.getWidth() / 2;
-		int maxDistanceY = a.getHeight() / 2 + b.getHeight() / 2;
-		int distanceX = Math.abs(centerAX - centerBX);
-		int distanceY = Math.abs(centerAY - centerBY);
-		return distanceX < maxDistanceX && distanceY < maxDistanceY;
-	}
+    private boolean checkCollision(final Entity a, final Entity b) {
+        int centerAX = a.getPositionX() + a.getWidth() / 2;
+        int centerAY = a.getPositionY() + a.getHeight() / 2;
+        int centerBX = b.getPositionX() + b.getWidth() / 2;
+        int centerBY = b.getPositionY() + b.getHeight() / 2;
+        int maxDistanceX = a.getWidth() / 2 + b.getWidth() / 2;
+        int maxDistanceY = a.getHeight() / 2 + b.getHeight() / 2;
+        int distanceX = Math.abs(centerAX - centerBX);
+        int distanceY = Math.abs(centerAY - centerBY);
+        return distanceX < maxDistanceX && distanceY < maxDistanceY;
+    }
 
 	/**
 	 * Returns a GameState object representing the status of the game.
-	 *
+	 * 
 	 * @return Current game state.
 	 */
 	public final GameState getGameState() {
