// screen/GameScreen.java
package screen;

import java.awt.event.KeyEvent;
import java.util.HashSet;
import java.util.Set;

import engine.*;
import entity.Bullet;
import entity.BulletPool;
import entity.EnemyShip;
import entity.EnemyShipFormation;
import entity.Entity;
import entity.Ship;

/**
 * Implements the game screen, where the action happens.(supports co-op with
 * shared team lives)
 *
 * @author <a href="mailto:RobertoIA1987@gmail.com">Roberto Izquierdo Amo</a>
 *
 */
public class GameScreen extends Screen {

	private static final int INPUT_DELAY = 6000;
	private static final int LIFE_SCORE = 100;
	private static final int BONUS_SHIP_INTERVAL = 20000;
	private static final int BONUS_SHIP_VARIANCE = 10000;
	private static final int BONUS_SHIP_EXPLOSION = 500;
	private static final int SCREEN_CHANGE_INTERVAL = 1500;
	private static final int SEPARATION_LINE_HEIGHT = 40;
	/** For Check Achievement
	 * 2015-10-02 add new */
	private AchievementManager achievementManager;
	/** Current game difficulty settings. */
	private GameSettings gameSettings;
	private EnemyShipFormation enemyShipFormation;
	private Ship[] ships = new Ship[GameState.NUM_PLAYERS];
	private EnemyShip enemyShipSpecial;
	private Cooldown enemyShipSpecialCooldown;
	private Cooldown enemyShipSpecialExplosionCooldown;
	private Cooldown screenFinishedCooldown;
	private Set<Bullet> bullets;
	private long gameStartTime;
	private boolean levelFinished;
	private boolean bonusLife;

    private int level;
    private int score;
    private int lives;
    private int bulletsShot;
    private int shipsDestroyed;
    private Ship ship;

    /** checks if player took damage
	 * 2025-10-02 add new variable
	 * */
	private boolean tookDamageThisLevel;

	/**
	 * Constructor, establishes the properties of the screen.
	 * 
	 * @param gameState
	 *                     Current game state.
	 * @param gameSettings
	 *                     Current game settings.
	 * @param bonusLife
	 *                     Checks if a bonus life is awarded this level.
	 * @param width
	 *                     Screen width.
	 * @param height
	 *                     Screen height.
	 * @param fps
	 *                     Frames per second, frame rate at which the game is run.
	 * @param achievementManager
	 * 			               Achievement manager instance used to track and save player achievements.
	 * 			  2025-10-03 add generator parameter and comment
	 */

	private final GameState state;

	public GameScreen(final GameState gameState,
			final GameSettings gameSettings, final boolean bonusLife,
			final int width, final int height, final int fps, final AchievementManager achievementManager) {
		super(width, height, fps);

		this.state = gameState;
		this.gameSettings = gameSettings;
		this.bonusLife = bonusLife;
		this.level = gameState.getLevel();
		this.score = gameState.getScore();
		this.lives = gameState.getLivesRemaining();
		if (this.bonusLife)
			this.lives++;
		this.bulletsShot = gameState.getBulletsShot();
		this.shipsDestroyed = gameState.getShipsDestroyed();

		// for check Achievement 2025-10-02 add
		this.achievementManager = achievementManager;
		this.tookDamageThisLevel = false;

		// 2P: bonus life adds to team pool + singleplayer mode
        if (this.bonusLife) {
            if (state.isSharedLives()) {
                state.addTeamLife(1); // two player
            } else {
                // 1P legacy: grant to P1
                state.addLife(0, 1);  // singleplayer
            }
        }
	}

	public final void initialize() {
		super.initialize();

		enemyShipFormation = new EnemyShipFormation(this.gameSettings);
		enemyShipFormation.attach(this);

		// 2P mode: create both ships, tagged to their respective teams
		this.ships[0] = new Ship(this.width / 2 - 60, this.height - 30, Entity.Team.PLAYER1); // P1
		this.ships[0].setPlayerId(1);

        // only allowing second ship to spawn when 2P mode is chosen
        if (state.isCoop()) {
            this.ships[1] = new Ship(this.width / 2 + 60, this.height - 30, Entity.Team.PLAYER2); // P2
            this.ships[1].setPlayerId(2);
        } else {
            this.ships[1] = null; // ensuring there's no P2 ship in 1P mode
        }

		this.enemyShipSpecialCooldown = Core.getVariableCooldown(BONUS_SHIP_INTERVAL, BONUS_SHIP_VARIANCE);
		this.enemyShipSpecialCooldown.reset();
		this.enemyShipSpecialExplosionCooldown = Core.getCooldown(BONUS_SHIP_EXPLOSION);
		this.screenFinishedCooldown = Core.getCooldown(SCREEN_CHANGE_INTERVAL);
		this.bullets = new HashSet<Bullet>();
		// Special input delay / countdown.
		this.gameStartTime = System.currentTimeMillis();
		this.inputDelay = Core.getCooldown(INPUT_DELAY);
		this.inputDelay.reset();
	}

	/**
	 * Starts the action.
	 *
	 * @return Next screen code.
	 */
	public final int run() {
		super.run();

		// 2P mode: award bonus score for remaining TEAM lives
		state.addScore(0, LIFE_SCORE * state.getLivesRemaining());

		this.logger.info("Screen cleared with a score of " + state.getScore());
		return this.returnCode;
	}

	protected final void update() {
		super.update();

		if (this.inputDelay.checkFinished() && !this.levelFinished) {

			// Per-player input/move/shoot
			for (int p = 0; p < GameState.NUM_PLAYERS; p++) {
				Ship ship = this.ships[p];

				if (ship == null || ship.isDestroyed())
					continue;

				boolean moveRight = (p == 0)
						? (inputManager.isKeyDown(KeyEvent.VK_D))
						: (inputManager.isKeyDown(KeyEvent.VK_RIGHT));

				boolean moveLeft = (p == 0)
						? (inputManager.isKeyDown(KeyEvent.VK_A))
						: (inputManager.isKeyDown(KeyEvent.VK_LEFT));

				boolean isRightBorder = ship.getPositionX() + ship.getWidth() + ship.getSpeed() > this.width - 1;

				boolean isLeftBorder = ship.getPositionX() - ship.getSpeed() < 1;

				if (moveRight && !isRightBorder)
					ship.moveRight();
				if (moveLeft && !isLeftBorder)
					ship.moveLeft();

				boolean fire = (p == 0)
						? inputManager.isKeyDown(KeyEvent.VK_SPACE)
						: inputManager.isKeyDown(KeyEvent.VK_ENTER);

				if (fire && ship.shoot(this.bullets)) {

					state.incBulletsShot(p); // 2P mode: increments per-player bullet shots

				}
			}

			// Special ship lifecycle
			if (this.enemyShipSpecial != null) {
				if (!this.enemyShipSpecial.isDestroyed())
					this.enemyShipSpecial.move(2, 0);
				else if (this.enemyShipSpecialExplosionCooldown.checkFinished())
					this.enemyShipSpecial = null;
			}
			if (this.enemyShipSpecial == null && this.enemyShipSpecialCooldown.checkFinished()) {
				this.enemyShipSpecial = new EnemyShip();
				this.enemyShipSpecialCooldown.reset();
				this.logger.info("A special ship appears");
			}
			if (this.enemyShipSpecial != null && this.enemyShipSpecial.getPositionX() > this.width) {
				this.enemyShipSpecial = null;
				this.logger.info("The special ship has escaped");
			}

			// Update ships & enemies
			for (Ship s : this.ships)
				if (s != null)
					s.update();

			this.enemyShipFormation.update();
			this.enemyShipFormation.shoot(this.bullets);
		}

		manageCollisions();
		cleanBullets();
		draw();

		// End condition: formation cleared or TEAM lives exhausted.
		if ((this.enemyShipFormation.isEmpty() || !state.teamAlive()) && !this.levelFinished) {
			this.levelFinished = true;
			this.screenFinishedCooldown.reset();

			/*
			  check of achievement release
			  2025-10-02 add three 'if'statements
			 */
			// Survivor
			if(!this.tookDamageThisLevel && this.level == Core.getNumLevels()){
				achievementManager.unlock("Survivor");
			}
			// Clear
			if(this.level == Core.getNumLevels()){
				achievementManager.unlock("Clear");
			}
			//Perfect Shooter
			if(this.bulletsShot > 0 && this.bulletsShot == this.shipsDestroyed){
				achievementManager.unlock("Perfect Shooter");
			}
		}

		if (this.levelFinished && this.screenFinishedCooldown.checkFinished())
			this.isRunning = false;
	}

	private void draw() {
		drawManager.initDrawing(this);

		for (Ship s : this.ships)
			if (s != null)
				drawManager.drawEntity(s, s.getPositionX(), s.getPositionY());

		if (this.enemyShipSpecial != null)
			drawManager.drawEntity(this.enemyShipSpecial,
					this.enemyShipSpecial.getPositionX(),
					this.enemyShipSpecial.getPositionY());

		enemyShipFormation.draw();

		for (Bullet bullet : this.bullets)
			drawManager.drawEntity(bullet, bullet.getPositionX(),
					bullet.getPositionY());

		// Aggregate UI (team score & team lives)
		drawManager.drawScore(this, state.getScore());
		drawManager.drawLives(this, state.getLivesRemaining());
		drawManager.drawCoins(this,  state.getCoins()); // ADD THIS LINE - 2P mode: team total

        // 2P mode: setting per-player coin count
        if (state.isCoop()) {
            // left: P1
            String p1 = String.format("P1  S:%d  K:%d  B:%d  C:%d",
                    state.getScore(0), state.getShipsDestroyed(0),
                    state.getBulletsShot(0), state.getCoins(0));
            // right: P2
            String p2 = String.format("P2  S:%d  K:%d  B:%d  C:%d",
                    state.getScore(1), state.getShipsDestroyed(1),
                    state.getBulletsShot(1), state.getCoins(1));

			// remove the unnecessary "P1 S: K: B: C:" and "P2 S: K: B: C:" lines from the game screen
        }

		drawManager.drawHorizontalLine(this, SEPARATION_LINE_HEIGHT - 1);

		if (!this.inputDelay.checkFinished()) {
			int countdown = (int) ((INPUT_DELAY - (System.currentTimeMillis() - this.gameStartTime)) / 1000);
			drawManager.drawCountDown(this, this.state.getLevel(), countdown, this.bonusLife);
			drawManager.drawHorizontalLine(this, this.height / 2 - this.height / 12);
			drawManager.drawHorizontalLine(this, this.height / 2 + this.height / 12);
		}

		drawManager.completeDrawing(this);
	}

	private void cleanBullets() {
		Set<Bullet> recyclable = new HashSet<Bullet>();
		for (Bullet bullet : this.bullets) {
			bullet.update();
			if (bullet.getPositionY() < SEPARATION_LINE_HEIGHT
					|| bullet.getPositionY() > this.height)
				recyclable.add(bullet);
		}
		this.bullets.removeAll(recyclable);
		BulletPool.recycle(recyclable);
	}

	/**
	 * Enemy bullets hit players → decrement TEAM lives; player bullets hit enemies
	 * → add score.
	 */
    private void manageCollisions() {
        Set<Bullet> recyclable = new HashSet<Bullet>();
        for (Bullet bullet : this.bullets) {
            if (bullet.getSpeed() > 0) {
                // Enemy bullet vs both players
                for (int p = 0; p < GameState.NUM_PLAYERS; p++) {
                    Ship ship = this.ships[p];
                    if (ship != null && !ship.isDestroyed()
                            && checkCollision(bullet, ship) && !this.levelFinished) {
                        recyclable.add(bullet);

                        ship.destroy(); // explosion/respawn handled by Ship.update()
                        state.decLife(p); // decrement shared/team lives by 1

                        this.logger.info("Hit on player " + (p + 1) + ", team lives now: " + state.getLivesRemaining());
                        break;
                    }
                }
            } else {
				// Player bullet vs enemies
				// map Bullet owner id (1 or 2) to per-player index (0 or 1)
				final int ownerId = bullet.getOwnerPlayerId(); // 1 or 2 (0 if unset)
				final int pIdx = (ownerId == 2) ? 1 : 0; // default to P1 when unset

				for (EnemyShip enemyShip : this.enemyShipFormation)
					if (!enemyShip.isDestroyed() && checkCollision(bullet, enemyShip)) {
                        recyclable.add(bullet);

                        if(enemyShip.getDamage(1) > 0){
                            continue;
                        }

						int points = enemyShip.getPointValue();
                        state.addCoins(pIdx, enemyShip.getCoinValue()); // 2P mode: modified to per-player coins

						state.addScore(pIdx, points); // 2P mode: modified to add to P1 score for now
						state.incShipsDestroyed(pIdx);

						this.enemyShipFormation.destroy(enemyShip);
<<<<<<< HEAD
=======

						/*
						  check of 'First Blood' achievement release
						  2025.10.02 add
						  */
						if(this.shipsDestroyed ==1){
							//achievementManager.unlockFirstBlood();
							achievementManager.unlock("First Blood");
						}


						recyclable.add(bullet);
>>>>>>> 7742c42c
						break;
					}

				if (this.enemyShipSpecial != null
						&& !this.enemyShipSpecial.isDestroyed()
						&& checkCollision(bullet, this.enemyShipSpecial)) {
					int points = this.enemyShipSpecial.getPointValue();

                    state.addCoins(pIdx, this.enemyShipSpecial.getCoinValue()); // 2P mode: modified to per-player coins

					state.addScore(pIdx, points);
					state.incShipsDestroyed(pIdx); // 2P mode: modified incrementing ships destroyed

					this.enemyShipSpecial.destroy();
					this.enemyShipSpecialExplosionCooldown.reset();
					recyclable.add(bullet);
				}
			}
		}
		this.bullets.removeAll(recyclable);
		BulletPool.recycle(recyclable);
	}

	/**
	 * Checks if two entities are colliding.
	 *
	 * @param a
	 *          First entity, the bullet.
	 * @param b
	 *          Second entity, the ship.
	 * @return Result of the collision test.
	 */
	private boolean checkCollision(final Entity a, final Entity b) {
		int centerAX = a.getPositionX() + a.getWidth() / 2;
		int centerAY = a.getPositionY() + a.getHeight() / 2;
		int centerBX = b.getPositionX() + b.getWidth() / 2;
		int centerBY = b.getPositionY() + b.getHeight() / 2;
		int maxDistanceX = a.getWidth() / 2 + b.getWidth() / 2;
		int maxDistanceY = a.getHeight() / 2 + b.getHeight() / 2;
		int distanceX = Math.abs(centerAX - centerBX);
		int distanceY = Math.abs(centerAY - centerBY);
		return distanceX < maxDistanceX && distanceY < maxDistanceY;
	}

	/**
	 * Returns a GameState object representing the status of the game.
	 *
	 * @return Current game state.
	 */
	public final GameState getGameState() {
		return this.state;
	}
}<|MERGE_RESOLUTION|>--- conflicted
+++ resolved
@@ -355,21 +355,6 @@
 						state.incShipsDestroyed(pIdx);
 
 						this.enemyShipFormation.destroy(enemyShip);
-<<<<<<< HEAD
-=======
-
-						/*
-						  check of 'First Blood' achievement release
-						  2025.10.02 add
-						  */
-						if(this.shipsDestroyed ==1){
-							//achievementManager.unlockFirstBlood();
-							achievementManager.unlock("First Blood");
-						}
-
-
-						recyclable.add(bullet);
->>>>>>> 7742c42c
 						break;
 					}
 
