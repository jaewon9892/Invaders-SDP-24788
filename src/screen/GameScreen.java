--- conflicted
+++ resolved
@@ -1,4 +1,3 @@
-// screen/GameScreen.java
 package screen;
 
 import java.awt.event.KeyEvent;
@@ -187,18 +186,11 @@
         // New Item Code
         this.items = new HashSet<Item>();
 
-<<<<<<< HEAD
-        // Special input delay / countdown.
-        this.gameStartTime = System.currentTimeMillis();
-        this.inputDelay = Core.getCooldown(INPUT_DELAY);
-        this.inputDelay.reset();
-=======
 		// Special input delay / countdown.
 		this.gameStartTime = System.currentTimeMillis();
 		this.inputDelay = Core.getCooldown(INPUT_DELAY);
 		this.inputDelay.reset();
         drawManager.setDeath(false);
->>>>>>> 474f9f43
 
         this.isPaused = false;
         this.pauseCooldown = Core.getCooldown(300);
@@ -230,9 +222,6 @@
      */
     protected final void update() {
         super.update();
-<<<<<<< HEAD
-        checkAchievement();
-=======
 
         // Countdown beep once during pre-start
         if (!this.inputDelay.checkFinished() && !countdownSoundPlayed) {
@@ -243,11 +232,11 @@
             }
         }
 
->>>>>>> 474f9f43
+        checkAchievement();
         if (this.inputDelay.checkFinished() && inputManager.isKeyDown(KeyEvent.VK_ESCAPE) && this.pauseCooldown.checkFinished()) {
             this.isPaused = !this.isPaused;
             this.pauseCooldown.reset();
-            
+
             if (this.isPaused) {
                 // Pause game music when pausing - no sound during pause
                 SoundManager.stopBackgroundMusic();
@@ -298,36 +287,14 @@
                             ? inputManager.isKeyDown(KeyEvent.VK_SPACE)
                             : inputManager.isKeyDown(KeyEvent.VK_ENTER);
 
-<<<<<<< HEAD
-                    if (fire && ship.shoot(this.bullets)) {
-=======
                         if (fire && ship.shoot(this.bullets)) {
                             SoundManager.playOnce("sound/shoot.wav");
->>>>>>> 474f9f43
 
                         state.incBulletsShot(p); // 2P mode: increments per-player bullet shots
 
                     }
                 }
 
-<<<<<<< HEAD
-                // Special ship lifecycle
-                if (this.enemyShipSpecial != null) {
-                    if (!this.enemyShipSpecial.isDestroyed())
-                        this.enemyShipSpecial.move(2, 0);
-                    else if (this.enemyShipSpecialExplosionCooldown.checkFinished())
-                        this.enemyShipSpecial = null;
-                }
-                if (this.enemyShipSpecial == null && this.enemyShipSpecialCooldown.checkFinished()) {
-                    this.enemyShipSpecial = new EnemyShip();
-                    this.enemyShipSpecialCooldown.reset();
-                    this.logger.info("A special ship appears");
-                }
-                if (this.enemyShipSpecial != null && this.enemyShipSpecial.getPositionX() > this.width) {
-                    this.enemyShipSpecial = null;
-                    this.logger.info("The special ship has escaped");
-                }
-=======
                     // Special ship lifecycle
                     if (this.enemyShipSpecial != null) {
                         if (!this.enemyShipSpecial.isDestroyed())
@@ -346,30 +313,12 @@
                         SoundManager.stop();
                         this.logger.info("The special ship has escaped");
                     }
->>>>>>> 474f9f43
 
                 // Update ships & enemies
                 for (Ship s : this.ships)
                     if (s != null)
                         s.update();
 
-<<<<<<< HEAD
-                this.enemyShipFormation.update();
-                this.enemyShipFormation.shoot(this.bullets);
-            }
-
-            manageCollisions();
-            cleanBullets();
-
-            // Item Entity Code
-            cleanItems();
-            manageItemPickups();
-
-            // check active item affects
-            state.updateEffects();
-
-            draw();
-=======
                     this.enemyShipFormation.update();
                     int bulletsBefore = this.bullets.size();
                     this.enemyShipFormation.shoot(this.bullets);
@@ -380,11 +329,12 @@
                 }
 
 
-		manageCollisions();
-		cleanBullets();
-        // Item Entity Code
-        cleanItems();
-        manageItemPickups();
+                manageCollisions();
+                cleanBullets();
+
+                // Item Entity Code
+                cleanItems();
+                manageItemPickups();
 
         // check active item affects
             state.updateEffects();
@@ -392,54 +342,20 @@
 		draw();
 
 
->>>>>>> 474f9f43
-
-            // End condition: formation cleared or TEAM lives exhausted.
-            if ((this.enemyShipFormation.isEmpty() || !state.teamAlive()) && !this.levelFinished) {
-                // The object managed by the object pool pattern must be recycled at the end of the level.
-                BulletPool.recycle(this.bullets);
-                this.bullets.removeAll(this.bullets);
-                ItemPool.recycle(items);
-                this.items.removeAll(this.items);
-
-                this.levelFinished = true;
-                this.screenFinishedCooldown.reset();
-
-<<<<<<< HEAD
+
+                // End condition: formation cleared or TEAM lives exhausted.
+                if ((this.enemyShipFormation.isEmpty() || !state.teamAlive()) && !this.levelFinished) {
+                    // The object managed by the object pool pattern must be recycled at the end of the level.
+                    BulletPool.recycle(this.bullets);
+                    this.bullets.removeAll(this.bullets);
+                    ItemPool.recycle(items);
+                    this.items.removeAll(this.items);
+
+                    this.levelFinished = true;
+                    this.screenFinishedCooldown.reset();
+
                 checkAchievement();
             }
-=======
-                    // Ensure any looped special-ship sound is stopped when the level ends
-                    SoundManager.stop();
-
-                    // Win/Lose feedback
-                    if (this.enemyShipFormation.isEmpty()) {
-                        SoundManager.playOnce("sound/win.wav");
-                    } else if (!state.teamAlive()) {
-                        SoundManager.playOnce("sound/lose.wav");
-                    }
-
-                    /*
-                              check of achievement release
-                              2025-10-02 add three 'if'statements
-                          */
-                    // Survivor
-                    if (!this.tookDamageThisLevel && this.level == Core.getNumLevels()) {
-                        achievementManager.unlock("Survivor");
-                        SoundManager.playOnce("sound/achievement.wav");
-                    }
-                    // Clear
-                    if (this.level == Core.getNumLevels()) {
-                        achievementManager.unlock("Clear");
-                        SoundManager.playOnce("sound/achievement.wav");
-                    }
-                    //Perfect Shooter
-                    if (this.bulletsShot > 0 && this.bulletsShot == this.shipsDestroyed) {
-                        achievementManager.unlock("Perfect Shooter");
-                        SoundManager.playOnce("sound/achievement.wav");
-                    }
-                }
->>>>>>> 474f9f43
 
             if (this.levelFinished && this.screenFinishedCooldown.checkFinished())
                 this.isRunning = false;
@@ -620,24 +536,11 @@
                                 this.logger.info("Spawned " + drop.getType() + " at " + drop.getPositionX() + "," + drop.getPositionY());
                             }
 
-<<<<<<< HEAD
                             this.enemyShipFormation.destroy(enemyShip);
+                            SoundManager.playOnce("sound/invaderkilled.wav");
                             this.logger.info("Hit on enemy ship.");
 
                             checkAchievement();
-=======
-                        this.enemyShipFormation.destroy(enemyShip);
-                        SoundManager.playOnce("sound/invaderkilled.wav");
-                        this.logger.info("Hit on enemy ship.");
-                            /*
-                                check of 'First Blood' achievement release
-                                2025.10.02 add
-                            */
-                            if(this.shipsDestroyed == 1) {
-                                //achievementManager.unlockFirstBlood();
-                                achievementManager.unlock("First Blood");
-                            }
->>>>>>> 474f9f43
                         }
                         break;
                     }
@@ -719,5 +622,7 @@
         if(state.getScore()>=3000){
             achievementManager.unlock("Get 3000 Score");
         }
+
+        SoundManager.playOnce("sound/CountDownSound.wav");
     }
 }