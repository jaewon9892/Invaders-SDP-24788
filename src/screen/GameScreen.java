--- conflicted
+++ resolved
@@ -44,7 +44,9 @@
     /** Time from finishing the level to screen change. */
     private static final int SCREEN_CHANGE_INTERVAL = 1500;
     /** Height of the interface separation line. */
-    private static final int SEPARATION_LINE_HEIGHT = 40;
+    private static final int SEPARATION_LINE_HEIGHT = 68;
+      private static final int HIGH_SCORE_NOTICE_DURATION = 2000;
+    private static boolean sessionHighScoreNotified = false;
 
     /** For Check Achievement
      * 2015-10-02 add new */
@@ -73,6 +75,9 @@
     private boolean levelFinished;
     /** Checks if a bonus life is received. */
     private boolean bonusLife;
+    private int topScore;
+    private boolean highScoreNotified;
+    private long highScoreNoticeStartTime;
 
     private boolean isPaused;
     private Cooldown pauseCooldown;
@@ -138,8 +143,7 @@
         // for check Achievement 2025-10-02 add
         this.achievementManager = achievementManager;
         this.tookDamageThisLevel = false;
-<<<<<<< HEAD
-      
+
 //        try {
 //            List<Score> highScores = Core.getFileManager().loadHighScores();
 //            this.topScore = highScores.isEmpty() ? 0 : highScores.get(0).getScore();
@@ -149,8 +153,6 @@
 //        }
         this.highScoreNotified = false;
         this.highScoreNoticeStartTime = 0;
-=======
->>>>>>> bd0dba4c
 
         // 2P: bonus life adds to team pool + singleplayer mode
         if (this.bonusLife) {
@@ -161,6 +163,16 @@
                 state.addLife(0, 1);  // singleplayer
             }
         }
+      // [ADD] ensure achievementManager is not null for popup system
+		if (this.achievementManager == null) this.achievementManager = new AchievementManager();
+    }
+
+      /**
+     * Resets the session high score notification flag.
+     * Should be called when a new game starts from the main menu.
+     */
+    public static void resetSessionHighScoreNotified() {
+        sessionHighScoreNotified = false;
     }
 
     /**
@@ -354,7 +366,11 @@
             drawManager.setLastLife(state.getLivesRemaining() == 1);
 		    draw();
 
-
+        if (!sessionHighScoreNotified && this.state.getScore() > this.topScore) {
+            sessionHighScoreNotified = true;
+            this.highScoreNotified = true;
+            this.highScoreNoticeStartTime = System.currentTimeMillis();
+        }
 
             // End condition: formation cleared or TEAM lives exhausted.
             if ((this.enemyShipFormation.isEmpty() || !state.teamAlive()) && !this.levelFinished) {
@@ -364,42 +380,31 @@
                 ItemPool.recycle(items);
                 this.items.removeAll(this.items);
 
-<<<<<<< HEAD
-//                    this.levelFinished = true;
-//                    this.screenFinishedCooldown.reset();
-//
-//                    /*
-//                              check of achievement release
-//                              2025-10-02 add three 'if'statements
-//                          */
-//                    // Survivor
-//                    if (!this.tookDamageThisLevel && this.level == Core.getNumLevels()) {
-//                        achievementManager.unlock("Survivor");
-//                    }
-//                    // Clear
-//                    if (this.level == Core.getNumLevels()) {
-//                        achievementManager.unlock("Clear");
-//                    }
-//                    //Perfect Shooter
-//                    if (this.bulletsShot > 0 && this.bulletsShot == this.shipsDestroyed) {
-//                        achievementManager.unlock("Perfect Shooter");
-//                    }
-//                }
-//
-//                if (this.levelFinished && this.screenFinishedCooldown.checkFinished())
-//                    this.isRunning = false;
-//        }
-=======
-                this.levelFinished = true;
-                this.screenFinishedCooldown.reset();
-
+			this.levelFinished = true;
+			this.screenFinishedCooldown.reset();
+
+			if(enemyShipFormation.getShipCount() == 0 && state.getBulletsShot() > 0 && state.getBulletsShot() == state.getShipsDestroyed()){
+				achievementManager.unlock("Perfect Shooter");
+			}
+			if(enemyShipFormation.getShipCount() == 0 && !this.tookDamageThisLevel){
+				achievementManager.unlock("Survivor");
+			}
+			if(enemyShipFormation.getShipCount() == 0 & state.getLevel() == 5){
+				achievementManager.unlock("Clear");
+			}
                 checkAchievement();
-            }
-
-            if (this.levelFinished && this.screenFinishedCooldown.checkFinished())
-                this.isRunning = false;
-        }
->>>>>>> bd0dba4c
+		}
+
+		if (this.levelFinished && this.screenFinishedCooldown.checkFinished()) {
+			if (!achievementManager.hasPendingToasts()) {
+				this.isRunning = false;
+			}
+		}
+
+		if (this.achievementManager != null) this.achievementManager.update();
+	}
+
+
         draw();
     }
 
@@ -432,20 +437,11 @@
             drawManager.drawEntity(item, item.getPositionX(),
                     item.getPositionY());
 
-<<<<<<< HEAD
 		// Aggregate UI (team score & team lives)
 		drawManager.drawScore(this, state.getScore());
     drawManager.drawLives(this, state.getLivesRemaining(),state.isCoop() );
 		drawManager.drawCoins(this,  state.getCoins()); // ADD THIS LINE - 2P mode: team total
         // 2P mode: setting per-player coin count
-=======
-        // Aggregate UI (team score & team lives)
-        drawManager.drawScore(this, state.getScore());
-        drawManager.drawLives(this, state.getLivesRemaining());
-        drawManager.drawCoins(this,  state.getCoins()); // ADD THIS LINE - 2P mode: team total
-
-//        // 2P mode: setting per-player coin count
->>>>>>> bd0dba4c
 //        if (state.isCoop()) {
 //            // left: P1
 //            String p1 = String.format("P1  S:%d  K:%d  B:%d",
@@ -459,7 +455,6 @@
 //            drawManager.drawCenteredRegularString(this, p2, 60);
 //            // remove the unnecessary "P1 S: K: B: C:" and "P2 S: K: B: C:" lines from the game screen
 //        }
-<<<<<<< HEAD
         drawManager.drawLevel(this, this.state.getLevel());
 		drawManager.drawHorizontalLine(this, SEPARATION_LINE_HEIGHT - 1);
         drawManager.drawShipCount(this, enemyShipFormation.getShipCount());
@@ -473,20 +468,18 @@
         if (this.highScoreNotified &&
                 System.currentTimeMillis() - this.highScoreNoticeStartTime < HIGH_SCORE_NOTICE_DURATION) {
             drawManager.drawNewHighScoreNotice(this);
-=======
-
-        drawManager.drawHorizontalLine(this, SEPARATION_LINE_HEIGHT - 1);
-
-        if (!this.inputDelay.checkFinished()) {
-            int countdown = (int) ((INPUT_DELAY - (System.currentTimeMillis() - this.gameStartTime)) / 1000);
-            drawManager.drawCountDown(this, this.state.getLevel(), countdown, this.bonusLife);
-            drawManager.drawHorizontalLine(this, this.height / 2 - this.height / 12);
-            drawManager.drawHorizontalLine(this, this.height / 2 + this.height / 12);
-        }
-        if(this.isPaused){
-            drawManager.drawPauseOverlay(this);
->>>>>>> bd0dba4c
-        }
+        }
+
+		// [ADD] draw achievement popups right before completing the frame
+		drawManager.drawAchievementToasts(
+				this,
+				(this.achievementManager != null)
+						? this.achievementManager.getActiveToasts()
+						: java.util.Collections.emptyList()
+		);
+		if(this.isPaused){
+			drawManager.drawPauseOverlay(this);
+		}
 
         drawManager.completeDrawing(this);
     }
@@ -545,9 +538,6 @@
      * Enemy bullets hit players → decrement TEAM lives; player bullets hit enemies
      * → add score.
      */
-    /**
-     * Enemy bullets hit players → decrement TEAM lives; player bullets hit enemies → add score.
-     */
     private void manageCollisions() {
         Set<Bullet> recyclable = new HashSet<Bullet>();
         for (Bullet bullet : this.bullets) {
@@ -560,32 +550,29 @@
                             && checkCollision(bullet, ship) && !this.levelFinished) {
                         recyclable.add(bullet);
 
+
                         drawManager.triggerExplosion(ship.getPositionX(), ship.getPositionY(), false, state.getLivesRemaining() == 1);
                         ship.addHit();
-                        ship.destroy();
-                        state.decLife(p);
-
-<<<<<<< HEAD
-                        // Record damage for Survivor achievement check
-                        this.tookDamageThisLevel = true;
-=======
+
                         ship.destroy(); // explosion/respawn handled by Ship.update()
                         SoundManager.playOnce("sound/explosion.wav");
                         state.decLife(p); // decrement shared/team lives by 1
 
->>>>>>> bd0dba4c
+                        // Record damage for Survivor achievement check
+                        this.tookDamageThisLevel = true;
 
                         drawManager.setLastLife(state.getLivesRemaining() == 1);
                         drawManager.setDeath(state.getLivesRemaining() == 0);
 
-                        this.logger.info("Hit on player " + (p + 1) + ", team lives now: " + state.getLivesRemaining());
-                        break;
-                    }
-                }
-            } else {
-                // Player bullet vs enemies
-                final int ownerId = bullet.getOwnerPlayerId();
-                final int pIdx = (ownerId == 2) ? 1 : 0;
+						this.logger.info("Hit on player " + (p + 1) + ", team lives now: " + state.getLivesRemaining());
+						break;
+					}
+				}
+			} else {
+				// Player bullet vs enemies
+				// map Bullet owner id (1 or 2) to per-player index (0 or 1)
+				final int ownerId = bullet.getOwnerPlayerId(); // 1 or 2 (0 if unset)
+				final int pIdx = (ownerId == 2) ? 1 : 0; // default to P1 when unset
 
                 boolean finalShip = this.enemyShipFormation.lastShip();
 
@@ -597,19 +584,14 @@
 
                         if (enemyShip.isDestroyed()) {
                             int points = enemyShip.getPointValue();
-                            state.addCoins(pIdx, enemyShip.getCoinValue());
+                            state.addCoins(pIdx, enemyShip.getCoinValue()); // 2P mode: modified to per-player coins
 
                             drawManager.triggerExplosion(enemyShip.getPositionX(), enemyShip.getPositionY(), true, finalShip);
-                            state.addScore(pIdx, points);
+                            state.addScore(pIdx, points); // 2P mode: modified to add to P1 score for now
                             state.incShipsDestroyed(pIdx);
 
-                            // Check First Blood achievement
-                            if (this.achievementManager != null && state.getShipsDestroyed(pIdx) == 1) {
-                                this.achievementManager.unlock("First Blood");
-                            }
-
-                            // Obtain drop from ItemManager
-                            Item drop = ItemManager.getInstance().obtainDrop(enemyShip);
+                            // obtain drop from ItemManager (may return null)
+                            Item drop = engine.ItemManager.getInstance().obtainDrop(enemyShip);
                             if (drop != null) {
                                 this.items.add(drop);
                                 this.logger.info("Spawned " + drop.getType() + " at " + drop.getPositionX() + "," + drop.getPositionY());
@@ -618,41 +600,26 @@
                             this.enemyShipFormation.destroy(enemyShip);
                             SoundManager.playOnce("sound/invaderkilled.wav");
                             this.logger.info("Hit on enemy ship.");
-<<<<<<< HEAD
-=======
 
                             checkAchievement();
->>>>>>> bd0dba4c
                         }
                         break;
                     }
                 }
 
-<<<<<<< HEAD
-                // Check collision with special enemy ship
-=======
->>>>>>> bd0dba4c
                 if (this.enemyShipSpecial != null
                         && !this.enemyShipSpecial.isDestroyed()
                         && checkCollision(bullet, this.enemyShipSpecial)) {
                     int points = this.enemyShipSpecial.getPointValue();
-<<<<<<< HEAD
-=======
 
                     state.addCoins(pIdx, this.enemyShipSpecial.getCoinValue()); // 2P mode: modified to per-player coins
->>>>>>> bd0dba4c
-
-                    state.addCoins(pIdx, this.enemyShipSpecial.getCoinValue());
+
                     state.addScore(pIdx, points);
-                    state.incShipsDestroyed(pIdx);
-
-<<<<<<< HEAD
-                    this.enemyShipSpecial.destroy();
-=======
+                    state.incShipsDestroyed(pIdx); // 2P mode: modified incrementing ships destroyed
+
 					this.enemyShipSpecial.destroy();
                     SoundManager.stop();
                     SoundManager.playOnce("sound/explosion.wav");
->>>>>>> bd0dba4c
                     drawManager.triggerExplosion(this.enemyShipSpecial.getPositionX(), this.enemyShipSpecial.getPositionY(), true, true);
                     this.enemyShipSpecialExplosionCooldown.reset();
                     recyclable.add(bullet);
