--- conflicted
+++ resolved
@@ -581,21 +581,9 @@
                     state.addScore(pIdx, points);
                     state.incShipsDestroyed(pIdx); // 2P mode: modified incrementing ships destroyed
 
-<<<<<<< HEAD
-                    this.enemyShipSpecial.destroy();
-                    // Stop special ship loop and play explosion SFX
+					this.enemyShipSpecial.destroy();
                     SoundManager.stop();
                     SoundManager.playOnce("sound/explosion.wav");
-                    this.enemyShipSpecialExplosionCooldown.reset();
-                    recyclable.add(bullet);
-                }
-            }
-        }
-        this.bullets.removeAll(recyclable);
-        BulletPool.recycle(recyclable);
-    }
-=======
-					this.enemyShipSpecial.destroy();
                     drawManager.triggerExplosion(this.enemyShipSpecial.getPositionX(), this.enemyShipSpecial.getPositionY(), true, true);
 					this.enemyShipSpecialExplosionCooldown.reset();
 					recyclable.add(bullet);
@@ -605,7 +593,6 @@
 		this.bullets.removeAll(recyclable);
 		BulletPool.recycle(recyclable);
 	}
->>>>>>> f255fc80
 
     /**
      * Checks if two entities are colliding.
