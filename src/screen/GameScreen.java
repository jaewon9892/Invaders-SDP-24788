package screen;

import java.awt.event.KeyEvent;
import java.util.HashSet;
import java.util.Set;

import engine.*;
import entity.Bullet;
import entity.BulletPool;
import entity.EnemyShip;
import entity.EnemyShipFormation;
import entity.Entity;
import entity.Ship;

// NEW Item code
import entity.Item;
import entity.ItemPool;
import engine.ItemManager;

/**
 * Implements the game screen, where the action happens.(supports co-op with
 * shared team lives)
 *
 * @author <a href="mailto:RobertoIA1987@gmail.com">Roberto Izquierdo Amo</a>
 * 
 */
public class GameScreen extends Screen {

<<<<<<< HEAD
    private static final int INPUT_DELAY = 6000;
    private static final int LIFE_SCORE = 100;
    private static final int BONUS_SHIP_INTERVAL = 20000;
    private static final int BONUS_SHIP_VARIANCE = 10000;
    private static final int BONUS_SHIP_EXPLOSION = 500;
    private static final int SCREEN_CHANGE_INTERVAL = 1500;
    private static final int SEPARATION_LINE_HEIGHT = 40;
    /** For Check Achievement
	  * 2015-10-02 add new */
	  private AchievementManager achievementManager;
    /** Current game difficulty settings. */
    private GameSettings gameSettings;
    private EnemyShipFormation enemyShipFormation;
    private Ship[] ships = new Ship[GameState.NUM_PLAYERS];
    private EnemyShip enemyShipSpecial;
    private Cooldown enemyShipSpecialCooldown;
    private Cooldown enemyShipSpecialExplosionCooldown;
    private Cooldown screenFinishedCooldown;
    private Set<Bullet> bullets;
    private long gameStartTime;
    private boolean levelFinished;
    private boolean bonusLife;
  
    private int level;
=======
	/** Milliseconds until the screen accepts user input. */
	private static final int INPUT_DELAY = 6000;
	/** Bonus score for each life remaining at the end of the level. */
	private static final int LIFE_SCORE = 100;
	/** Minimum time between bonus ship's appearances. */
	private static final int BONUS_SHIP_INTERVAL = 20000;
	/** Maximum variance in the time between bonus ship's appearances. */
	private static final int BONUS_SHIP_VARIANCE = 10000;
	/** Time until bonus ship explosion disappears. */
	private static final int BONUS_SHIP_EXPLOSION = 500;
	/** Time from finishing the level to screen change. */
	private static final int SCREEN_CHANGE_INTERVAL = 1500;
	/** Height of the interface separation line. */
	private static final int SEPARATION_LINE_HEIGHT = 40;

	/** For Check Achievement
	 * 2015-10-02 add new */
	private AchievementManager achievementManager;
	/** Current game difficulty settings. */
	private GameSettings gameSettings;
	/** Current difficulty level number. */
	private int level;
	/** Formation of enemy ships. */
	private EnemyShipFormation enemyShipFormation;
	private Ship[] ships = new Ship[GameState.NUM_PLAYERS];
	private EnemyShip enemyShipSpecial;
	/** Minimum time between bonus ship appearances. */
	private Cooldown enemyShipSpecialCooldown;
	/** Time until bonus ship explosion disappears. */
	private Cooldown enemyShipSpecialExplosionCooldown;
	/** Time from finishing the level to screen change. */
	private Cooldown screenFinishedCooldown;
	/** Set of all bullets fired by on screen ships. */
	private Set<Bullet> bullets;
    /** Set of all items spawned. */
    private Set<Item> items;
	private long gameStartTime;
	/** Checks if the level is finished. */
	private boolean levelFinished;
	/** Checks if a bonus life is received. */
	private boolean bonusLife;

>>>>>>> ee7739e1
    private int score;
    private int lives;
    private int bulletsShot;
    private int shipsDestroyed;
    private Ship ship;
  
    /** checks if player took damage
<<<<<<< HEAD
	  * 2025-10-02 add new variable
	  * */
	  private boolean tookDamageThisLevel;

    private final GameState state;

    private Ship.ShipType shipTypeP1;
    private Ship.ShipType shipTypeP2;
    /**
     * Constructor, establishes the properties of the screen.
     *
     * @param gameState
     *                     Current game state.
     * @param gameSettings
     *                     Current game settings.
     * @param bonusLife
     *                     Checks if a bonus life is awarded this level.
     * @param width
     *                     Screen width.
     * @param height
     *                     Screen height.
     * @param fps
     *                     Frames per second, frame rate at which the game is run.
     * @param shipTypeP1
     *                     Player 1's ship type.
     * @param shipTypeP2
     *                     Player 2's ship type.
     * @param achievementManager
	   * 			               Achievement manager instance used to track and save player achievements.
	   * 			  2025-10-03 add generator parameter and comment
	   */
    public GameScreen(final GameState gameState,
                      final GameSettings gameSettings, final boolean bonusLife,
                      final int width, final int height, final int fps, final Ship.ShipType shipTypeP1, final Ship.ShipType shipTypeP2, final AchievementManager achievementManager) {
        super(width, height, fps);

        this.state = gameState;
        this.gameSettings = gameSettings;
        this.bonusLife = bonusLife;
        this.shipTypeP1 = shipTypeP1;
        this.shipTypeP2 = shipTypeP2;
        this.level = gameState.getLevel();
		    this.score = gameState.getScore();
        this.lives = gameState.getLivesRemaining();
        if (this.bonusLife)
          this.lives++;
        this.bulletsShot = gameState.getBulletsShot();
        this.shipsDestroyed = gameState.getShipsDestroyed();

        // for check Achievement 2025-10-02 add
        this.achievementManager = achievementManager;
        this.tookDamageThisLevel = false;

        // 2P: bonus life adds to team pool + singleplayer mode
=======
	 * 2025-10-02 add new variable
	 * */
	private boolean tookDamageThisLevel;

	/**
	 * Constructor, establishes the properties of the screen.
	 * 
	 * @param gameState
	 *            Current game state.
	 * @param gameSettings
	 *            Current game settings.
	 * @param bonnusLife
	 *            Checks if a bonus life is awarded this level.
	 * @param width
	 *            Screen width.
	 * @param height
	 *            Screen height.
	 * @param fps
	 *            Frames per second, frame rate at which the game is run.
	 * @param achievementManager
	 * 			      Achievement manager instance used to track and save player achievements.
	 * 			  2025-10-03 add generator parameter and comment
	 */

	private final GameState state;

	public GameScreen(final GameState gameState,
			final GameSettings gameSettings, final boolean bonusLife,
			final int width, final int height, final int fps, final AchievementManager achievementManager) {
		super(width, height, fps);

		this.state = gameState;
		this.gameSettings = gameSettings;
		this.bonusLife = bonusLife;
		this.level = gameState.getLevel();
		this.score = gameState.getScore();
		this.lives = gameState.getLivesRemaining();
		if (this.bonusLife)
			this.lives++;
		this.bulletsShot = gameState.getBulletsShot();
		this.shipsDestroyed = gameState.getShipsDestroyed();

		// for check Achievement 2025-10-02 add
		this.achievementManager = achievementManager;
		this.tookDamageThisLevel = false;

		// 2P: bonus life adds to team pool + singleplayer mode
>>>>>>> ee7739e1
        if (this.bonusLife) {
            if (state.isSharedLives()) {
                state.addTeamLife(1); // two player
            } else {
                // 1P legacy: grant to P1
                state.addLife(0, 1);  // singleplayer
            }
        }
    }

<<<<<<< HEAD
    public final void initialize() {
        super.initialize();
=======
	/**
	 * Initializes basic screen properties, and adds necessary elements.
	 */
	public final void initialize() {
		super.initialize();
>>>>>>> ee7739e1

        enemyShipFormation = new EnemyShipFormation(this.gameSettings);
        enemyShipFormation.attach(this);

        // 2P mode: create both ships, tagged to their respective teams
        this.ships[0] = new Ship(this.width / 2 - 60, this.height - 30, Entity.Team.PLAYER1, shipTypeP1); // P1
        this.ships[0].setPlayerId(1);

        // only allowing second ship to spawn when 2P mode is chosen
        if (state.isCoop()) {
            this.ships[1] = new Ship(this.width / 2 + 60, this.height - 30, Entity.Team.PLAYER2, shipTypeP2); // P2
            this.ships[1].setPlayerId(2);
        } else {
            this.ships[1] = null; // ensuring there's no P2 ship in 1P mode
        }
        
        this.enemyShipSpecialCooldown = Core.getVariableCooldown(BONUS_SHIP_INTERVAL, BONUS_SHIP_VARIANCE);
        this.enemyShipSpecialCooldown.reset();
        this.enemyShipSpecialExplosionCooldown = Core.getCooldown(BONUS_SHIP_EXPLOSION);
        this.screenFinishedCooldown = Core.getCooldown(SCREEN_CHANGE_INTERVAL);
        this.bullets = new HashSet<Bullet>();
        // Special input delay / countdown.
		    this.gameStartTime = System.currentTimeMillis();
		    this.inputDelay = Core.getCooldown(INPUT_DELAY);
		    this.inputDelay.reset();
    }

    /**
     * Starts the action.
     *
     * @return Next screen code.
     */
    public final int run() {
        super.run();

        // 2P mode: award bonus score for remaining TEAM lives
        state.addScore(0, LIFE_SCORE * state.getLivesRemaining());

        this.logger.info("Screen cleared with a score of " + state.getScore());
        return this.returnCode;
    }

    protected final void update() {
        super.update();
        
        if (this.inputDelay.checkFinished() && !this.levelFinished) {
            
            // Per-player input/move/shoot
            for (int p = 0; p < GameState.NUM_PLAYERS; p++) {
                Ship ship = this.ships[p];
                
                if (ship == null || ship.isDestroyed())
                    continue;
                
                boolean moveRight = (p == 0)
                        ? (inputManager.isKeyDown(KeyEvent.VK_D))
                        : (inputManager.isKeyDown(KeyEvent.VK_RIGHT));
                
                boolean moveLeft = (p == 0)
                        ? (inputManager.isKeyDown(KeyEvent.VK_A))
                        : (inputManager.isKeyDown(KeyEvent.VK_LEFT));
                
                boolean isRightBorder = ship.getPositionX() + ship.getWidth() + ship.getSpeed() > this.width - 1;
                
                boolean isLeftBorder = ship.getPositionX() - ship.getSpeed() < 1;
                
                if (moveRight && !isRightBorder)
                    ship.moveRight();
                if (moveLeft && !isLeftBorder)
                    ship.moveLeft();
                
                boolean fire = (p == 0)
                        ? inputManager.isKeyDown(KeyEvent.VK_SPACE)
                        : inputManager.isKeyDown(KeyEvent.VK_ENTER);
                
                if (fire && ship.shoot(this.bullets)) {
                    
                    state.incBulletsShot(p); // 2P mode: increments per-player bullet shots
                    
                }
            }

            // Special ship lifecycle
            if (this.enemyShipSpecial != null) {
                if (!this.enemyShipSpecial.isDestroyed())
                    this.enemyShipSpecial.move(2, 0);
                else if (this.enemyShipSpecialExplosionCooldown.checkFinished())
                    this.enemyShipSpecial = null;
            }
            if (this.enemyShipSpecial == null && this.enemyShipSpecialCooldown.checkFinished()) {
                this.enemyShipSpecial = new EnemyShip();
                this.enemyShipSpecialCooldown.reset();
                this.logger.info("A special ship appears");
            }
            if (this.enemyShipSpecial != null && this.enemyShipSpecial.getPositionX() > this.width) {
                this.enemyShipSpecial = null;
                this.logger.info("The special ship has escaped");
            }

            // Update ships & enemies
            for (Ship s : this.ships)
                if (s != null)
                    s.update();

            this.enemyShipFormation.update();
            this.enemyShipFormation.shoot(this.bullets);
        }

        manageCollisions();
        cleanBullets();
        draw();
        
        // End condition: formation cleared or TEAM lives exhausted.
        if ((this.enemyShipFormation.isEmpty() || !state.teamAlive()) && !this.levelFinished) {
            this.levelFinished = true;
            this.screenFinishedCooldown.reset();
            
            /*
			          check of achievement release
			          2025-10-02 add three 'if'statements
			      */
			      // Survivor
			      if(!this.tookDamageThisLevel && this.level == Core.getNumLevels()){
				        achievementManager.unlock("Survivor");
			      }
			      // Clear
			      if(this.level == Core.getNumLevels()){
				        achievementManager.unlock("Clear");
			      }
			      //Perfect Shooter
			      if(this.bulletsShot > 0 && this.bulletsShot == this.shipsDestroyed){
				        achievementManager.unlock("Perfect Shooter");
			      }
        }

        if (this.levelFinished && this.screenFinishedCooldown.checkFinished())
            this.isRunning = false;
    }

    private void draw() {
        drawManager.initDrawing(this);

        for (Ship s : this.ships)
            if (s != null)
                drawManager.drawEntity(s, s.getPositionX(), s.getPositionY());

        if (this.enemyShipSpecial != null)
            drawManager.drawEntity(this.enemyShipSpecial,
                    this.enemyShipSpecial.getPositionX(),
                    this.enemyShipSpecial.getPositionY());

        enemyShipFormation.draw();

        for (Bullet bullet : this.bullets)
            drawManager.drawEntity(bullet, bullet.getPositionX(),
                    bullet.getPositionY());

<<<<<<< HEAD
        // Aggregate UI (team score & team lives)
        drawManager.drawScore(this, state.getScore());
        drawManager.drawLives(this, state.getLivesRemaining());
        drawManager.drawCoins(this,  state.getCoins()); // ADD THIS LINE - 2P mode: team total
=======
		this.enemyShipSpecialCooldown = Core.getVariableCooldown(BONUS_SHIP_INTERVAL, BONUS_SHIP_VARIANCE);
		this.enemyShipSpecialCooldown.reset();
		this.enemyShipSpecialExplosionCooldown = Core.getCooldown(BONUS_SHIP_EXPLOSION);
		this.screenFinishedCooldown = Core.getCooldown(SCREEN_CHANGE_INTERVAL);
		this.bullets = new HashSet<Bullet>();

    // New Item Code
    this.items = new HashSet<Item>();

		// Special input delay / countdown.
		this.gameStartTime = System.currentTimeMillis();
		this.inputDelay = Core.getCooldown(INPUT_DELAY);
		this.inputDelay.reset();
	}

	/**
	 * Starts the action.
	 * 
	 * @return Next screen code.
	 */
	public final int run() {
		super.run();

		// 2P mode: award bonus score for remaining TEAM lives
		state.addScore(0, LIFE_SCORE * state.getLivesRemaining());

		this.logger.info("Screen cleared with a score of " + state.getScore());
		return this.returnCode;
	}

	/**
	 * Updates the elements on screen and checks for events.
	 */
	protected final void update() {
		super.update();

		if (this.inputDelay.checkFinished() && !this.levelFinished) {

			// Per-player input/move/shoot
			for (int p = 0; p < GameState.NUM_PLAYERS; p++) {
				Ship ship = this.ships[p];

				if (ship == null || ship.isDestroyed())
					continue;

				boolean moveRight = (p == 0)
						? (inputManager.isKeyDown(KeyEvent.VK_D))
						: (inputManager.isKeyDown(KeyEvent.VK_RIGHT));

				boolean moveLeft = (p == 0)
						? (inputManager.isKeyDown(KeyEvent.VK_A))
						: (inputManager.isKeyDown(KeyEvent.VK_LEFT));

				boolean isRightBorder = ship.getPositionX() + ship.getWidth() + ship.getSpeed() > this.width - 1;

				boolean isLeftBorder = ship.getPositionX() - ship.getSpeed() < 1;

				if (moveRight && !isRightBorder)
					ship.moveRight();
				if (moveLeft && !isLeftBorder)
					ship.moveLeft();

				boolean fire = (p == 0)
						? inputManager.isKeyDown(KeyEvent.VK_SPACE)
						: inputManager.isKeyDown(KeyEvent.VK_ENTER);

				if (fire && ship.shoot(this.bullets)) {

					state.incBulletsShot(p); // 2P mode: increments per-player bullet shots

				}
			}

			// Special ship lifecycle
			if (this.enemyShipSpecial != null) {
				if (!this.enemyShipSpecial.isDestroyed())
					this.enemyShipSpecial.move(2, 0);
				else if (this.enemyShipSpecialExplosionCooldown.checkFinished())
					this.enemyShipSpecial = null;
			}
			if (this.enemyShipSpecial == null && this.enemyShipSpecialCooldown.checkFinished()) {
				this.enemyShipSpecial = new EnemyShip();
				this.enemyShipSpecialCooldown.reset();
				this.logger.info("A special ship appears");
			}
			if (this.enemyShipSpecial != null && this.enemyShipSpecial.getPositionX() > this.width) {
				this.enemyShipSpecial = null;
				this.logger.info("The special ship has escaped");
			}

			// Update ships & enemies
			for (Ship s : this.ships)
				if (s != null)
					s.update();

			this.enemyShipFormation.update();
			this.enemyShipFormation.shoot(this.bullets);
		}

		manageCollisions();
		cleanBullets();

        // New Item Code
        cleanItems();
        manageItemPickups();

        draw();

		// End condition: formation cleared or TEAM lives exhausted.
		if ((this.enemyShipFormation.isEmpty() || !state.teamAlive()) && !this.levelFinished) {
			// The object managed by the object pool pattern must be recycled at the end of the level.
			BulletPool.recycle(this.bullets);
			this.bullets.removeAll(this.bullets);
			ItemPool.recycle(items);
			this.items.removeAll(this.items);

			this.levelFinished = true;
			this.screenFinishedCooldown.reset();

			/*
			  check of achievement release
			  2025-10-02 add three 'if'statements
			 */
			// Survivor
			if(!this.tookDamageThisLevel && this.level == Core.getNumLevels()){
				achievementManager.unlock("Survivor");
			}
			// Clear
			if(this.level == Core.getNumLevels()){
				achievementManager.unlock("Clear");
			}
			//Perfect Shooter
			if(this.bulletsShot > 0 && this.bulletsShot == this.shipsDestroyed){
				achievementManager.unlock("Perfect Shooter");
			}
		}

		if (this.levelFinished && this.screenFinishedCooldown.checkFinished())
			this.isRunning = false;

	}

	/**
	 * Draws the elements associated with the screen.
	 */
	private void draw() {
		drawManager.initDrawing(this);

		for (Ship s : this.ships)
			if (s != null)
				drawManager.drawEntity(s, s.getPositionX(), s.getPositionY());

		if (this.enemyShipSpecial != null)
			drawManager.drawEntity(this.enemyShipSpecial,
					this.enemyShipSpecial.getPositionX(),
					this.enemyShipSpecial.getPositionY());

		enemyShipFormation.draw();

		for (Bullet bullet : this.bullets)
			drawManager.drawEntity(bullet, bullet.getPositionX(),
					bullet.getPositionY());

        // draw items
        for (Item item : this.items)
            drawManager.drawEntity(item, item.getPositionX(),
                    item.getPositionY());

		// Aggregate UI (team score & team lives)
		drawManager.drawScore(this, state.getScore());
		drawManager.drawLives(this, state.getLivesRemaining());
		drawManager.drawCoins(this,  state.getCoins()); // ADD THIS LINE - 2P mode: team total
>>>>>>> ee7739e1

        // 2P mode: setting per-player coin count
        if (state.isCoop()) {
            // left: P1
            String p1 = String.format("P1  S:%d  K:%d  B:%d  C:%d",
                    state.getScore(0), state.getShipsDestroyed(0),
                    state.getBulletsShot(0), state.getCoins(0));
            // right: P2
            String p2 = String.format("P2  S:%d  K:%d  B:%d  C:%d",
                    state.getScore(1), state.getShipsDestroyed(1),
                    state.getBulletsShot(1), state.getCoins(1));

            // remove the unnecessary "P1 S: K: B: C:" and "P2 S: K: B: C:" lines from the game screen
        }

<<<<<<< HEAD
        drawManager.drawHorizontalLine(this, SEPARATION_LINE_HEIGHT - 1);

        if (!this.inputDelay.checkFinished()) {
            int countdown = (int) ((INPUT_DELAY - (System.currentTimeMillis() - this.gameStartTime)) / 1000);
            drawManager.drawCountDown(this, this.state.getLevel(), countdown, this.bonusLife);
            drawManager.drawHorizontalLine(this, this.height / 2 - this.height / 12);
            drawManager.drawHorizontalLine(this, this.height / 2 + this.height / 12);
        }

        drawManager.completeDrawing(this);
    }

    private void cleanBullets() {
        Set<Bullet> recyclable = new HashSet<Bullet>();
        for (Bullet bullet : this.bullets) {
            bullet.update();
            if (bullet.getPositionY() < SEPARATION_LINE_HEIGHT
                    || bullet.getPositionY() > this.height)
                recyclable.add(bullet);
        }
        this.bullets.removeAll(recyclable);
        BulletPool.recycle(recyclable);
    }

    /**
     * Enemy bullets hit players → decrement TEAM lives; player bullets hit enemies
     * → add score.
     */
=======
		drawManager.drawHorizontalLine(this, SEPARATION_LINE_HEIGHT - 1);

		// Countdown to game start.
		if (!this.inputDelay.checkFinished()) {
			int countdown = (int) ((INPUT_DELAY - (System.currentTimeMillis() - this.gameStartTime)) / 1000);
			drawManager.drawCountDown(this, this.state.getLevel(), countdown, this.bonusLife);
			drawManager.drawHorizontalLine(this, this.height / 2 - this.height / 12);
			drawManager.drawHorizontalLine(this, this.height / 2 + this.height / 12);
		}

		drawManager.completeDrawing(this);
	}

	/**
	 * Cleans bullets that go off screen.
	 */
	private void cleanBullets() {
		Set<Bullet> recyclable = new HashSet<Bullet>();
		for (Bullet bullet : this.bullets) {
			bullet.update();
			if (bullet.getPositionY() < SEPARATION_LINE_HEIGHT
					|| bullet.getPositionY() > this.height)
				recyclable.add(bullet);
		}
		this.bullets.removeAll(recyclable);
		BulletPool.recycle(recyclable);
	}

    /**
     * Cleans items that go off screen.
     */
    private void cleanItems() {
        Set<Item> recyclableItems = new HashSet<Item>();
        for (Item item : this.items) {
            item.update();
            if (item.getPositionY() > this.height)
                recyclableItems.add(item);
        }
        this.items.removeAll(recyclableItems);
        ItemPool.recycle(recyclableItems);
    }

    /**
     * Manages pickups between player and items.
     */
    private void manageItemPickups() {
        Set<Item> collected = new HashSet<Item>();
        for (Item item : this.items) {
			for(Ship ship: this.ships) {
				if(ship == null) continue;
				if (checkCollision(item, ship) && !collected.contains(item)) {
					collected.add(item);
					item.applyEffect();
					this.logger.info("Player " + ship.getPlayerId() + " picked up item: " + item.getType());
				}
			}
        }
        this.items.removeAll(collected);
        ItemPool.recycle(collected);
    }

	/**
	 * Enemy bullets hit players -> decrement TEAM lives; player bullets hit enemies
	 * -> add score.
	 */
>>>>>>> ee7739e1
    private void manageCollisions() {
        Set<Bullet> recyclable = new HashSet<Bullet>();
        for (Bullet bullet : this.bullets) {
            if (bullet.getSpeed() > 0) {
                // Enemy bullet vs both players
                for (int p = 0; p < GameState.NUM_PLAYERS; p++) {
                    Ship ship = this.ships[p];
                    if (ship != null && !ship.isDestroyed()
                            && checkCollision(bullet, ship) && !this.levelFinished) {
                        recyclable.add(bullet);

                        ship.destroy(); // explosion/respawn handled by Ship.update()
                        state.decLife(p); // decrement shared/team lives by 1

                        this.logger.info("Hit on player " + (p + 1) + ", team lives now: " + state.getLivesRemaining());
                        break;
                    }
                }
            } else {
<<<<<<< HEAD
                // Player bullet vs enemies
                // map Bullet owner id (1 or 2) to per-player index (0 or 1)
                final int ownerId = bullet.getOwnerPlayerId(); // 1 or 2 (0 if unset)
                final int pIdx = (ownerId == 2) ? 1 : 0; // default to P1 when unset

                for (EnemyShip enemyShip : this.enemyShipFormation)
                    if (!enemyShip.isDestroyed() && checkCollision(bullet, enemyShip)) {
                        recyclable.add(bullet);
                        enemyShip.hit();
                        if (enemyShip.isDestroyed()) {
                            int points = enemyShip.getPointValue();
                            state.addCoins(pIdx, enemyShip.getCoinValue()); // 2P mode: modified to per-player coins

                            state.addScore(pIdx, points); // 2P mode: modified to add to P1 score for now
                            state.incShipsDestroyed(pIdx);

                            this.enemyShipFormation.destroy(enemyShip);
                            /*
                                check of 'First Blood' achievement release
                                2025.10.02 add
                            */
                            if(this.shipsDestroyed == 1) {
                                //achievementManager.unlockFirstBlood();
                                achievementManager.unlock("First Blood");
                            }
                        }
                        break;
                    }

                if (this.enemyShipSpecial != null
                        && !this.enemyShipSpecial.isDestroyed()
                        && checkCollision(bullet, this.enemyShipSpecial)) {
                    int points = this.enemyShipSpecial.getPointValue();
=======
				// Player bullet vs enemies
				// map Bullet owner id (1 or 2) to per-player index (0 or 1)
				final int ownerId = bullet.getOwnerPlayerId(); // 1 or 2 (0 if unset)
				final int pIdx = (ownerId == 2) ? 1 : 0; // default to P1 when unset

				for (EnemyShip enemyShip : this.enemyShipFormation)
					if (!enemyShip.isDestroyed() && checkCollision(bullet, enemyShip)) {
                        recyclable.add(bullet);

                        if(enemyShip.getDamage(1) > 0){
                            continue;
                        }

						int points = enemyShip.getPointValue();
						state.addCoins(pIdx, enemyShip.getCoinValue()); // 2P mode: modified to per-player coins

						state.addScore(pIdx, points); // 2P mode: modified to add to P1 score for now
						state.incShipsDestroyed(pIdx);

						// obtain drop from ItemManager (may return null)
						Item drop = engine.ItemManager.getInstance().obtainDrop(enemyShip);
						if (drop != null) {
							this.items.add(drop);
							this.logger.info("Spawned " + drop.getType() + " at " + drop.getPositionX() + "," + drop.getPositionY());
						}

						this.enemyShipFormation.destroy(enemyShip);
						this.logger.info("Hit on enemy ship.");

						recyclable.add(bullet);
						break;
					}
				if (this.enemyShipSpecial != null
						&& !this.enemyShipSpecial.isDestroyed()
						&& checkCollision(bullet, this.enemyShipSpecial)) {
					int points = this.enemyShipSpecial.getPointValue();
>>>>>>> ee7739e1

					state.addCoins(pIdx, this.enemyShipSpecial.getCoinValue()); // 2P mode: modified to per-player coins

<<<<<<< HEAD
                    state.addScore(pIdx, points);
                    state.incShipsDestroyed(pIdx); // 2P mode: modified incrementing ships destroyed

                    this.enemyShipSpecial.destroy();
                    this.enemyShipSpecialExplosionCooldown.reset();
                    recyclable.add(bullet);
                }
            }
        }
        this.bullets.removeAll(recyclable);
        BulletPool.recycle(recyclable);
=======
					state.addScore(pIdx, points);
					state.incShipsDestroyed(pIdx); // 2P mode: modified incrementing ships destroyed

					this.enemyShipSpecial.destroy();
					this.enemyShipSpecialExplosionCooldown.reset();
					recyclable.add(bullet);
				}
			}
		}
		this.bullets.removeAll(recyclable);
		BulletPool.recycle(recyclable);

>>>>>>> ee7739e1
    }

    /**
     * Checks if two entities are colliding.
<<<<<<< HEAD
     *
     * @param a
     *          First entity, the bullet.
     * @param b
     *          Second entity, the ship.
     * @return Result of the collision test.
     */
=======
	 * 
	 * @param a
	 *            First entity, the bullet.
	 * @param b
	 *            Second entity, the ship.
	 * @return Result of the collision test.
	 */
>>>>>>> ee7739e1
    private boolean checkCollision(final Entity a, final Entity b) {
        int centerAX = a.getPositionX() + a.getWidth() / 2;
        int centerAY = a.getPositionY() + a.getHeight() / 2;
        int centerBX = b.getPositionX() + b.getWidth() / 2;
        int centerBY = b.getPositionY() + b.getHeight() / 2;
        int maxDistanceX = a.getWidth() / 2 + b.getWidth() / 2;
        int maxDistanceY = a.getHeight() / 2 + b.getHeight() / 2;
        int distanceX = Math.abs(centerAX - centerBX);
        int distanceY = Math.abs(centerAY - centerBY);
        return distanceX < maxDistanceX && distanceY < maxDistanceY;
    }

<<<<<<< HEAD
    /**
     * Returns a GameState object representing the status of the game.
     *
     * @return Current game state.
     */
    public final GameState getGameState() {
        return this.state;
    }
=======
	/**
	 * Returns a GameState object representing the status of the game.
	 * 
	 * @return Current game state.
	 */
	public final GameState getGameState() {
		return this.state;
	}
>>>>>>> ee7739e1
}<|MERGE_RESOLUTION|>--- conflicted
+++ resolved
@@ -22,90 +22,63 @@
  * shared team lives)
  *
  * @author <a href="mailto:RobertoIA1987@gmail.com">Roberto Izquierdo Amo</a>
- * 
+ *
  */
 public class GameScreen extends Screen {
 
-<<<<<<< HEAD
+    /** Milliseconds until the screen accepts user input. */
     private static final int INPUT_DELAY = 6000;
+    /** Bonus score for each life remaining at the end of the level. */
     private static final int LIFE_SCORE = 100;
+    /** Minimum time between bonus ship's appearances. */
     private static final int BONUS_SHIP_INTERVAL = 20000;
+    /** Maximum variance in the time between bonus ship's appearances. */
     private static final int BONUS_SHIP_VARIANCE = 10000;
+    /** Time until bonus ship explosion disappears. */
     private static final int BONUS_SHIP_EXPLOSION = 500;
+    /** Time from finishing the level to screen change. */
     private static final int SCREEN_CHANGE_INTERVAL = 1500;
+    /** Height of the interface separation line. */
     private static final int SEPARATION_LINE_HEIGHT = 40;
+
     /** For Check Achievement
-	  * 2015-10-02 add new */
-	  private AchievementManager achievementManager;
+     * 2015-10-02 add new */
+    private AchievementManager achievementManager;
     /** Current game difficulty settings. */
     private GameSettings gameSettings;
+    /** Current difficulty level number. */
+    private int level;
+    /** Formation of enemy ships. */
     private EnemyShipFormation enemyShipFormation;
+    private EnemyShip enemyShipSpecial;
+    /** Formation of player ships. */
     private Ship[] ships = new Ship[GameState.NUM_PLAYERS];
-    private EnemyShip enemyShipSpecial;
+    /** Minimum time between bonus ship appearances. */
     private Cooldown enemyShipSpecialCooldown;
+    /** Time until bonus ship explosion disappears. */
     private Cooldown enemyShipSpecialExplosionCooldown;
+    /** Time from finishing the level to screen change. */
     private Cooldown screenFinishedCooldown;
+    /** Set of all bullets fired by on screen ships. */
     private Set<Bullet> bullets;
-    private long gameStartTime;
-    private boolean levelFinished;
-    private boolean bonusLife;
-  
-    private int level;
-=======
-	/** Milliseconds until the screen accepts user input. */
-	private static final int INPUT_DELAY = 6000;
-	/** Bonus score for each life remaining at the end of the level. */
-	private static final int LIFE_SCORE = 100;
-	/** Minimum time between bonus ship's appearances. */
-	private static final int BONUS_SHIP_INTERVAL = 20000;
-	/** Maximum variance in the time between bonus ship's appearances. */
-	private static final int BONUS_SHIP_VARIANCE = 10000;
-	/** Time until bonus ship explosion disappears. */
-	private static final int BONUS_SHIP_EXPLOSION = 500;
-	/** Time from finishing the level to screen change. */
-	private static final int SCREEN_CHANGE_INTERVAL = 1500;
-	/** Height of the interface separation line. */
-	private static final int SEPARATION_LINE_HEIGHT = 40;
-
-	/** For Check Achievement
-	 * 2015-10-02 add new */
-	private AchievementManager achievementManager;
-	/** Current game difficulty settings. */
-	private GameSettings gameSettings;
-	/** Current difficulty level number. */
-	private int level;
-	/** Formation of enemy ships. */
-	private EnemyShipFormation enemyShipFormation;
-	private Ship[] ships = new Ship[GameState.NUM_PLAYERS];
-	private EnemyShip enemyShipSpecial;
-	/** Minimum time between bonus ship appearances. */
-	private Cooldown enemyShipSpecialCooldown;
-	/** Time until bonus ship explosion disappears. */
-	private Cooldown enemyShipSpecialExplosionCooldown;
-	/** Time from finishing the level to screen change. */
-	private Cooldown screenFinishedCooldown;
-	/** Set of all bullets fired by on screen ships. */
-	private Set<Bullet> bullets;
     /** Set of all items spawned. */
     private Set<Item> items;
-	private long gameStartTime;
-	/** Checks if the level is finished. */
-	private boolean levelFinished;
-	/** Checks if a bonus life is received. */
-	private boolean bonusLife;
-
->>>>>>> ee7739e1
+    private long gameStartTime;
+    /** Checks if the level is finished. */
+    private boolean levelFinished;
+    /** Checks if a bonus life is received. */
+    private boolean bonusLife;
+
     private int score;
     private int lives;
     private int bulletsShot;
     private int shipsDestroyed;
     private Ship ship;
-  
+
     /** checks if player took damage
-<<<<<<< HEAD
-	  * 2025-10-02 add new variable
-	  * */
-	  private boolean tookDamageThisLevel;
+     * 2025-10-02 add new variable
+     * */
+    private boolean tookDamageThisLevel;
 
     private final GameState state;
 
@@ -131,9 +104,9 @@
      * @param shipTypeP2
      *                     Player 2's ship type.
      * @param achievementManager
-	   * 			               Achievement manager instance used to track and save player achievements.
-	   * 			  2025-10-03 add generator parameter and comment
-	   */
+     * 			               Achievement manager instance used to track and save player achievements.
+     * 			  2025-10-03 add generator parameter and comment
+     */
     public GameScreen(final GameState gameState,
                       final GameSettings gameSettings, final boolean bonusLife,
                       final int width, final int height, final int fps, final Ship.ShipType shipTypeP1, final Ship.ShipType shipTypeP2, final AchievementManager achievementManager) {
@@ -145,10 +118,10 @@
         this.shipTypeP1 = shipTypeP1;
         this.shipTypeP2 = shipTypeP2;
         this.level = gameState.getLevel();
-		    this.score = gameState.getScore();
+        this.score = gameState.getScore();
         this.lives = gameState.getLivesRemaining();
         if (this.bonusLife)
-          this.lives++;
+            this.lives++;
         this.bulletsShot = gameState.getBulletsShot();
         this.shipsDestroyed = gameState.getShipsDestroyed();
 
@@ -157,55 +130,6 @@
         this.tookDamageThisLevel = false;
 
         // 2P: bonus life adds to team pool + singleplayer mode
-=======
-	 * 2025-10-02 add new variable
-	 * */
-	private boolean tookDamageThisLevel;
-
-	/**
-	 * Constructor, establishes the properties of the screen.
-	 * 
-	 * @param gameState
-	 *            Current game state.
-	 * @param gameSettings
-	 *            Current game settings.
-	 * @param bonnusLife
-	 *            Checks if a bonus life is awarded this level.
-	 * @param width
-	 *            Screen width.
-	 * @param height
-	 *            Screen height.
-	 * @param fps
-	 *            Frames per second, frame rate at which the game is run.
-	 * @param achievementManager
-	 * 			      Achievement manager instance used to track and save player achievements.
-	 * 			  2025-10-03 add generator parameter and comment
-	 */
-
-	private final GameState state;
-
-	public GameScreen(final GameState gameState,
-			final GameSettings gameSettings, final boolean bonusLife,
-			final int width, final int height, final int fps, final AchievementManager achievementManager) {
-		super(width, height, fps);
-
-		this.state = gameState;
-		this.gameSettings = gameSettings;
-		this.bonusLife = bonusLife;
-		this.level = gameState.getLevel();
-		this.score = gameState.getScore();
-		this.lives = gameState.getLivesRemaining();
-		if (this.bonusLife)
-			this.lives++;
-		this.bulletsShot = gameState.getBulletsShot();
-		this.shipsDestroyed = gameState.getShipsDestroyed();
-
-		// for check Achievement 2025-10-02 add
-		this.achievementManager = achievementManager;
-		this.tookDamageThisLevel = false;
-
-		// 2P: bonus life adds to team pool + singleplayer mode
->>>>>>> ee7739e1
         if (this.bonusLife) {
             if (state.isSharedLives()) {
                 state.addTeamLife(1); // two player
@@ -216,16 +140,11 @@
         }
     }
 
-<<<<<<< HEAD
+    /**
+     * Initializes basic screen properties, and adds necessary elements.
+     */
     public final void initialize() {
         super.initialize();
-=======
-	/**
-	 * Initializes basic screen properties, and adds necessary elements.
-	 */
-	public final void initialize() {
-		super.initialize();
->>>>>>> ee7739e1
 
         enemyShipFormation = new EnemyShipFormation(this.gameSettings);
         enemyShipFormation.attach(this);
@@ -241,16 +160,20 @@
         } else {
             this.ships[1] = null; // ensuring there's no P2 ship in 1P mode
         }
-        
+
         this.enemyShipSpecialCooldown = Core.getVariableCooldown(BONUS_SHIP_INTERVAL, BONUS_SHIP_VARIANCE);
         this.enemyShipSpecialCooldown.reset();
         this.enemyShipSpecialExplosionCooldown = Core.getCooldown(BONUS_SHIP_EXPLOSION);
         this.screenFinishedCooldown = Core.getCooldown(SCREEN_CHANGE_INTERVAL);
         this.bullets = new HashSet<Bullet>();
+
+        // New Item Code
+        this.items = new HashSet<Item>();
+
         // Special input delay / countdown.
-		    this.gameStartTime = System.currentTimeMillis();
-		    this.inputDelay = Core.getCooldown(INPUT_DELAY);
-		    this.inputDelay.reset();
+        this.gameStartTime = System.currentTimeMillis();
+        this.inputDelay = Core.getCooldown(INPUT_DELAY);
+        this.inputDelay.reset();
     }
 
     /**
@@ -268,43 +191,46 @@
         return this.returnCode;
     }
 
+    /**
+     * Updates the elements on screen and checks for events.
+     */
     protected final void update() {
         super.update();
-        
+
         if (this.inputDelay.checkFinished() && !this.levelFinished) {
-            
+
             // Per-player input/move/shoot
             for (int p = 0; p < GameState.NUM_PLAYERS; p++) {
                 Ship ship = this.ships[p];
-                
+
                 if (ship == null || ship.isDestroyed())
                     continue;
-                
+
                 boolean moveRight = (p == 0)
                         ? (inputManager.isKeyDown(KeyEvent.VK_D))
                         : (inputManager.isKeyDown(KeyEvent.VK_RIGHT));
-                
+
                 boolean moveLeft = (p == 0)
                         ? (inputManager.isKeyDown(KeyEvent.VK_A))
                         : (inputManager.isKeyDown(KeyEvent.VK_LEFT));
-                
+
                 boolean isRightBorder = ship.getPositionX() + ship.getWidth() + ship.getSpeed() > this.width - 1;
-                
+
                 boolean isLeftBorder = ship.getPositionX() - ship.getSpeed() < 1;
-                
+
                 if (moveRight && !isRightBorder)
                     ship.moveRight();
                 if (moveLeft && !isLeftBorder)
                     ship.moveLeft();
-                
+
                 boolean fire = (p == 0)
                         ? inputManager.isKeyDown(KeyEvent.VK_SPACE)
                         : inputManager.isKeyDown(KeyEvent.VK_ENTER);
-                
+
                 if (fire && ship.shoot(this.bullets)) {
-                    
+
                     state.incBulletsShot(p); // 2P mode: increments per-player bullet shots
-                    
+
                 }
             }
 
@@ -336,35 +262,49 @@
 
         manageCollisions();
         cleanBullets();
+
+        // New Item Code
+        cleanItems();
+        manageItemPickups();
+
         draw();
-        
+
         // End condition: formation cleared or TEAM lives exhausted.
         if ((this.enemyShipFormation.isEmpty() || !state.teamAlive()) && !this.levelFinished) {
+            // The object managed by the object pool pattern must be recycled at the end of the level.
+            BulletPool.recycle(this.bullets);
+            this.bullets.removeAll(this.bullets);
+            ItemPool.recycle(items);
+            this.items.removeAll(this.items);
+
             this.levelFinished = true;
             this.screenFinishedCooldown.reset();
-            
+
             /*
 			          check of achievement release
 			          2025-10-02 add three 'if'statements
 			      */
-			      // Survivor
-			      if(!this.tookDamageThisLevel && this.level == Core.getNumLevels()){
-				        achievementManager.unlock("Survivor");
-			      }
-			      // Clear
-			      if(this.level == Core.getNumLevels()){
-				        achievementManager.unlock("Clear");
-			      }
-			      //Perfect Shooter
-			      if(this.bulletsShot > 0 && this.bulletsShot == this.shipsDestroyed){
-				        achievementManager.unlock("Perfect Shooter");
-			      }
+            // Survivor
+            if(!this.tookDamageThisLevel && this.level == Core.getNumLevels()){
+                achievementManager.unlock("Survivor");
+            }
+            // Clear
+            if(this.level == Core.getNumLevels()){
+                achievementManager.unlock("Clear");
+            }
+            //Perfect Shooter
+            if(this.bulletsShot > 0 && this.bulletsShot == this.shipsDestroyed){
+                achievementManager.unlock("Perfect Shooter");
+            }
         }
 
         if (this.levelFinished && this.screenFinishedCooldown.checkFinished())
             this.isRunning = false;
     }
 
+    /**
+     * Draws the elements associated with the screen.
+     */
     private void draw() {
         drawManager.initDrawing(this);
 
@@ -383,185 +323,15 @@
             drawManager.drawEntity(bullet, bullet.getPositionX(),
                     bullet.getPositionY());
 
-<<<<<<< HEAD
+        // draw items
+        for (Item item : this.items)
+            drawManager.drawEntity(item, item.getPositionX(),
+                    item.getPositionY());
+
         // Aggregate UI (team score & team lives)
         drawManager.drawScore(this, state.getScore());
         drawManager.drawLives(this, state.getLivesRemaining());
         drawManager.drawCoins(this,  state.getCoins()); // ADD THIS LINE - 2P mode: team total
-=======
-		this.enemyShipSpecialCooldown = Core.getVariableCooldown(BONUS_SHIP_INTERVAL, BONUS_SHIP_VARIANCE);
-		this.enemyShipSpecialCooldown.reset();
-		this.enemyShipSpecialExplosionCooldown = Core.getCooldown(BONUS_SHIP_EXPLOSION);
-		this.screenFinishedCooldown = Core.getCooldown(SCREEN_CHANGE_INTERVAL);
-		this.bullets = new HashSet<Bullet>();
-
-    // New Item Code
-    this.items = new HashSet<Item>();
-
-		// Special input delay / countdown.
-		this.gameStartTime = System.currentTimeMillis();
-		this.inputDelay = Core.getCooldown(INPUT_DELAY);
-		this.inputDelay.reset();
-	}
-
-	/**
-	 * Starts the action.
-	 * 
-	 * @return Next screen code.
-	 */
-	public final int run() {
-		super.run();
-
-		// 2P mode: award bonus score for remaining TEAM lives
-		state.addScore(0, LIFE_SCORE * state.getLivesRemaining());
-
-		this.logger.info("Screen cleared with a score of " + state.getScore());
-		return this.returnCode;
-	}
-
-	/**
-	 * Updates the elements on screen and checks for events.
-	 */
-	protected final void update() {
-		super.update();
-
-		if (this.inputDelay.checkFinished() && !this.levelFinished) {
-
-			// Per-player input/move/shoot
-			for (int p = 0; p < GameState.NUM_PLAYERS; p++) {
-				Ship ship = this.ships[p];
-
-				if (ship == null || ship.isDestroyed())
-					continue;
-
-				boolean moveRight = (p == 0)
-						? (inputManager.isKeyDown(KeyEvent.VK_D))
-						: (inputManager.isKeyDown(KeyEvent.VK_RIGHT));
-
-				boolean moveLeft = (p == 0)
-						? (inputManager.isKeyDown(KeyEvent.VK_A))
-						: (inputManager.isKeyDown(KeyEvent.VK_LEFT));
-
-				boolean isRightBorder = ship.getPositionX() + ship.getWidth() + ship.getSpeed() > this.width - 1;
-
-				boolean isLeftBorder = ship.getPositionX() - ship.getSpeed() < 1;
-
-				if (moveRight && !isRightBorder)
-					ship.moveRight();
-				if (moveLeft && !isLeftBorder)
-					ship.moveLeft();
-
-				boolean fire = (p == 0)
-						? inputManager.isKeyDown(KeyEvent.VK_SPACE)
-						: inputManager.isKeyDown(KeyEvent.VK_ENTER);
-
-				if (fire && ship.shoot(this.bullets)) {
-
-					state.incBulletsShot(p); // 2P mode: increments per-player bullet shots
-
-				}
-			}
-
-			// Special ship lifecycle
-			if (this.enemyShipSpecial != null) {
-				if (!this.enemyShipSpecial.isDestroyed())
-					this.enemyShipSpecial.move(2, 0);
-				else if (this.enemyShipSpecialExplosionCooldown.checkFinished())
-					this.enemyShipSpecial = null;
-			}
-			if (this.enemyShipSpecial == null && this.enemyShipSpecialCooldown.checkFinished()) {
-				this.enemyShipSpecial = new EnemyShip();
-				this.enemyShipSpecialCooldown.reset();
-				this.logger.info("A special ship appears");
-			}
-			if (this.enemyShipSpecial != null && this.enemyShipSpecial.getPositionX() > this.width) {
-				this.enemyShipSpecial = null;
-				this.logger.info("The special ship has escaped");
-			}
-
-			// Update ships & enemies
-			for (Ship s : this.ships)
-				if (s != null)
-					s.update();
-
-			this.enemyShipFormation.update();
-			this.enemyShipFormation.shoot(this.bullets);
-		}
-
-		manageCollisions();
-		cleanBullets();
-
-        // New Item Code
-        cleanItems();
-        manageItemPickups();
-
-        draw();
-
-		// End condition: formation cleared or TEAM lives exhausted.
-		if ((this.enemyShipFormation.isEmpty() || !state.teamAlive()) && !this.levelFinished) {
-			// The object managed by the object pool pattern must be recycled at the end of the level.
-			BulletPool.recycle(this.bullets);
-			this.bullets.removeAll(this.bullets);
-			ItemPool.recycle(items);
-			this.items.removeAll(this.items);
-
-			this.levelFinished = true;
-			this.screenFinishedCooldown.reset();
-
-			/*
-			  check of achievement release
-			  2025-10-02 add three 'if'statements
-			 */
-			// Survivor
-			if(!this.tookDamageThisLevel && this.level == Core.getNumLevels()){
-				achievementManager.unlock("Survivor");
-			}
-			// Clear
-			if(this.level == Core.getNumLevels()){
-				achievementManager.unlock("Clear");
-			}
-			//Perfect Shooter
-			if(this.bulletsShot > 0 && this.bulletsShot == this.shipsDestroyed){
-				achievementManager.unlock("Perfect Shooter");
-			}
-		}
-
-		if (this.levelFinished && this.screenFinishedCooldown.checkFinished())
-			this.isRunning = false;
-
-	}
-
-	/**
-	 * Draws the elements associated with the screen.
-	 */
-	private void draw() {
-		drawManager.initDrawing(this);
-
-		for (Ship s : this.ships)
-			if (s != null)
-				drawManager.drawEntity(s, s.getPositionX(), s.getPositionY());
-
-		if (this.enemyShipSpecial != null)
-			drawManager.drawEntity(this.enemyShipSpecial,
-					this.enemyShipSpecial.getPositionX(),
-					this.enemyShipSpecial.getPositionY());
-
-		enemyShipFormation.draw();
-
-		for (Bullet bullet : this.bullets)
-			drawManager.drawEntity(bullet, bullet.getPositionX(),
-					bullet.getPositionY());
-
-        // draw items
-        for (Item item : this.items)
-            drawManager.drawEntity(item, item.getPositionX(),
-                    item.getPositionY());
-
-		// Aggregate UI (team score & team lives)
-		drawManager.drawScore(this, state.getScore());
-		drawManager.drawLives(this, state.getLivesRemaining());
-		drawManager.drawCoins(this,  state.getCoins()); // ADD THIS LINE - 2P mode: team total
->>>>>>> ee7739e1
 
         // 2P mode: setting per-player coin count
         if (state.isCoop()) {
@@ -577,9 +347,9 @@
             // remove the unnecessary "P1 S: K: B: C:" and "P2 S: K: B: C:" lines from the game screen
         }
 
-<<<<<<< HEAD
         drawManager.drawHorizontalLine(this, SEPARATION_LINE_HEIGHT - 1);
 
+        // Countdown to game start.
         if (!this.inputDelay.checkFinished()) {
             int countdown = (int) ((INPUT_DELAY - (System.currentTimeMillis() - this.gameStartTime)) / 1000);
             drawManager.drawCountDown(this, this.state.getLevel(), countdown, this.bonusLife);
@@ -590,6 +360,9 @@
         drawManager.completeDrawing(this);
     }
 
+    /**
+     * Cleans bullets that go off screen.
+     */
     private void cleanBullets() {
         Set<Bullet> recyclable = new HashSet<Bullet>();
         for (Bullet bullet : this.bullets) {
@@ -603,39 +376,6 @@
     }
 
     /**
-     * Enemy bullets hit players → decrement TEAM lives; player bullets hit enemies
-     * → add score.
-     */
-=======
-		drawManager.drawHorizontalLine(this, SEPARATION_LINE_HEIGHT - 1);
-
-		// Countdown to game start.
-		if (!this.inputDelay.checkFinished()) {
-			int countdown = (int) ((INPUT_DELAY - (System.currentTimeMillis() - this.gameStartTime)) / 1000);
-			drawManager.drawCountDown(this, this.state.getLevel(), countdown, this.bonusLife);
-			drawManager.drawHorizontalLine(this, this.height / 2 - this.height / 12);
-			drawManager.drawHorizontalLine(this, this.height / 2 + this.height / 12);
-		}
-
-		drawManager.completeDrawing(this);
-	}
-
-	/**
-	 * Cleans bullets that go off screen.
-	 */
-	private void cleanBullets() {
-		Set<Bullet> recyclable = new HashSet<Bullet>();
-		for (Bullet bullet : this.bullets) {
-			bullet.update();
-			if (bullet.getPositionY() < SEPARATION_LINE_HEIGHT
-					|| bullet.getPositionY() > this.height)
-				recyclable.add(bullet);
-		}
-		this.bullets.removeAll(recyclable);
-		BulletPool.recycle(recyclable);
-	}
-
-    /**
      * Cleans items that go off screen.
      */
     private void cleanItems() {
@@ -655,24 +395,23 @@
     private void manageItemPickups() {
         Set<Item> collected = new HashSet<Item>();
         for (Item item : this.items) {
-			for(Ship ship: this.ships) {
-				if(ship == null) continue;
-				if (checkCollision(item, ship) && !collected.contains(item)) {
-					collected.add(item);
-					item.applyEffect();
-					this.logger.info("Player " + ship.getPlayerId() + " picked up item: " + item.getType());
-				}
-			}
+            for(Ship ship: this.ships) {
+                if(ship == null) continue;
+                if (checkCollision(item, ship) && !collected.contains(item)) {
+                    collected.add(item);
+                    item.applyEffect();
+                    this.logger.info("Player " + ship.getPlayerId() + " picked up item: " + item.getType());
+                }
+            }
         }
         this.items.removeAll(collected);
         ItemPool.recycle(collected);
     }
 
-	/**
-	 * Enemy bullets hit players -> decrement TEAM lives; player bullets hit enemies
-	 * -> add score.
-	 */
->>>>>>> ee7739e1
+    /**
+     * Enemy bullets hit players → decrement TEAM lives; player bullets hit enemies
+     * → add score.
+     */
     private void manageCollisions() {
         Set<Bullet> recyclable = new HashSet<Bullet>();
         for (Bullet bullet : this.bullets) {
@@ -692,7 +431,6 @@
                     }
                 }
             } else {
-<<<<<<< HEAD
                 // Player bullet vs enemies
                 // map Bullet owner id (1 or 2) to per-player index (0 or 1)
                 final int ownerId = bullet.getOwnerPlayerId(); // 1 or 2 (0 if unset)
@@ -709,7 +447,15 @@
                             state.addScore(pIdx, points); // 2P mode: modified to add to P1 score for now
                             state.incShipsDestroyed(pIdx);
 
+                            // obtain drop from ItemManager (may return null)
+                            Item drop = engine.ItemManager.getInstance().obtainDrop(enemyShip);
+                            if (drop != null) {
+                                this.items.add(drop);
+                                this.logger.info("Spawned " + drop.getType() + " at " + drop.getPositionX() + "," + drop.getPositionY());
+                            }
+
                             this.enemyShipFormation.destroy(enemyShip);
+                            this.logger.info("Hit on enemy ship.");
                             /*
                                 check of 'First Blood' achievement release
                                 2025.10.02 add
@@ -726,48 +472,9 @@
                         && !this.enemyShipSpecial.isDestroyed()
                         && checkCollision(bullet, this.enemyShipSpecial)) {
                     int points = this.enemyShipSpecial.getPointValue();
-=======
-				// Player bullet vs enemies
-				// map Bullet owner id (1 or 2) to per-player index (0 or 1)
-				final int ownerId = bullet.getOwnerPlayerId(); // 1 or 2 (0 if unset)
-				final int pIdx = (ownerId == 2) ? 1 : 0; // default to P1 when unset
-
-				for (EnemyShip enemyShip : this.enemyShipFormation)
-					if (!enemyShip.isDestroyed() && checkCollision(bullet, enemyShip)) {
-                        recyclable.add(bullet);
-
-                        if(enemyShip.getDamage(1) > 0){
-                            continue;
-                        }
-
-						int points = enemyShip.getPointValue();
-						state.addCoins(pIdx, enemyShip.getCoinValue()); // 2P mode: modified to per-player coins
-
-						state.addScore(pIdx, points); // 2P mode: modified to add to P1 score for now
-						state.incShipsDestroyed(pIdx);
-
-						// obtain drop from ItemManager (may return null)
-						Item drop = engine.ItemManager.getInstance().obtainDrop(enemyShip);
-						if (drop != null) {
-							this.items.add(drop);
-							this.logger.info("Spawned " + drop.getType() + " at " + drop.getPositionX() + "," + drop.getPositionY());
-						}
-
-						this.enemyShipFormation.destroy(enemyShip);
-						this.logger.info("Hit on enemy ship.");
-
-						recyclable.add(bullet);
-						break;
-					}
-				if (this.enemyShipSpecial != null
-						&& !this.enemyShipSpecial.isDestroyed()
-						&& checkCollision(bullet, this.enemyShipSpecial)) {
-					int points = this.enemyShipSpecial.getPointValue();
->>>>>>> ee7739e1
-
-					state.addCoins(pIdx, this.enemyShipSpecial.getCoinValue()); // 2P mode: modified to per-player coins
-
-<<<<<<< HEAD
+
+                    state.addCoins(pIdx, this.enemyShipSpecial.getCoinValue()); // 2P mode: modified to per-player coins
+
                     state.addScore(pIdx, points);
                     state.incShipsDestroyed(pIdx); // 2P mode: modified incrementing ships destroyed
 
@@ -779,25 +486,10 @@
         }
         this.bullets.removeAll(recyclable);
         BulletPool.recycle(recyclable);
-=======
-					state.addScore(pIdx, points);
-					state.incShipsDestroyed(pIdx); // 2P mode: modified incrementing ships destroyed
-
-					this.enemyShipSpecial.destroy();
-					this.enemyShipSpecialExplosionCooldown.reset();
-					recyclable.add(bullet);
-				}
-			}
-		}
-		this.bullets.removeAll(recyclable);
-		BulletPool.recycle(recyclable);
-
->>>>>>> ee7739e1
     }
 
     /**
      * Checks if two entities are colliding.
-<<<<<<< HEAD
      *
      * @param a
      *          First entity, the bullet.
@@ -805,15 +497,6 @@
      *          Second entity, the ship.
      * @return Result of the collision test.
      */
-=======
-	 * 
-	 * @param a
-	 *            First entity, the bullet.
-	 * @param b
-	 *            Second entity, the ship.
-	 * @return Result of the collision test.
-	 */
->>>>>>> ee7739e1
     private boolean checkCollision(final Entity a, final Entity b) {
         int centerAX = a.getPositionX() + a.getWidth() / 2;
         int centerAY = a.getPositionY() + a.getHeight() / 2;
@@ -826,7 +509,6 @@
         return distanceX < maxDistanceX && distanceY < maxDistanceY;
     }
 
-<<<<<<< HEAD
     /**
      * Returns a GameState object representing the status of the game.
      *
@@ -835,14 +517,4 @@
     public final GameState getGameState() {
         return this.state;
     }
-=======
-	/**
-	 * Returns a GameState object representing the status of the game.
-	 * 
-	 * @return Current game state.
-	 */
-	public final GameState getGameState() {
-		return this.state;
-	}
->>>>>>> ee7739e1
 }