package screen;

import java.awt.event.KeyEvent;
import java.util.HashSet;
import java.util.Set;

<<<<<<< HEAD
import Animations.Explosion;
import engine.Cooldown;
import engine.Core;
import engine.GameSettings;
import engine.GameState;
=======
import engine.*;
>>>>>>> c4c1c7a5
import entity.Bullet;
import entity.BulletPool;
import entity.EnemyShip;
import entity.EnemyShipFormation;
import entity.Entity;
import entity.Ship;

// NEW Item code
import entity.Item;
import entity.ItemPool;

/**
 * Implements the game screen, where the action happens.(supports co-op with
 * shared team lives)
 *
 * @author <a href="mailto:RobertoIA1987@gmail.com">Roberto Izquierdo Amo</a>
 *
 */
public class GameScreen extends Screen {

<<<<<<< HEAD
	private static final int INPUT_DELAY = 6000;
	private static final int LIFE_SCORE = 100;
	private static final int BONUS_SHIP_INTERVAL = 20000;
	private static final int BONUS_SHIP_VARIANCE = 10000;
	private static final int BONUS_SHIP_EXPLOSION = 500;
	private static final int SCREEN_CHANGE_INTERVAL = 1500;
	private static final int SEPARATION_LINE_HEIGHT = 40;

	private GameSettings gameSettings;
	private EnemyShipFormation enemyShipFormation;
	private Ship[] ships = new Ship[GameState.NUM_PLAYERS];
	private EnemyShip enemyShipSpecial;
	private Cooldown enemyShipSpecialCooldown;
	private Cooldown enemyShipSpecialExplosionCooldown;
	private Cooldown screenFinishedCooldown;
	private Set<Bullet> bullets;
	private long gameStartTime;
	private boolean levelFinished;
	private boolean bonusLife;

    private Cooldown deathDelay;

	/**
	 * Constructor, establishes the properties of the screen.
	 * 
	 * @param gameState
	 *                     Current game state.
	 * @param gameSettings
	 *                     Current game settings.
	 * @param bonusLife
	 *                     Checks if a bonus life is awarded this level.
	 * @param width
	 *                     Screen width.
	 * @param height
	 *                     Screen height.
	 * @param fps
	 *                     Frames per second, frame rate at which the game is run.
	 */

	private final GameState state;

	public GameScreen(final GameState gameState,
			final GameSettings gameSettings, final boolean bonusLife,
			final int width, final int height, final int fps) {
		super(width, height, fps);

		this.state = gameState;
		this.gameSettings = gameSettings;
		this.bonusLife = bonusLife;

        this.deathDelay = Core.getCooldown(1200);

		// 2P: bonus life adds to team pool + singleplayer mode
=======
    /** Milliseconds until the screen accepts user input. */
    private static final int INPUT_DELAY = 6000;
    /** Bonus score for each life remaining at the end of the level. */
    private static final int LIFE_SCORE = 100;
    /** Minimum time between bonus ship's appearances. */
    private static final int BONUS_SHIP_INTERVAL = 20000;
    /** Maximum variance in the time between bonus ship's appearances. */
    private static final int BONUS_SHIP_VARIANCE = 10000;
    /** Time until bonus ship explosion disappears. */
    private static final int BONUS_SHIP_EXPLOSION = 500;
    /** Time from finishing the level to screen change. */
    private static final int SCREEN_CHANGE_INTERVAL = 1500;
    /** Height of the interface separation line. */
    private static final int SEPARATION_LINE_HEIGHT = 40;

    /** For Check Achievement
     * 2015-10-02 add new */
    private AchievementManager achievementManager;
    /** Current game difficulty settings. */
    private GameSettings gameSettings;
    /** Current difficulty level number. */
    private int level;
    /** Formation of enemy ships. */
    private EnemyShipFormation enemyShipFormation;
    private EnemyShip enemyShipSpecial;
    /** Formation of player ships. */
    private Ship[] ships = new Ship[GameState.NUM_PLAYERS];
    /** Minimum time between bonus ship appearances. */
    private Cooldown enemyShipSpecialCooldown;
    /** Time until bonus ship explosion disappears. */
    private Cooldown enemyShipSpecialExplosionCooldown;
    /** Time from finishing the level to screen change. */
    private Cooldown screenFinishedCooldown;
    /** Set of all bullets fired by on screen ships. */
    private Set<Bullet> bullets;
    /** Set of all items spawned. */
    private Set<Item> items;
    private long gameStartTime;
    /** Checks if the level is finished. */
    private boolean levelFinished;
    /** Checks if a bonus life is received. */
    private boolean bonusLife;

    private boolean isPaused;
    private Cooldown pauseCooldown;
    private Cooldown returnMenuCooldown;

    private int score;
    private int lives;
    private int bulletsShot;
    private int shipsDestroyed;
    private Ship ship;

    /** checks if player took damage
     * 2025-10-02 add new variable
     * */
    private boolean tookDamageThisLevel;

    private final GameState state;

    private Ship.ShipType shipTypeP1;
    private Ship.ShipType shipTypeP2;
    /**
     * Constructor, establishes the properties of the screen.
     *
     * @param gameState
     *                     Current game state.
     * @param gameSettings
     *                     Current game settings.
     * @param bonusLife
     *                     Checks if a bonus life is awarded this level.
     * @param width
     *                     Screen width.
     * @param height
     *                     Screen height.
     * @param fps
     *                     Frames per second, frame rate at which the game is run.
     * @param shipTypeP1
     *                     Player 1's ship type.
     * @param shipTypeP2
     *                     Player 2's ship type.
     * @param achievementManager
     * 			               Achievement manager instance used to track and save player achievements.
     * 			  2025-10-03 add generator parameter and comment
     */
    public GameScreen(final GameState gameState,
                      final GameSettings gameSettings, final boolean bonusLife,
                      final int width, final int height, final int fps, final Ship.ShipType shipTypeP1, final Ship.ShipType shipTypeP2, final AchievementManager achievementManager) {
        super(width, height, fps);

        this.state = gameState;
        this.gameSettings = gameSettings;
        this.bonusLife = bonusLife;
        this.shipTypeP1 = shipTypeP1;
        this.shipTypeP2 = shipTypeP2;
        this.level = gameState.getLevel();
        this.score = gameState.getScore();
        this.lives = gameState.getLivesRemaining();
        if (this.bonusLife)
            this.lives++;
        this.bulletsShot = gameState.getBulletsShot();
        this.shipsDestroyed = gameState.getShipsDestroyed();

        // for check Achievement 2025-10-02 add
        this.achievementManager = achievementManager;
        this.tookDamageThisLevel = false;

        // 2P: bonus life adds to team pool + singleplayer mode
>>>>>>> c4c1c7a5
        if (this.bonusLife) {
            if (state.isSharedLives()) {
                state.addTeamLife(1); // two player
            } else {
                // 1P legacy: grant to P1
                state.addLife(0, 1);  // singleplayer
            }
        }
    }

    /**
     * Initializes basic screen properties, and adds necessary elements.
     */
    public final void initialize() {
        super.initialize();

        state.clearAllEffects();

        enemyShipFormation = new EnemyShipFormation(this.gameSettings);
        enemyShipFormation.attach(this);

        // 2P mode: create both ships, tagged to their respective teams
        this.ships[0] = new Ship(this.width / 2 - 60, this.height - 30, Entity.Team.PLAYER1, shipTypeP1, this.state); // P1
        this.ships[0].setPlayerId(1);

        // only allowing second ship to spawn when 2P mode is chosen
        if (state.isCoop()) {
            this.ships[1] = new Ship(this.width / 2 + 60, this.height - 30, Entity.Team.PLAYER2, shipTypeP2, this.state); // P2

            this.ships[1].setPlayerId(2);
        } else {
            this.ships[1] = null; // ensuring there's no P2 ship in 1P mode
        }

		this.enemyShipSpecialCooldown = Core.getVariableCooldown(BONUS_SHIP_INTERVAL, BONUS_SHIP_VARIANCE);
		this.enemyShipSpecialCooldown.reset();
		this.enemyShipSpecialExplosionCooldown = Core.getCooldown(BONUS_SHIP_EXPLOSION);
		this.screenFinishedCooldown = Core.getCooldown(SCREEN_CHANGE_INTERVAL);
		this.bullets = new HashSet<Bullet>();

        // New Item Code
        this.items = new HashSet<Item>();

		// Special input delay / countdown.
		this.gameStartTime = System.currentTimeMillis();
		this.inputDelay = Core.getCooldown(INPUT_DELAY);
		this.inputDelay.reset();
<<<<<<< HEAD
        drawManager.setDeath(false);
	}
=======
>>>>>>> c4c1c7a5

        this.isPaused = false;
        this.pauseCooldown = Core.getCooldown(300);
        this.returnMenuCooldown = Core.getCooldown(300);
	}



    /**
     * Starts the action.
     *
     * @return Next screen code.
     */
    public final int run() {
        super.run();

        // 2P mode: award bonus score for remaining TEAM lives
        state.addScore(0, LIFE_SCORE * state.getLivesRemaining());

        this.logger.info("Screen cleared with a score of " + state.getScore());
        return this.returnCode;
    }

    /**
     * Updates the elements on screen and checks for events.
     */
    protected final void update() {
        super.update();

<<<<<<< HEAD
				boolean fire = (p == 0)
						? inputManager.isKeyDown(KeyEvent.VK_SPACE)
						: inputManager.isKeyDown(KeyEvent.VK_ENTER);

				if (fire && ship.shoot(this.bullets)) {

					state.incBulletsShot(p); // 2P mode: increments per-player bullet shots

				}
			}

			// Special ship lifecycle
			if (this.enemyShipSpecial != null) {
				if (!this.enemyShipSpecial.isDestroyed())
					this.enemyShipSpecial.move(2, 0);
				else if (this.enemyShipSpecialExplosionCooldown.checkFinished())
					this.enemyShipSpecial = null;
			}
			if (this.enemyShipSpecial == null && this.enemyShipSpecialCooldown.checkFinished()) {
				this.enemyShipSpecial = new EnemyShip();
				this.enemyShipSpecialCooldown.reset();
				this.logger.info("A special ship appears");
			}
			if (this.enemyShipSpecial != null && this.enemyShipSpecial.getPositionX() > this.width) {
				this.enemyShipSpecial = null;
				this.logger.info("The special ship has escaped");
			}

			// Update ships & enemies
			for (Ship s : this.ships)
				if (s != null){
                    s.update();
                }


			this.enemyShipFormation.update();
			this.enemyShipFormation.shoot(this.bullets);
		}


		manageCollisions();
		cleanBullets();
		draw();
        drawManager.setLastLife(state.getLivesRemaining() == 1);


        // End condition: formation cleared or TEAM lives exhausted.
		if ((this.enemyShipFormation.isEmpty() || !state.teamAlive()) && !this.levelFinished) {
			this.levelFinished = true;
			this.screenFinishedCooldown.reset();
		}


		if (this.levelFinished && this.screenFinishedCooldown.checkFinished())
			this.isRunning = false;
	}
=======
        if (this.inputDelay.checkFinished() && inputManager.isKeyDown(KeyEvent.VK_ESCAPE) && this.pauseCooldown.checkFinished()) {
            this.isPaused = !this.isPaused;
            this.pauseCooldown.reset();
        }
        if (this.isPaused && inputManager.isKeyDown(KeyEvent.VK_BACK_SPACE) && this.returnMenuCooldown.checkFinished()) {
            returnCode = 1;
            this.isRunning = false;
        }

        if (!this.isPaused) {
            if (this.inputDelay.checkFinished() && !this.levelFinished) {

                // Per-player input/move/shoot
                for (int p = 0; p < GameState.NUM_PLAYERS; p++) {
                    Ship ship = this.ships[p];

                    if (ship == null || ship.isDestroyed())
                        continue;

                        boolean moveRight, moveLeft, fire;
                        // Get player key input status
                        if (p == 0) {
                            moveRight = inputManager.isP1RightPressed();
                            moveLeft = inputManager.isP1LeftPressed();
                            fire = inputManager.isP1ShootPressed();
                        } else {
                            moveRight = inputManager.isP2RightPressed();
                            moveLeft = inputManager.isP2LeftPressed();
                            fire = inputManager.isP2ShootPressed();
                        }

                        boolean isRightBorder = ship.getPositionX() + ship.getWidth() + ship.getSpeed() > this.width - 1;

                        boolean isLeftBorder = ship.getPositionX() - ship.getSpeed() < 1;

                        if (moveRight && !isRightBorder)
                            ship.moveRight();
                        if (moveLeft && !isLeftBorder)
                            ship.moveLeft();

                        fire = (p == 0)
                            ? inputManager.isKeyDown(KeyEvent.VK_SPACE)
                            : inputManager.isKeyDown(KeyEvent.VK_ENTER);

                        if (fire && ship.shoot(this.bullets)) {

                        state.incBulletsShot(p); // 2P mode: increments per-player bullet shots

                        }
                    }

                    // Special ship lifecycle
                    if (this.enemyShipSpecial != null) {
                        if (!this.enemyShipSpecial.isDestroyed())
                            this.enemyShipSpecial.move(2, 0);
                        else if (this.enemyShipSpecialExplosionCooldown.checkFinished())
                            this.enemyShipSpecial = null;
                    }
                    if (this.enemyShipSpecial == null && this.enemyShipSpecialCooldown.checkFinished()) {
                        this.enemyShipSpecial = new EnemyShip();
                        this.enemyShipSpecialCooldown.reset();
                        this.logger.info("A special ship appears");
                    }
                    if (this.enemyShipSpecial != null && this.enemyShipSpecial.getPositionX() > this.width) {
                        this.enemyShipSpecial = null;
                        this.logger.info("The special ship has escaped");
                    }

                    // Update ships & enemies
                    for (Ship s : this.ships)
                        if (s != null)
                            s.update();

                    this.enemyShipFormation.update();
                    this.enemyShipFormation.shoot(this.bullets);
                }

                manageCollisions();
                cleanBullets();

                // Item Entity Code
                cleanItems();
                manageItemPickups();

                // check active item affects
                state.updateEffects();

                draw();

                // End condition: formation cleared or TEAM lives exhausted.
                if ((this.enemyShipFormation.isEmpty() || !state.teamAlive()) && !this.levelFinished) {
                    // The object managed by the object pool pattern must be recycled at the end of the level.
                    BulletPool.recycle(this.bullets);
                    this.bullets.removeAll(this.bullets);
                    ItemPool.recycle(items);
                    this.items.removeAll(this.items);

                    this.levelFinished = true;
                    this.screenFinishedCooldown.reset();

                    /*
                              check of achievement release
                              2025-10-02 add three 'if'statements
                          */
                    // Survivor
                    if (!this.tookDamageThisLevel && this.level == Core.getNumLevels()) {
                        achievementManager.unlock("Survivor");
                    }
                    // Clear
                    if (this.level == Core.getNumLevels()) {
                        achievementManager.unlock("Clear");
                    }
                    //Perfect Shooter
                    if (this.bulletsShot > 0 && this.bulletsShot == this.shipsDestroyed) {
                        achievementManager.unlock("Perfect Shooter");
                    }
                }

                if (this.levelFinished && this.screenFinishedCooldown.checkFinished())
                    this.isRunning = false;
        }
        draw();
    }

    /**
     * Draws the elements associated with the screen.
     */
    private void draw() {
        drawManager.initDrawing(this);
>>>>>>> c4c1c7a5

        for (Ship s : this.ships)
            if (s != null)
                drawManager.drawEntity(s, s.getPositionX(), s.getPositionY());

<<<<<<< HEAD
        drawManager.drawExplosions();
        drawManager.updateGameSpace();

		for (Ship s : this.ships)
			if (s != null)
				drawManager.drawEntity(s, s.getPositionX(), s.getPositionY());


		if (this.enemyShipSpecial != null)
			drawManager.drawEntity(this.enemyShipSpecial,
					this.enemyShipSpecial.getPositionX(),
					this.enemyShipSpecial.getPositionY());
=======
        if (this.enemyShipSpecial != null)
            drawManager.drawEntity(this.enemyShipSpecial,
                    this.enemyShipSpecial.getPositionX(),
                    this.enemyShipSpecial.getPositionY());

        enemyShipFormation.draw();
>>>>>>> c4c1c7a5

        for (Bullet bullet : this.bullets)
            drawManager.drawEntity(bullet, bullet.getPositionX(),
                    bullet.getPositionY());

        // draw items
        for (Item item : this.items)
            drawManager.drawEntity(item, item.getPositionX(),
                    item.getPositionY());

        // Aggregate UI (team score & team lives)
        drawManager.drawScore(this, state.getScore());
        drawManager.drawLives(this, state.getLivesRemaining());
        drawManager.drawCoins(this,  state.getCoins()); // ADD THIS LINE - 2P mode: team total

        // 2P mode: setting per-player coin count
        if (state.isCoop()) {
            // left: P1
            String p1 = String.format("P1  S:%d  K:%d  B:%d",
                    state.getScore(0), state.getShipsDestroyed(0),
                    state.getBulletsShot(0));
            // right: P2
            String p2 = String.format("P2  S:%d  K:%d  B:%d",
                    state.getScore(1), state.getShipsDestroyed(1),
                    state.getBulletsShot(1));
            drawManager.drawCenteredRegularString(this, p1, 40);
            drawManager.drawCenteredRegularString(this, p2, 60);
            // remove the unnecessary "P1 S: K: B: C:" and "P2 S: K: B: C:" lines from the game screen
        }

        drawManager.drawHorizontalLine(this, SEPARATION_LINE_HEIGHT - 1);

		if (!this.inputDelay.checkFinished()) {
			int countdown = (int) ((INPUT_DELAY - (System.currentTimeMillis() - this.gameStartTime)) / 1000);
			drawManager.drawCountDown(this, this.state.getLevel(), countdown, this.bonusLife);
			drawManager.drawHorizontalLine(this, this.height / 2 - this.height / 12);
			drawManager.drawHorizontalLine(this, this.height / 2 + this.height / 12);
		}
		if(this.isPaused){
			drawManager.drawPauseOverlay(this);
		}

<<<<<<< HEAD
	/**
	 * Enemy bullets hit players → decrement TEAM lives; player bullets hit enemies
	 * → add score.
	 */
	private void manageCollisions() {
		Set<Bullet> recyclable = new HashSet<Bullet>();
		for (Bullet bullet : this.bullets) {
			if (bullet.getSpeed() > 0) {
				// Enemy bullet vs both players
				for (int p = 0; p < GameState.NUM_PLAYERS; p++) {
					Ship ship = this.ships[p];
					if (ship != null && !ship.isDestroyed()
							&& checkCollision(bullet, ship) && !this.levelFinished) {
						recyclable.add(bullet);


                        drawManager.triggerExplosion(ship.getPositionX(), ship.getPositionY(), false, state.getLivesRemaining() == 1);
						ship.destroy(); // explosion/respawn handled by Ship.update()
                        ship.addHit();

                        state.decLife(p); // decrement shared/team lives by 1


                        drawManager.setLastLife(state.getLivesRemaining() == 1);
                        drawManager.setDeath(state.getLivesRemaining() == 0);

						this.logger.info("Hit on player " + (p + 1) + ", team lives now: " + state.getLivesRemaining());
						break;
					}
				}
			} else {
				// Player bullet vs enemies
				// map Bullet owner id (1 or 2) to per-player index (0 or 1)
				final int ownerId = bullet.getOwnerPlayerId(); // 1 or 2 (0 if unset)
				final int pIdx = (ownerId == 2) ? 1 : 0; // default to P1 when unset

                boolean finalShip = this.enemyShipFormation.lastShip();

				for (EnemyShip enemyShip : this.enemyShipFormation)
					if (!enemyShip.isDestroyed() && checkCollision(bullet, enemyShip)) {
						int points = enemyShip.getPointValue();
                        state.addCoins(pIdx, enemyShip.getCoinValue()); // 2P mode: modified to per-player coins

                        drawManager.triggerExplosion(enemyShip.getPositionX(), enemyShip.getPositionY(), true, finalShip);
						state.addScore(pIdx, points); // 2P mode: modified to add to P1 score for now
						state.incShipsDestroyed(pIdx);


						this.enemyShipFormation.destroy(enemyShip);
						recyclable.add(bullet);
						break;
					}

				if (this.enemyShipSpecial != null
						&& !this.enemyShipSpecial.isDestroyed()
						&& checkCollision(bullet, this.enemyShipSpecial)) {
					int points = this.enemyShipSpecial.getPointValue();

                    state.addCoins(pIdx, this.enemyShipSpecial.getCoinValue()); // 2P mode: modified to per-player coins

					state.addScore(pIdx, points);
					state.incShipsDestroyed(pIdx); // 2P mode: modified incrementing ships destroyed

					this.enemyShipSpecial.destroy();
                    drawManager.triggerExplosion(this.enemyShipSpecial.getPositionX(), this.enemyShipSpecial.getPositionY(), true, true);
					this.enemyShipSpecialExplosionCooldown.reset();
					recyclable.add(bullet);
				}
			}
		}
		this.bullets.removeAll(recyclable);
		BulletPool.recycle(recyclable);
	}

	/**
	 * Checks if two entities are colliding.
	 *
	 * @param a
	 *          First entity, the bullet.
	 * @param b
	 *          Second entity, the ship.
	 * @return Result of the collision test.
	 */
	private boolean checkCollision(final Entity a, final Entity b) {
		int centerAX = a.getPositionX() + a.getWidth() / 2;
		int centerAY = a.getPositionY() + a.getHeight() / 2;
		int centerBX = b.getPositionX() + b.getWidth() / 2;
		int centerBY = b.getPositionY() + b.getHeight() / 2;
		int maxDistanceX = a.getWidth() / 2 + b.getWidth() / 2;
		int maxDistanceY = a.getHeight() / 2 + b.getHeight() / 2;
		int distanceX = Math.abs(centerAX - centerBX);
		int distanceY = Math.abs(centerAY - centerBY);
		return distanceX < maxDistanceX && distanceY < maxDistanceY;
	}

	/**
	 * Returns a GameState object representing the status of the game.
	 *
	 * @return Current game state.
	 */
	public final GameState getGameState() {
		return this.state;
	}
=======
        drawManager.completeDrawing(this);
    }

    /**
     * Cleans bullets that go off screen.
     */
    private void cleanBullets() {
        Set<Bullet> recyclable = new HashSet<Bullet>();
        for (Bullet bullet : this.bullets) {
            bullet.update();
            if (bullet.getPositionY() < SEPARATION_LINE_HEIGHT
                    || bullet.getPositionY() > this.height)
                recyclable.add(bullet);
        }
        this.bullets.removeAll(recyclable);
        BulletPool.recycle(recyclable);
    }

    /**
     * Cleans items that go off screen.
     */
    private void cleanItems() {
        Set<Item> recyclableItems = new HashSet<Item>();
        for (Item item : this.items) {
            item.update();
            if (item.getPositionY() > this.height)
                recyclableItems.add(item);
        }
        this.items.removeAll(recyclableItems);
        ItemPool.recycle(recyclableItems);
    }

    /**
     * Manages pickups between player and items.
     */
    private void manageItemPickups() {
        Set<Item> collected = new HashSet<Item>();
        for (Item item : this.items) {

            for(Ship ship: this.ships) {
                if(ship == null) continue;
                if (checkCollision(item, ship) && !collected.contains(item)) {
                    collected.add(item);
                    this.logger.info("Player " + ship.getPlayerId() + " picked up item: " + item.getType());
                    item.applyEffect(getGameState(), ship.getPlayerId());
                }
            }
        }
        this.items.removeAll(collected);
        ItemPool.recycle(collected);
    }

    /**
     * Enemy bullets hit players → decrement TEAM lives; player bullets hit enemies
     * → add score.
     */
    private void manageCollisions() {
        Set<Bullet> recyclable = new HashSet<Bullet>();
        for (Bullet bullet : this.bullets) {
            if (bullet.getSpeed() > 0) {
                // Enemy bullet vs both players
                for (int p = 0; p < GameState.NUM_PLAYERS; p++) {
                    Ship ship = this.ships[p];
                    if (ship != null && !ship.isDestroyed()
                            && checkCollision(bullet, ship) && !this.levelFinished) {
                        recyclable.add(bullet);

                        ship.destroy(); // explosion/respawn handled by Ship.update()
                        state.decLife(p); // decrement shared/team lives by 1

                        this.logger.info("Hit on player " + (p + 1) + ", team lives now: " + state.getLivesRemaining());
                        break;
                    }
                }
            } else {
                // Player bullet vs enemies
                // map Bullet owner id (1 or 2) to per-player index (0 or 1)
                final int ownerId = bullet.getOwnerPlayerId(); // 1 or 2 (0 if unset)
                final int pIdx = (ownerId == 2) ? 1 : 0; // default to P1 when unset

                for (EnemyShip enemyShip : this.enemyShipFormation)
                    if (!enemyShip.isDestroyed() && checkCollision(bullet, enemyShip)) {
                        recyclable.add(bullet);
                        enemyShip.hit();
                        if (enemyShip.isDestroyed()) {
                            int points = enemyShip.getPointValue();
                            state.addCoins(pIdx, enemyShip.getCoinValue()); // 2P mode: modified to per-player coins

                            state.addScore(pIdx, points); // 2P mode: modified to add to P1 score for now
                            state.incShipsDestroyed(pIdx);

                            // obtain drop from ItemManager (may return null)
                            Item drop = engine.ItemManager.getInstance().obtainDrop(enemyShip);
                            if (drop != null) {
                                this.items.add(drop);
                                this.logger.info("Spawned " + drop.getType() + " at " + drop.getPositionX() + "," + drop.getPositionY());
                            }

                            this.enemyShipFormation.destroy(enemyShip);
                            this.logger.info("Hit on enemy ship.");
                            /*
                                check of 'First Blood' achievement release
                                2025.10.02 add
                            */
                            if(this.shipsDestroyed == 1) {
                                //achievementManager.unlockFirstBlood();
                                achievementManager.unlock("First Blood");
                            }
                        }
                        break;
                    }

                if (this.enemyShipSpecial != null
                        && !this.enemyShipSpecial.isDestroyed()
                        && checkCollision(bullet, this.enemyShipSpecial)) {
                    int points = this.enemyShipSpecial.getPointValue();

					state.addCoins(pIdx, this.enemyShipSpecial.getCoinValue()); // 2P mode: modified to per-player coins

                    state.addScore(pIdx, points);
                    state.incShipsDestroyed(pIdx); // 2P mode: modified incrementing ships destroyed

                    this.enemyShipSpecial.destroy();
                    this.enemyShipSpecialExplosionCooldown.reset();
                    recyclable.add(bullet);
                }
            }
        }
        this.bullets.removeAll(recyclable);
        BulletPool.recycle(recyclable);
    }

    /**
     * Checks if two entities are colliding.
     *
     * @param a
     *            First entity, the bullet.
     * @param b
     *            Second entity, the ship.
     * @return Result of the collision test.
     */
    private boolean checkCollision(final Entity a, final Entity b) {
        int centerAX = a.getPositionX() + a.getWidth() / 2;
        int centerAY = a.getPositionY() + a.getHeight() / 2;
        int centerBX = b.getPositionX() + b.getWidth() / 2;
        int centerBY = b.getPositionY() + b.getHeight() / 2;
        int maxDistanceX = a.getWidth() / 2 + b.getWidth() / 2;
        int maxDistanceY = a.getHeight() / 2 + b.getHeight() / 2;
        int distanceX = Math.abs(centerAX - centerBX);
        int distanceY = Math.abs(centerAY - centerBY);
        return distanceX < maxDistanceX && distanceY < maxDistanceY;
    }

    /**
     * Returns a GameState object representing the status of the game.
     *
     * @return Current game state.
     */
    public final GameState getGameState() {
        return this.state;
    }
>>>>>>> c4c1c7a5
}<|MERGE_RESOLUTION|>--- conflicted
+++ resolved
@@ -1,18 +1,16 @@
+// screen/GameScreen.java
 package screen;
 
 import java.awt.event.KeyEvent;
 import java.util.HashSet;
 import java.util.Set;
 
-<<<<<<< HEAD
 import Animations.Explosion;
 import engine.Cooldown;
 import engine.Core;
 import engine.GameSettings;
 import engine.GameState;
-=======
 import engine.*;
->>>>>>> c4c1c7a5
 import entity.Bullet;
 import entity.BulletPool;
 import entity.EnemyShip;
@@ -33,61 +31,6 @@
  */
 public class GameScreen extends Screen {
 
-<<<<<<< HEAD
-	private static final int INPUT_DELAY = 6000;
-	private static final int LIFE_SCORE = 100;
-	private static final int BONUS_SHIP_INTERVAL = 20000;
-	private static final int BONUS_SHIP_VARIANCE = 10000;
-	private static final int BONUS_SHIP_EXPLOSION = 500;
-	private static final int SCREEN_CHANGE_INTERVAL = 1500;
-	private static final int SEPARATION_LINE_HEIGHT = 40;
-
-	private GameSettings gameSettings;
-	private EnemyShipFormation enemyShipFormation;
-	private Ship[] ships = new Ship[GameState.NUM_PLAYERS];
-	private EnemyShip enemyShipSpecial;
-	private Cooldown enemyShipSpecialCooldown;
-	private Cooldown enemyShipSpecialExplosionCooldown;
-	private Cooldown screenFinishedCooldown;
-	private Set<Bullet> bullets;
-	private long gameStartTime;
-	private boolean levelFinished;
-	private boolean bonusLife;
-
-    private Cooldown deathDelay;
-
-	/**
-	 * Constructor, establishes the properties of the screen.
-	 * 
-	 * @param gameState
-	 *                     Current game state.
-	 * @param gameSettings
-	 *                     Current game settings.
-	 * @param bonusLife
-	 *                     Checks if a bonus life is awarded this level.
-	 * @param width
-	 *                     Screen width.
-	 * @param height
-	 *                     Screen height.
-	 * @param fps
-	 *                     Frames per second, frame rate at which the game is run.
-	 */
-
-	private final GameState state;
-
-	public GameScreen(final GameState gameState,
-			final GameSettings gameSettings, final boolean bonusLife,
-			final int width, final int height, final int fps) {
-		super(width, height, fps);
-
-		this.state = gameState;
-		this.gameSettings = gameSettings;
-		this.bonusLife = bonusLife;
-
-        this.deathDelay = Core.getCooldown(1200);
-
-		// 2P: bonus life adds to team pool + singleplayer mode
-=======
     /** Milliseconds until the screen accepts user input. */
     private static final int INPUT_DELAY = 6000;
     /** Bonus score for each life remaining at the end of the level. */
@@ -196,7 +139,6 @@
         this.tookDamageThisLevel = false;
 
         // 2P: bonus life adds to team pool + singleplayer mode
->>>>>>> c4c1c7a5
         if (this.bonusLife) {
             if (state.isSharedLives()) {
                 state.addTeamLife(1); // two player
@@ -244,11 +186,7 @@
 		this.gameStartTime = System.currentTimeMillis();
 		this.inputDelay = Core.getCooldown(INPUT_DELAY);
 		this.inputDelay.reset();
-<<<<<<< HEAD
         drawManager.setDeath(false);
-	}
-=======
->>>>>>> c4c1c7a5
 
         this.isPaused = false;
         this.pauseCooldown = Core.getCooldown(300);
@@ -278,64 +216,6 @@
     protected final void update() {
         super.update();
 
-<<<<<<< HEAD
-				boolean fire = (p == 0)
-						? inputManager.isKeyDown(KeyEvent.VK_SPACE)
-						: inputManager.isKeyDown(KeyEvent.VK_ENTER);
-
-				if (fire && ship.shoot(this.bullets)) {
-
-					state.incBulletsShot(p); // 2P mode: increments per-player bullet shots
-
-				}
-			}
-
-			// Special ship lifecycle
-			if (this.enemyShipSpecial != null) {
-				if (!this.enemyShipSpecial.isDestroyed())
-					this.enemyShipSpecial.move(2, 0);
-				else if (this.enemyShipSpecialExplosionCooldown.checkFinished())
-					this.enemyShipSpecial = null;
-			}
-			if (this.enemyShipSpecial == null && this.enemyShipSpecialCooldown.checkFinished()) {
-				this.enemyShipSpecial = new EnemyShip();
-				this.enemyShipSpecialCooldown.reset();
-				this.logger.info("A special ship appears");
-			}
-			if (this.enemyShipSpecial != null && this.enemyShipSpecial.getPositionX() > this.width) {
-				this.enemyShipSpecial = null;
-				this.logger.info("The special ship has escaped");
-			}
-
-			// Update ships & enemies
-			for (Ship s : this.ships)
-				if (s != null){
-                    s.update();
-                }
-
-
-			this.enemyShipFormation.update();
-			this.enemyShipFormation.shoot(this.bullets);
-		}
-
-
-		manageCollisions();
-		cleanBullets();
-		draw();
-        drawManager.setLastLife(state.getLivesRemaining() == 1);
-
-
-        // End condition: formation cleared or TEAM lives exhausted.
-		if ((this.enemyShipFormation.isEmpty() || !state.teamAlive()) && !this.levelFinished) {
-			this.levelFinished = true;
-			this.screenFinishedCooldown.reset();
-		}
-
-
-		if (this.levelFinished && this.screenFinishedCooldown.checkFinished())
-			this.isRunning = false;
-	}
-=======
         if (this.inputDelay.checkFinished() && inputManager.isKeyDown(KeyEvent.VK_ESCAPE) && this.pauseCooldown.checkFinished()) {
             this.isPaused = !this.isPaused;
             this.pauseCooldown.reset();
@@ -413,17 +293,19 @@
                     this.enemyShipFormation.shoot(this.bullets);
                 }
 
-                manageCollisions();
-                cleanBullets();
-
-                // Item Entity Code
-                cleanItems();
-                manageItemPickups();
-
-                // check active item affects
-                state.updateEffects();
-
-                draw();
+
+		manageCollisions();
+		cleanBullets();
+        // Item Entity Code
+        cleanItems();
+        manageItemPickups();
+
+        // check active item affects
+            state.updateEffects();
+            drawManager.setLastLife(state.getLivesRemaining() == 1);
+		draw();
+
+
 
                 // End condition: formation cleared or TEAM lives exhausted.
                 if ((this.enemyShipFormation.isEmpty() || !state.teamAlive()) && !this.levelFinished) {
@@ -465,33 +347,20 @@
      */
     private void draw() {
         drawManager.initDrawing(this);
->>>>>>> c4c1c7a5
+
+        drawManager.drawExplosions();
+        drawManager.updateGameSpace();
 
         for (Ship s : this.ships)
             if (s != null)
                 drawManager.drawEntity(s, s.getPositionX(), s.getPositionY());
 
-<<<<<<< HEAD
-        drawManager.drawExplosions();
-        drawManager.updateGameSpace();
-
-		for (Ship s : this.ships)
-			if (s != null)
-				drawManager.drawEntity(s, s.getPositionX(), s.getPositionY());
-
-
-		if (this.enemyShipSpecial != null)
-			drawManager.drawEntity(this.enemyShipSpecial,
-					this.enemyShipSpecial.getPositionX(),
-					this.enemyShipSpecial.getPositionY());
-=======
         if (this.enemyShipSpecial != null)
             drawManager.drawEntity(this.enemyShipSpecial,
                     this.enemyShipSpecial.getPositionX(),
                     this.enemyShipSpecial.getPositionY());
 
         enemyShipFormation.draw();
->>>>>>> c4c1c7a5
 
         for (Bullet bullet : this.bullets)
             drawManager.drawEntity(bullet, bullet.getPositionX(),
@@ -534,111 +403,6 @@
 			drawManager.drawPauseOverlay(this);
 		}
 
-<<<<<<< HEAD
-	/**
-	 * Enemy bullets hit players → decrement TEAM lives; player bullets hit enemies
-	 * → add score.
-	 */
-	private void manageCollisions() {
-		Set<Bullet> recyclable = new HashSet<Bullet>();
-		for (Bullet bullet : this.bullets) {
-			if (bullet.getSpeed() > 0) {
-				// Enemy bullet vs both players
-				for (int p = 0; p < GameState.NUM_PLAYERS; p++) {
-					Ship ship = this.ships[p];
-					if (ship != null && !ship.isDestroyed()
-							&& checkCollision(bullet, ship) && !this.levelFinished) {
-						recyclable.add(bullet);
-
-
-                        drawManager.triggerExplosion(ship.getPositionX(), ship.getPositionY(), false, state.getLivesRemaining() == 1);
-						ship.destroy(); // explosion/respawn handled by Ship.update()
-                        ship.addHit();
-
-                        state.decLife(p); // decrement shared/team lives by 1
-
-
-                        drawManager.setLastLife(state.getLivesRemaining() == 1);
-                        drawManager.setDeath(state.getLivesRemaining() == 0);
-
-						this.logger.info("Hit on player " + (p + 1) + ", team lives now: " + state.getLivesRemaining());
-						break;
-					}
-				}
-			} else {
-				// Player bullet vs enemies
-				// map Bullet owner id (1 or 2) to per-player index (0 or 1)
-				final int ownerId = bullet.getOwnerPlayerId(); // 1 or 2 (0 if unset)
-				final int pIdx = (ownerId == 2) ? 1 : 0; // default to P1 when unset
-
-                boolean finalShip = this.enemyShipFormation.lastShip();
-
-				for (EnemyShip enemyShip : this.enemyShipFormation)
-					if (!enemyShip.isDestroyed() && checkCollision(bullet, enemyShip)) {
-						int points = enemyShip.getPointValue();
-                        state.addCoins(pIdx, enemyShip.getCoinValue()); // 2P mode: modified to per-player coins
-
-                        drawManager.triggerExplosion(enemyShip.getPositionX(), enemyShip.getPositionY(), true, finalShip);
-						state.addScore(pIdx, points); // 2P mode: modified to add to P1 score for now
-						state.incShipsDestroyed(pIdx);
-
-
-						this.enemyShipFormation.destroy(enemyShip);
-						recyclable.add(bullet);
-						break;
-					}
-
-				if (this.enemyShipSpecial != null
-						&& !this.enemyShipSpecial.isDestroyed()
-						&& checkCollision(bullet, this.enemyShipSpecial)) {
-					int points = this.enemyShipSpecial.getPointValue();
-
-                    state.addCoins(pIdx, this.enemyShipSpecial.getCoinValue()); // 2P mode: modified to per-player coins
-
-					state.addScore(pIdx, points);
-					state.incShipsDestroyed(pIdx); // 2P mode: modified incrementing ships destroyed
-
-					this.enemyShipSpecial.destroy();
-                    drawManager.triggerExplosion(this.enemyShipSpecial.getPositionX(), this.enemyShipSpecial.getPositionY(), true, true);
-					this.enemyShipSpecialExplosionCooldown.reset();
-					recyclable.add(bullet);
-				}
-			}
-		}
-		this.bullets.removeAll(recyclable);
-		BulletPool.recycle(recyclable);
-	}
-
-	/**
-	 * Checks if two entities are colliding.
-	 *
-	 * @param a
-	 *          First entity, the bullet.
-	 * @param b
-	 *          Second entity, the ship.
-	 * @return Result of the collision test.
-	 */
-	private boolean checkCollision(final Entity a, final Entity b) {
-		int centerAX = a.getPositionX() + a.getWidth() / 2;
-		int centerAY = a.getPositionY() + a.getHeight() / 2;
-		int centerBX = b.getPositionX() + b.getWidth() / 2;
-		int centerBY = b.getPositionY() + b.getHeight() / 2;
-		int maxDistanceX = a.getWidth() / 2 + b.getWidth() / 2;
-		int maxDistanceY = a.getHeight() / 2 + b.getHeight() / 2;
-		int distanceX = Math.abs(centerAX - centerBX);
-		int distanceY = Math.abs(centerAY - centerBY);
-		return distanceX < maxDistanceX && distanceY < maxDistanceY;
-	}
-
-	/**
-	 * Returns a GameState object representing the status of the game.
-	 *
-	 * @return Current game state.
-	 */
-	public final GameState getGameState() {
-		return this.state;
-	}
-=======
         drawManager.completeDrawing(this);
     }
 
@@ -706,18 +470,28 @@
                             && checkCollision(bullet, ship) && !this.levelFinished) {
                         recyclable.add(bullet);
 
+
+                        drawManager.triggerExplosion(ship.getPositionX(), ship.getPositionY(), false, state.getLivesRemaining() == 1);
+                        ship.addHit();
+
                         ship.destroy(); // explosion/respawn handled by Ship.update()
                         state.decLife(p); // decrement shared/team lives by 1
 
-                        this.logger.info("Hit on player " + (p + 1) + ", team lives now: " + state.getLivesRemaining());
-                        break;
-                    }
-                }
-            } else {
-                // Player bullet vs enemies
-                // map Bullet owner id (1 or 2) to per-player index (0 or 1)
-                final int ownerId = bullet.getOwnerPlayerId(); // 1 or 2 (0 if unset)
-                final int pIdx = (ownerId == 2) ? 1 : 0; // default to P1 when unset
+
+                        drawManager.setLastLife(state.getLivesRemaining() == 1);
+                        drawManager.setDeath(state.getLivesRemaining() == 0);
+
+						this.logger.info("Hit on player " + (p + 1) + ", team lives now: " + state.getLivesRemaining());
+						break;
+					}
+				}
+			} else {
+				// Player bullet vs enemies
+				// map Bullet owner id (1 or 2) to per-player index (0 or 1)
+				final int ownerId = bullet.getOwnerPlayerId(); // 1 or 2 (0 if unset)
+				final int pIdx = (ownerId == 2) ? 1 : 0; // default to P1 when unset
+
+                boolean finalShip = this.enemyShipFormation.lastShip();
 
                 for (EnemyShip enemyShip : this.enemyShipFormation)
                     if (!enemyShip.isDestroyed() && checkCollision(bullet, enemyShip)) {
@@ -727,8 +501,9 @@
                             int points = enemyShip.getPointValue();
                             state.addCoins(pIdx, enemyShip.getCoinValue()); // 2P mode: modified to per-player coins
 
-                            state.addScore(pIdx, points); // 2P mode: modified to add to P1 score for now
-                            state.incShipsDestroyed(pIdx);
+                            drawManager.triggerExplosion(enemyShip.getPositionX(), enemyShip.getPositionY(), true, finalShip);
+						    state.addScore(pIdx, points); // 2P mode: modified to add to P1 score for now
+						    state.incShipsDestroyed(pIdx);
 
                             // obtain drop from ItemManager (may return null)
                             Item drop = engine.ItemManager.getInstance().obtainDrop(enemyShip);
@@ -761,15 +536,16 @@
                     state.addScore(pIdx, points);
                     state.incShipsDestroyed(pIdx); // 2P mode: modified incrementing ships destroyed
 
-                    this.enemyShipSpecial.destroy();
-                    this.enemyShipSpecialExplosionCooldown.reset();
-                    recyclable.add(bullet);
-                }
-            }
-        }
-        this.bullets.removeAll(recyclable);
-        BulletPool.recycle(recyclable);
-    }
+					this.enemyShipSpecial.destroy();
+                    drawManager.triggerExplosion(this.enemyShipSpecial.getPositionX(), this.enemyShipSpecial.getPositionY(), true, true);
+					this.enemyShipSpecialExplosionCooldown.reset();
+					recyclable.add(bullet);
+				}
+			}
+		}
+		this.bullets.removeAll(recyclable);
+		BulletPool.recycle(recyclable);
+	}
 
     /**
      * Checks if two entities are colliding.
@@ -800,5 +576,4 @@
     public final GameState getGameState() {
         return this.state;
     }
->>>>>>> c4c1c7a5
 }