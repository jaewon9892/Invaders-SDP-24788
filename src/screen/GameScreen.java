package screen;

import java.awt.event.KeyEvent;
import java.util.HashSet;
import java.util.Set;

import engine.Cooldown;
import engine.Core;
import engine.GameSettings;
import engine.GameState;
import entity.Bullet;
import entity.BulletPool;
import entity.EnemyShip;
import entity.EnemyShipFormation;
import entity.Entity;
import entity.Ship;

// NEW Item code
import entity.Item;
import entity.ItemPool;
import engine.ItemManager;

/**
 * Implements the game screen, where the action happens.(supports co-op with
 * shared team lives)
 *
 * @author <a href="mailto:RobertoIA1987@gmail.com">Roberto Izquierdo Amo</a>
 * 
 */
public class GameScreen extends Screen {

	/** Milliseconds until the screen accepts user input. */
	private static final int INPUT_DELAY = 6000;
	/** Bonus score for each life remaining at the end of the level. */
	private static final int LIFE_SCORE = 100;
	/** Minimum time between bonus ship's appearances. */
	private static final int BONUS_SHIP_INTERVAL = 20000;
	/** Maximum variance in the time between bonus ship's appearances. */
	private static final int BONUS_SHIP_VARIANCE = 10000;
	/** Time until bonus ship explosion disappears. */
	private static final int BONUS_SHIP_EXPLOSION = 500;
	/** Time from finishing the level to screen change. */
	private static final int SCREEN_CHANGE_INTERVAL = 1500;
	/** Height of the interface separation line. */
	private static final int SEPARATION_LINE_HEIGHT = 40;

	/** Current game difficulty settings. */
	private GameSettings gameSettings;
	/** Current difficulty level number. */
	private int level;
	/** Formation of enemy ships. */
	private EnemyShipFormation enemyShipFormation;
	private Ship[] ships = new Ship[GameState.NUM_PLAYERS];
	private EnemyShip enemyShipSpecial;
	/** Minimum time between bonus ship appearances. */
	private Cooldown enemyShipSpecialCooldown;
	/** Time until bonus ship explosion disappears. */
	private Cooldown enemyShipSpecialExplosionCooldown;
	/** Time from finishing the level to screen change. */
	private Cooldown screenFinishedCooldown;
	/** Set of all bullets fired by on screen ships. */
	private Set<Bullet> bullets;
<<<<<<< HEAD

    /** Set of all items spawned. */
    private Set<Item> items;

	/** Current score. */
	private int score;
	/** Player lives left. */
	private int lives;
	/** Total bullets shot by the player. */
	private int bulletsShot;
	/** Total ships destroyed by the player. */
	private int shipsDestroyed;
	/** Moment the game starts. */
=======
    /** Set of all items spawned. */
    private Set<Item> items;
>>>>>>> 87d5667b
	private long gameStartTime;
	/** Checks if the level is finished. */
	private boolean levelFinished;
	/** Checks if a bonus life is received. */
	private boolean bonusLife;

	/**
	 * Constructor, establishes the properties of the screen.
	 * 
	 * @param gameState
	 *            Current game state.
	 * @param gameSettings
	 *            Current game settings.
	 * @param bonusLife
	 *            Checks if a bonus life is awarded this level.
	 * @param width
	 *            Screen width.
	 * @param height
	 *            Screen height.
	 * @param fps
	 *            Frames per second, frame rate at which the game is run.
	 */

	private final GameState state;

	public GameScreen(final GameState gameState,
			final GameSettings gameSettings, final boolean bonusLife,
			final int width, final int height, final int fps) {
		super(width, height, fps);

		this.state = gameState;
		this.gameSettings = gameSettings;
		this.bonusLife = bonusLife;

		// 2P: bonus life adds to team pool + singleplayer mode
        if (this.bonusLife) {
            if (state.isSharedLives()) {
                state.addTeamLife(1); // two player
            } else {
                // 1P legacy: grant to P1
                state.addLife(0, 1);  // singleplayer
            }
        }
	}

	/**
	 * Initializes basic screen properties, and adds necessary elements.
	 */
	public final void initialize() {
		super.initialize();

		enemyShipFormation = new EnemyShipFormation(this.gameSettings);
		enemyShipFormation.attach(this);

		// 2P mode: create both ships, tagged to their respective teams
		this.ships[0] = new Ship(this.width / 2 - 60, this.height - 30, Entity.Team.PLAYER1); // P1
		this.ships[0].setPlayerId(1);

        // only allowing second ship to spawn when 2P mode is chosen
        if (state.isCoop()) {
            this.ships[1] = new Ship(this.width / 2 + 60, this.height - 30, Entity.Team.PLAYER2); // P2
            this.ships[1].setPlayerId(2);
        } else {
            this.ships[1] = null; // ensuring there's no P2 ship in 1P mode
        }

		this.enemyShipSpecialCooldown = Core.getVariableCooldown(BONUS_SHIP_INTERVAL, BONUS_SHIP_VARIANCE);
		this.enemyShipSpecialCooldown.reset();
		this.enemyShipSpecialExplosionCooldown = Core.getCooldown(BONUS_SHIP_EXPLOSION);
		this.screenFinishedCooldown = Core.getCooldown(SCREEN_CHANGE_INTERVAL);
		this.bullets = new HashSet<Bullet>();

        // New Item Code
        this.items = new HashSet<Item>();

		// Special input delay / countdown.
		this.gameStartTime = System.currentTimeMillis();
		this.inputDelay = Core.getCooldown(INPUT_DELAY);
		this.inputDelay.reset();
	}

	/**
	 * Starts the action.
	 * 
	 * @return Next screen code.
	 */
	public final int run() {
		super.run();

		// 2P mode: award bonus score for remaining TEAM lives
		state.addScore(0, LIFE_SCORE * state.getLivesRemaining());

		this.logger.info("Screen cleared with a score of " + state.getScore());
		return this.returnCode;
	}

	/**
	 * Updates the elements on screen and checks for events.
	 */
	protected final void update() {
		super.update();

		if (this.inputDelay.checkFinished() && !this.levelFinished) {

			// Per-player input/move/shoot
			for (int p = 0; p < GameState.NUM_PLAYERS; p++) {
				Ship ship = this.ships[p];

				if (ship == null || ship.isDestroyed())
					continue;

				boolean moveRight = (p == 0)
						? (inputManager.isKeyDown(KeyEvent.VK_D))
						: (inputManager.isKeyDown(KeyEvent.VK_RIGHT));

				boolean moveLeft = (p == 0)
						? (inputManager.isKeyDown(KeyEvent.VK_A))
						: (inputManager.isKeyDown(KeyEvent.VK_LEFT));

				boolean isRightBorder = ship.getPositionX() + ship.getWidth() + ship.getSpeed() > this.width - 1;

				boolean isLeftBorder = ship.getPositionX() - ship.getSpeed() < 1;

				if (moveRight && !isRightBorder)
					ship.moveRight();
				if (moveLeft && !isLeftBorder)
					ship.moveLeft();

				boolean fire = (p == 0)
						? inputManager.isKeyDown(KeyEvent.VK_SPACE)
						: inputManager.isKeyDown(KeyEvent.VK_ENTER);

				if (fire && ship.shoot(this.bullets)) {

					state.incBulletsShot(p); // 2P mode: increments per-player bullet shots

				}
			}

			// Special ship lifecycle
			if (this.enemyShipSpecial != null) {
				if (!this.enemyShipSpecial.isDestroyed())
					this.enemyShipSpecial.move(2, 0);
				else if (this.enemyShipSpecialExplosionCooldown.checkFinished())
					this.enemyShipSpecial = null;
			}
			if (this.enemyShipSpecial == null && this.enemyShipSpecialCooldown.checkFinished()) {
				this.enemyShipSpecial = new EnemyShip();
				this.enemyShipSpecialCooldown.reset();
				this.logger.info("A special ship appears");
			}
			if (this.enemyShipSpecial != null && this.enemyShipSpecial.getPositionX() > this.width) {
				this.enemyShipSpecial = null;
				this.logger.info("The special ship has escaped");
			}

			// Update ships & enemies
			for (Ship s : this.ships)
				if (s != null)
					s.update();

			this.enemyShipFormation.update();
			this.enemyShipFormation.shoot(this.bullets);
		}

		manageCollisions();
		cleanBullets();
<<<<<<< HEAD

        // New Item Code
        cleanItems();
        manageItemPickups();

        draw();
=======
>>>>>>> 87d5667b

        // New Item Code
        cleanItems();
        manageItemPickups();

        draw();

		// End condition: formation cleared or TEAM lives exhausted.
		if ((this.enemyShipFormation.isEmpty() || !state.teamAlive()) && !this.levelFinished) {
			// The object managed by the object pool pattern must be recycled at the end of the level.
			BulletPool.recycle(this.bullets);
			this.bullets.removeAll(this.bullets);
			ItemPool.recycle(items);
			this.items.removeAll(this.items);

			this.levelFinished = true;
			this.screenFinishedCooldown.reset();
		}

		if (this.levelFinished && this.screenFinishedCooldown.checkFinished())
			this.isRunning = false;

	}

	/**
	 * Draws the elements associated with the screen.
	 */
	private void draw() {
		drawManager.initDrawing(this);

		for (Ship s : this.ships)
			if (s != null)
				drawManager.drawEntity(s, s.getPositionX(), s.getPositionY());

		if (this.enemyShipSpecial != null)
			drawManager.drawEntity(this.enemyShipSpecial,
					this.enemyShipSpecial.getPositionX(),
					this.enemyShipSpecial.getPositionY());

		enemyShipFormation.draw();

		for (Bullet bullet : this.bullets)
			drawManager.drawEntity(bullet, bullet.getPositionX(),
					bullet.getPositionY());

        // draw items
        for (Item item : this.items)
            drawManager.drawEntity(item, item.getPositionX(),
                    item.getPositionY());

<<<<<<< HEAD
		// Interface.
		drawManager.drawScore(this, this.score);
		drawManager.drawLives(this, this.lives);
=======
		// Aggregate UI (team score & team lives)
		drawManager.drawScore(this, state.getScore());
		drawManager.drawLives(this, state.getLivesRemaining());
		drawManager.drawCoins(this,  state.getCoins()); // ADD THIS LINE - 2P mode: team total

        // 2P mode: setting per-player coin count
        if (state.isCoop()) {
            // left: P1
            String p1 = String.format("P1  S:%d  K:%d  B:%d  C:%d",
                    state.getScore(0), state.getShipsDestroyed(0),
                    state.getBulletsShot(0), state.getCoins(0));
            // right: P2
            String p2 = String.format("P2  S:%d  K:%d  B:%d  C:%d",
                    state.getScore(1), state.getShipsDestroyed(1),
                    state.getBulletsShot(1), state.getCoins(1));

            drawManager.drawCenteredRegularString(this, p1, 40);
            drawManager.drawCenteredRegularString(this, p2, 60);
        }

>>>>>>> 87d5667b
		drawManager.drawHorizontalLine(this, SEPARATION_LINE_HEIGHT - 1);

		// Countdown to game start.
		if (!this.inputDelay.checkFinished()) {
			int countdown = (int) ((INPUT_DELAY - (System.currentTimeMillis() - this.gameStartTime)) / 1000);
			drawManager.drawCountDown(this, this.state.getLevel(), countdown, this.bonusLife);
			drawManager.drawHorizontalLine(this, this.height / 2 - this.height / 12);
			drawManager.drawHorizontalLine(this, this.height / 2 + this.height / 12);
		}

		drawManager.completeDrawing(this);
	}

	/**
	 * Cleans bullets that go off screen.
	 */
	private void cleanBullets() {
		Set<Bullet> recyclable = new HashSet<Bullet>();
		for (Bullet bullet : this.bullets) {
			bullet.update();
			if (bullet.getPositionY() < SEPARATION_LINE_HEIGHT
					|| bullet.getPositionY() > this.height)
				recyclable.add(bullet);
		}
		this.bullets.removeAll(recyclable);
		BulletPool.recycle(recyclable);
	}

    /**
     * Cleans items that go off screen.
     */
    private void cleanItems() {
        Set<Item> recyclableItems = new HashSet<Item>();
        for (Item item : this.items) {
            item.update();
            if (item.getPositionY() > this.height)
                recyclableItems.add(item);
        }
        this.items.removeAll(recyclableItems);
        ItemPool.recycle(recyclableItems);
    }

    /**
     * Manages pickups between player and items.
     */
    private void manageItemPickups() {
        Set<Item> collected = new HashSet<Item>();
        for (Item item : this.items) {
<<<<<<< HEAD
            if (checkCollision(item, this.ship)) {
                collected.add(item);
                //applyItemEffect(item);
            }
=======
			for(Ship ship: this.ships) {
				if (checkCollision(item, ship) && !collected.contains(item)) {
					collected.add(item);
					item.applyEffect();
					this.logger.info("Item picked up by ship " + ship.getPlayerId());
				}
			}

>>>>>>> 87d5667b
        }
        this.items.removeAll(collected);
        ItemPool.recycle(collected);
    }

	/**
	 * Enemy bullets hit players -> decrement TEAM lives; player bullets hit enemies
	 * -> add score.
	 */
	private void manageCollisions() {
		Set<Bullet> recyclable = new HashSet<Bullet>();
        for (Bullet bullet : this.bullets) {
			if (bullet.getSpeed() > 0) {
				// Enemy bullet vs both players
				for (int p = 0; p < GameState.NUM_PLAYERS; p++) {
					Ship ship = this.ships[p];
					if (ship != null && !ship.isDestroyed()
							&& checkCollision(bullet, ship) && !this.levelFinished) {
						recyclable.add(bullet);

						ship.destroy(); // explosion/respawn handled by Ship.update()
						state.decLife(p); // decrement shared/team lives by 1

						this.logger.info("Hit on player " + (p + 1) + ", team lives now: " + state.getLivesRemaining());
						break;
					}
				}
			} else {
				// Player bullet vs enemies
				// map Bullet owner id (1 or 2) to per-player index (0 or 1)
				final int ownerId = bullet.getOwnerPlayerId(); // 1 or 2 (0 if unset)
				final int pIdx = (ownerId == 2) ? 1 : 0; // default to P1 when unset

				for (EnemyShip enemyShip : this.enemyShipFormation)
					if (!enemyShip.isDestroyed() && checkCollision(bullet, enemyShip)) {
						int points = enemyShip.getPointValue();
						state.addCoins(pIdx, enemyShip.getCoinValue()); // 2P mode: modified to per-player coins

						state.addScore(pIdx, points); // 2P mode: modified to add to P1 score for now
						state.incShipsDestroyed(pIdx);

						// obtain drop from ItemManager (may return null)
						Item drop = engine.ItemManager.getInstance().obtainDrop(enemyShip);
						if (drop != null) {
							this.items.add(drop);
							this.logger.info("Spawned item at " + drop.getPositionX() + "," + drop.getPositionY());
						}

						this.enemyShipFormation.destroy(enemyShip);
<<<<<<< HEAD
                        this.logger.info("Hit on enemy ship.");

                        // obtain drop from ItemManager (may return null)
                        Item drop = engine.ItemManager.getInstance().obtainDrop(enemyShip);
                        if (drop != null) {
                            this.items.add(drop);
                            this.logger.info("Spawned item at " + drop.getPositionX() + "," + drop.getPositionY());
                        }

                        recyclable.add(bullet);
=======
						this.logger.info("Hit on enemy ship.");



						recyclable.add(bullet);
>>>>>>> 87d5667b
					}
				if (this.enemyShipSpecial != null
						&& !this.enemyShipSpecial.isDestroyed()
						&& checkCollision(bullet, this.enemyShipSpecial)) {
					int points = this.enemyShipSpecial.getPointValue();

					state.addCoins(pIdx, this.enemyShipSpecial.getCoinValue()); // 2P mode: modified to per-player coins

					state.addScore(pIdx, points);
					state.incShipsDestroyed(pIdx); // 2P mode: modified incrementing ships destroyed

					this.enemyShipSpecial.destroy();
					this.enemyShipSpecialExplosionCooldown.reset();
					recyclable.add(bullet);
				}
			}
		}
		this.bullets.removeAll(recyclable);
		BulletPool.recycle(recyclable);

    }

    /**
     * Checks if two entities are colliding.
	 * 
	 * @param a
	 *            First entity, the bullet.
	 * @param b
	 *            Second entity, the ship.
	 * @return Result of the collision test.
	 */
    private boolean checkCollision(final Entity a, final Entity b) {
        int centerAX = a.getPositionX() + a.getWidth() / 2;
        int centerAY = a.getPositionY() + a.getHeight() / 2;
        int centerBX = b.getPositionX() + b.getWidth() / 2;
        int centerBY = b.getPositionY() + b.getHeight() / 2;
        int maxDistanceX = a.getWidth() / 2 + b.getWidth() / 2;
        int maxDistanceY = a.getHeight() / 2 + b.getHeight() / 2;
        int distanceX = Math.abs(centerAX - centerBX);
        int distanceY = Math.abs(centerAY - centerBY);
        return distanceX < maxDistanceX && distanceY < maxDistanceY;
    }

	/**
	 * Returns a GameState object representing the status of the game.
	 * 
	 * @return Current game state.
	 */
	public final GameState getGameState() {
		return this.state;
	}
}<|MERGE_RESOLUTION|>--- conflicted
+++ resolved
@@ -60,24 +60,8 @@
 	private Cooldown screenFinishedCooldown;
 	/** Set of all bullets fired by on screen ships. */
 	private Set<Bullet> bullets;
-<<<<<<< HEAD
-
     /** Set of all items spawned. */
     private Set<Item> items;
-
-	/** Current score. */
-	private int score;
-	/** Player lives left. */
-	private int lives;
-	/** Total bullets shot by the player. */
-	private int bulletsShot;
-	/** Total ships destroyed by the player. */
-	private int shipsDestroyed;
-	/** Moment the game starts. */
-=======
-    /** Set of all items spawned. */
-    private Set<Item> items;
->>>>>>> 87d5667b
 	private long gameStartTime;
 	/** Checks if the level is finished. */
 	private boolean levelFinished;
@@ -91,7 +75,7 @@
 	 *            Current game state.
 	 * @param gameSettings
 	 *            Current game settings.
-	 * @param bonusLife
+	 * @param bonnusLife
 	 *            Checks if a bonus life is awarded this level.
 	 * @param width
 	 *            Screen width.
@@ -245,15 +229,6 @@
 
 		manageCollisions();
 		cleanBullets();
-<<<<<<< HEAD
-
-        // New Item Code
-        cleanItems();
-        manageItemPickups();
-
-        draw();
-=======
->>>>>>> 87d5667b
 
         // New Item Code
         cleanItems();
@@ -304,11 +279,6 @@
             drawManager.drawEntity(item, item.getPositionX(),
                     item.getPositionY());
 
-<<<<<<< HEAD
-		// Interface.
-		drawManager.drawScore(this, this.score);
-		drawManager.drawLives(this, this.lives);
-=======
 		// Aggregate UI (team score & team lives)
 		drawManager.drawScore(this, state.getScore());
 		drawManager.drawLives(this, state.getLivesRemaining());
@@ -329,7 +299,6 @@
             drawManager.drawCenteredRegularString(this, p2, 60);
         }
 
->>>>>>> 87d5667b
 		drawManager.drawHorizontalLine(this, SEPARATION_LINE_HEIGHT - 1);
 
 		// Countdown to game start.
@@ -378,12 +347,6 @@
     private void manageItemPickups() {
         Set<Item> collected = new HashSet<Item>();
         for (Item item : this.items) {
-<<<<<<< HEAD
-            if (checkCollision(item, this.ship)) {
-                collected.add(item);
-                //applyItemEffect(item);
-            }
-=======
 			for(Ship ship: this.ships) {
 				if (checkCollision(item, ship) && !collected.contains(item)) {
 					collected.add(item);
@@ -392,7 +355,6 @@
 				}
 			}
 
->>>>>>> 87d5667b
         }
         this.items.removeAll(collected);
         ItemPool.recycle(collected);
@@ -442,24 +404,11 @@
 						}
 
 						this.enemyShipFormation.destroy(enemyShip);
-<<<<<<< HEAD
-                        this.logger.info("Hit on enemy ship.");
-
-                        // obtain drop from ItemManager (may return null)
-                        Item drop = engine.ItemManager.getInstance().obtainDrop(enemyShip);
-                        if (drop != null) {
-                            this.items.add(drop);
-                            this.logger.info("Spawned item at " + drop.getPositionX() + "," + drop.getPositionY());
-                        }
-
-                        recyclable.add(bullet);
-=======
 						this.logger.info("Hit on enemy ship.");
 
 
 
 						recyclable.add(bullet);
->>>>>>> 87d5667b
 					}
 				if (this.enemyShipSpecial != null
 						&& !this.enemyShipSpecial.isDestroyed()
