// screen/GameScreen.java
package screen;

import java.awt.event.KeyEvent;
import java.util.HashSet;
import java.util.Set;
import java.io.IOException;
import java.util.List;

import Animations.Explosion;
import engine.Cooldown;
import engine.Core;
import engine.GameSettings;
import engine.GameState;
import engine.*;
import entity.Bullet;
import entity.BulletPool;
import entity.EnemyShip;
import entity.EnemyShipFormation;
import entity.Entity;
import entity.Ship;

// NEW Item code
import entity.Item;
import entity.ItemPool;

/**
 * Implements the game screen, where the action happens.(supports co-op with
 * shared team lives)
 *
 * @author <a href="mailto:RobertoIA1987@gmail.com">Roberto Izquierdo Amo</a>
 *
 */
public class GameScreen extends Screen {

<<<<<<< HEAD
	/** Milliseconds until the screen accepts user input. */
	private static final int INPUT_DELAY = 6000;
	/** Bonus score for each life remaining at the end of the level. */
	private static final int LIFE_SCORE = 100;
	/** Minimum time between bonus ship's appearances. */
	private static final int BONUS_SHIP_INTERVAL = 20000;
	/** Maximum variance in the time between bonus ship's appearances. */
	private static final int BONUS_SHIP_VARIANCE = 10000;
	/** Time until bonus ship explosion disappears. */
	private static final int BONUS_SHIP_EXPLOSION = 500;
	/** Time from finishing the level to screen change. */
	private static final int SCREEN_CHANGE_INTERVAL = 1500;
	private static final int SEPARATION_LINE_HEIGHT = 68;
    private static final int HIGH_SCORE_NOTICE_DURATION = 2000;
    private static boolean sessionHighScoreNotified = false;
	/** For Check Achievement
	 * 2015-10-02 add new */
	private AchievementManager achievementManager;
	/** Current game difficulty settings. */
	private GameSettings gameSettings;
	/** Current difficulty level number. */
	private int level;
	/** Formation of enemy ships. */
	private EnemyShipFormation enemyShipFormation;
	private Ship[] ships = new Ship[GameState.NUM_PLAYERS];
	private EnemyShip enemyShipSpecial;
	/** Minimum time between bonus ship appearances. */
	private Cooldown enemyShipSpecialCooldown;
	/** Time until bonus ship explosion disappears. */
	private Cooldown enemyShipSpecialExplosionCooldown;
	/** Time from finishing the level to screen change. */
	private Cooldown screenFinishedCooldown;
	/** Set of all bullets fired by on screen ships. */
	private Set<Bullet> bullets;
    /** Set of all items spawned. */
    private Set<Item> items;
	private long gameStartTime;
	/** Checks if the level is finished. */
	private boolean levelFinished;
	/** Checks if a bonus life is received. */
	private boolean bonusLife;
    private int topScore;
    private boolean highScoreNotified;
    private long highScoreNoticeStartTime;
=======
    /** Milliseconds until the screen accepts user input. */
    private static final int INPUT_DELAY = 6000;
    /** Bonus score for each life remaining at the end of the level. */
    private static final int LIFE_SCORE = 100;
    /** Minimum time between bonus ship's appearances. */
    private static final int BONUS_SHIP_INTERVAL = 20000;
    /** Maximum variance in the time between bonus ship's appearances. */
    private static final int BONUS_SHIP_VARIANCE = 10000;
    /** Time until bonus ship explosion disappears. */
    private static final int BONUS_SHIP_EXPLOSION = 500;
    /** Time from finishing the level to screen change. */
    private static final int SCREEN_CHANGE_INTERVAL = 1500;
    /** Height of the interface separation line. */
    private static final int SEPARATION_LINE_HEIGHT = 40;

    /** For Check Achievement
     * 2015-10-02 add new */
    private AchievementManager achievementManager;
    /** Current game difficulty settings. */
    private GameSettings gameSettings;
    /** Current difficulty level number. */
    private int level;
    /** Formation of enemy ships. */
    private EnemyShipFormation enemyShipFormation;
    private EnemyShip enemyShipSpecial;
    /** Formation of player ships. */
    private Ship[] ships = new Ship[GameState.NUM_PLAYERS];
    /** Minimum time between bonus ship appearances. */
    private Cooldown enemyShipSpecialCooldown;
    /** Time until bonus ship explosion disappears. */
    private Cooldown enemyShipSpecialExplosionCooldown;
    /** Time from finishing the level to screen change. */
    private Cooldown screenFinishedCooldown;
    /** Set of all bullets fired by on screen ships. */
    private Set<Bullet> bullets;
    /** Set of all items spawned. */
    private Set<Item> items;
    private long gameStartTime;
    /** Checks if the level is finished. */
    private boolean levelFinished;
    /** Checks if a bonus life is received. */
    private boolean bonusLife;

    private boolean isPaused;
    private Cooldown pauseCooldown;
    private Cooldown returnMenuCooldown;
>>>>>>> 09ea83df

    private int score;
    private int lives;
    private int bulletsShot;
    private int shipsDestroyed;
    private Ship ship;

    /** checks if player took damage
<<<<<<< HEAD
	 * 2025-10-02 add new variable
	 * */
	private boolean tookDamageThisLevel;

	/**
	 * Constructor, establishes the properties of the screen.
	 *
	 * @param gameState
	 *            Current game state.
	 * @param gameSettings
	 *            Current game settings.
	 * @param bonnusLife
	 *            Checks if a bonus life is awarded this level.
	 * @param width
	 *            Screen width.
	 * @param height
	 *            Screen height.
	 * @param fps
	 *            Frames per second, frame rate at which the game is run.
	 * @param achievementManager
	 * 			      Achievement manager instance used to track and save player achievements.
	 * 			  2025-10-03 add generator parameter and comment
	 */

	private final GameState state;

	public GameScreen(final GameState gameState,
					  final GameSettings gameSettings, final boolean bonusLife,
					  final int width, final int height, final int fps, final AchievementManager achievementManager) {
		super(width, height, fps);

		this.state = gameState;
		this.gameSettings = gameSettings;
		this.bonusLife = bonusLife;
		this.level = gameState.getLevel();
		this.score = gameState.getScore();
		this.lives = gameState.getLivesRemaining();
		if (this.bonusLife)
			this.lives++;
		this.bulletsShot = gameState.getBulletsShot();
		this.shipsDestroyed = gameState.getShipsDestroyed();

		// for check Achievement 2025-10-02 add
		this.achievementManager = achievementManager;
		this.tookDamageThisLevel = false;

        try {
            List<Score> highScores = Core.getFileManager().loadHighScores();
            this.topScore = highScores.isEmpty() ? 0 : highScores.get(0).getScore();
        } catch (IOException e) {
            logger.warning("Couldn't load high scores for checking!");
            this.topScore = 0;
        }
        this.highScoreNotified = false;
        this.highScoreNoticeStartTime = 0;
        
		// 2P: bonus life adds to team pool + singleplayer mode
		if (this.bonusLife) {
			if (state.isSharedLives()) {
				state.addTeamLife(1); // two player
			} else {
				// 1P legacy: grant to P1
				state.addLife(0, 1);  // singleplayer
			}
		}

		// [ADD] ensure achievementManager is not null for popup system
		if (this.achievementManager == null) this.achievementManager = new AchievementManager();
	}
    /**
     * Resets the session high score notification flag.
     * Should be called when a new game starts from the main menu.
     */
    public static void resetSessionHighScoreNotified() {
        sessionHighScoreNotified = false;
    }
=======
     * 2025-10-02 add new variable
     * */
    private boolean tookDamageThisLevel;

    private final GameState state;

    private Ship.ShipType shipTypeP1;
    private Ship.ShipType shipTypeP2;
    /**
     * Constructor, establishes the properties of the screen.
     *
     * @param gameState
     *                     Current game state.
     * @param gameSettings
     *                     Current game settings.
     * @param bonusLife
     *                     Checks if a bonus life is awarded this level.
     * @param width
     *                     Screen width.
     * @param height
     *                     Screen height.
     * @param fps
     *                     Frames per second, frame rate at which the game is run.
     * @param shipTypeP1
     *                     Player 1's ship type.
     * @param shipTypeP2
     *                     Player 2's ship type.
     * @param achievementManager
     * 			               Achievement manager instance used to track and save player achievements.
     * 			  2025-10-03 add generator parameter and comment
     */
    public GameScreen(final GameState gameState,
                      final GameSettings gameSettings, final boolean bonusLife,
                      final int width, final int height, final int fps, final Ship.ShipType shipTypeP1, final Ship.ShipType shipTypeP2, final AchievementManager achievementManager) {
        super(width, height, fps);

        this.state = gameState;
        this.gameSettings = gameSettings;
        this.bonusLife = bonusLife;
        this.shipTypeP1 = shipTypeP1;
        this.shipTypeP2 = shipTypeP2;
        this.level = gameState.getLevel();
        this.score = gameState.getScore();
        this.lives = gameState.getLivesRemaining();
        if (this.bonusLife)
            this.lives++;
        this.bulletsShot = gameState.getBulletsShot();
        this.shipsDestroyed = gameState.getShipsDestroyed();

        // for check Achievement 2025-10-02 add
        this.achievementManager = achievementManager;
        this.tookDamageThisLevel = false;

        // 2P: bonus life adds to team pool + singleplayer mode
        if (this.bonusLife) {
            if (state.isSharedLives()) {
                state.addTeamLife(1); // two player
            } else {
                // 1P legacy: grant to P1
                state.addLife(0, 1);  // singleplayer
            }
        }
    }

    /**
     * Initializes basic screen properties, and adds necessary elements.
     */
    public final void initialize() {
        super.initialize();
>>>>>>> 09ea83df

        state.clearAllEffects();

        enemyShipFormation = new EnemyShipFormation(this.gameSettings);
        enemyShipFormation.attach(this);

        // 2P mode: create both ships, tagged to their respective teams
        this.ships[0] = new Ship(this.width / 2 - 60, this.height - 30, Entity.Team.PLAYER1, shipTypeP1, this.state); // P1
        this.ships[0].setPlayerId(1);

<<<<<<< HEAD
		// only allowing second ship to spawn when 2P mode is chosen
		if (state.isCoop()) {
			this.ships[1] = new Ship(this.width / 2 + 60, this.height - 30, Entity.Team.PLAYER2); // P2
			this.ships[1].setPlayerId(2);
		} else {
			this.ships[1] = null; // ensuring there's no P2 ship in 1P mode
		}
=======
        // only allowing second ship to spawn when 2P mode is chosen
        if (state.isCoop()) {
            this.ships[1] = new Ship(this.width / 2 + 60, this.height - 30, Entity.Team.PLAYER2, shipTypeP2, this.state); // P2

            this.ships[1].setPlayerId(2);
        } else {
            this.ships[1] = null; // ensuring there's no P2 ship in 1P mode
        }
>>>>>>> 09ea83df

		this.enemyShipSpecialCooldown = Core.getVariableCooldown(BONUS_SHIP_INTERVAL, BONUS_SHIP_VARIANCE);
		this.enemyShipSpecialCooldown.reset();
		this.enemyShipSpecialExplosionCooldown = Core.getCooldown(BONUS_SHIP_EXPLOSION);
		this.screenFinishedCooldown = Core.getCooldown(SCREEN_CHANGE_INTERVAL);
		this.bullets = new HashSet<Bullet>();

        // New Item Code
        this.items = new HashSet<Item>();

		// Special input delay / countdown.
		this.gameStartTime = System.currentTimeMillis();
		this.inputDelay = Core.getCooldown(INPUT_DELAY);
		this.inputDelay.reset();
        drawManager.setDeath(false);

        this.isPaused = false;
        this.pauseCooldown = Core.getCooldown(300);
        this.returnMenuCooldown = Core.getCooldown(300);
	}



    /**
     * Starts the action.
     *
     * @return Next screen code.
     */
    public final int run() {
        super.run();

        // 2P mode: award bonus score for remaining TEAM lives
        state.addScore(0, LIFE_SCORE * state.getLivesRemaining());

        this.logger.info("Screen cleared with a score of " + state.getScore());
        return this.returnCode;
    }

    /**
     * Updates the elements on screen and checks for events.
     */
    protected final void update() {
        super.update();

        if (this.inputDelay.checkFinished() && inputManager.isKeyDown(KeyEvent.VK_ESCAPE) && this.pauseCooldown.checkFinished()) {
            this.isPaused = !this.isPaused;
            this.pauseCooldown.reset();
        }
        if (this.isPaused && inputManager.isKeyDown(KeyEvent.VK_BACK_SPACE) && this.returnMenuCooldown.checkFinished()) {
            returnCode = 1;
            this.isRunning = false;
        }

        if (!this.isPaused) {
            if (this.inputDelay.checkFinished() && !this.levelFinished) {

                // Per-player input/move/shoot
                for (int p = 0; p < GameState.NUM_PLAYERS; p++) {
                    Ship ship = this.ships[p];

                    if (ship == null || ship.isDestroyed())
                        continue;

                        boolean moveRight, moveLeft, fire;
                        // Get player key input status
                        if (p == 0) {
                            moveRight = inputManager.isP1RightPressed();
                            moveLeft = inputManager.isP1LeftPressed();
                            fire = inputManager.isP1ShootPressed();
                        } else {
                            moveRight = inputManager.isP2RightPressed();
                            moveLeft = inputManager.isP2LeftPressed();
                            fire = inputManager.isP2ShootPressed();
                        }

                        boolean isRightBorder = ship.getPositionX() + ship.getWidth() + ship.getSpeed() > this.width - 1;

                        boolean isLeftBorder = ship.getPositionX() - ship.getSpeed() < 1;

                        if (moveRight && !isRightBorder)
                            ship.moveRight();
                        if (moveLeft && !isLeftBorder)
                            ship.moveLeft();

                        fire = (p == 0)
                            ? inputManager.isKeyDown(KeyEvent.VK_SPACE)
                            : inputManager.isKeyDown(KeyEvent.VK_ENTER);

                        if (fire && ship.shoot(this.bullets)) {

                        state.incBulletsShot(p); // 2P mode: increments per-player bullet shots

                        }
                    }

                    // Special ship lifecycle
                    if (this.enemyShipSpecial != null) {
                        if (!this.enemyShipSpecial.isDestroyed())
                            this.enemyShipSpecial.move(2, 0);
                        else if (this.enemyShipSpecialExplosionCooldown.checkFinished())
                            this.enemyShipSpecial = null;
                    }
                    if (this.enemyShipSpecial == null && this.enemyShipSpecialCooldown.checkFinished()) {
                        this.enemyShipSpecial = new EnemyShip();
                        this.enemyShipSpecialCooldown.reset();
                        this.logger.info("A special ship appears");
                    }
                    if (this.enemyShipSpecial != null && this.enemyShipSpecial.getPositionX() > this.width) {
                        this.enemyShipSpecial = null;
                        this.logger.info("The special ship has escaped");
                    }

                    // Update ships & enemies
                    for (Ship s : this.ships)
                        if (s != null)
                            s.update();

                    this.enemyShipFormation.update();
                    this.enemyShipFormation.shoot(this.bullets);
                }


		manageCollisions();
		cleanBullets();
        // Item Entity Code
        cleanItems();
        manageItemPickups();

        // check active item affects
            state.updateEffects();
            drawManager.setLastLife(state.getLivesRemaining() == 1);
		draw();

<<<<<<< HEAD
        if (!sessionHighScoreNotified && this.state.getScore() > this.topScore) {
            sessionHighScoreNotified = true;
            this.highScoreNotified = true;
            this.highScoreNoticeStartTime = System.currentTimeMillis();
        }

		// End condition: formation cleared or TEAM lives exhausted.
		if ((this.enemyShipFormation.isEmpty() || !state.teamAlive()) && !this.levelFinished) {
			// The object managed by the object pool pattern must be recycled at the end of the level.
			BulletPool.recycle(this.bullets);
			this.bullets.removeAll(this.bullets);
			ItemPool.recycle(items);
			this.items.removeAll(this.items);

			this.levelFinished = true;
			this.screenFinishedCooldown.reset();

			if(enemyShipFormation.getShipCount() == 0 && state.getBulletsShot() > 0 && state.getBulletsShot() == state.getShipsDestroyed()){
				achievementManager.unlock("Perfect Shooter");
			}
			if(enemyShipFormation.getShipCount() == 0 && !this.tookDamageThisLevel){
				achievementManager.unlock("Survivor");
			}
			if(enemyShipFormation.getShipCount() == 0 & state.getLevel() == 5){
				achievementManager.unlock("Clear");
			}
		}

		if (this.levelFinished && this.screenFinishedCooldown.checkFinished()) {
			if (!achievementManager.hasPendingToasts()) {
				this.isRunning = false;
			}
		}

		if (this.achievementManager != null) this.achievementManager.update();
	}
=======


                // End condition: formation cleared or TEAM lives exhausted.
                if ((this.enemyShipFormation.isEmpty() || !state.teamAlive()) && !this.levelFinished) {
                    // The object managed by the object pool pattern must be recycled at the end of the level.
                    BulletPool.recycle(this.bullets);
                    this.bullets.removeAll(this.bullets);
                    ItemPool.recycle(items);
                    this.items.removeAll(this.items);
>>>>>>> 09ea83df

                    this.levelFinished = true;
                    this.screenFinishedCooldown.reset();

                    /*
                              check of achievement release
                              2025-10-02 add three 'if'statements
                          */
                    // Survivor
                    if (!this.tookDamageThisLevel && this.level == Core.getNumLevels()) {
                        achievementManager.unlock("Survivor");
                    }
                    // Clear
                    if (this.level == Core.getNumLevels()) {
                        achievementManager.unlock("Clear");
                    }
                    //Perfect Shooter
                    if (this.bulletsShot > 0 && this.bulletsShot == this.shipsDestroyed) {
                        achievementManager.unlock("Perfect Shooter");
                    }
                }

                if (this.levelFinished && this.screenFinishedCooldown.checkFinished())
                    this.isRunning = false;
        }
        draw();
    }

    /**
     * Draws the elements associated with the screen.
     */
    private void draw() {
        drawManager.initDrawing(this);

        drawManager.drawExplosions();
        drawManager.updateGameSpace();

        for (Ship s : this.ships)
            if (s != null)
                drawManager.drawEntity(s, s.getPositionX(), s.getPositionY());

        if (this.enemyShipSpecial != null)
            drawManager.drawEntity(this.enemyShipSpecial,
                    this.enemyShipSpecial.getPositionX(),
                    this.enemyShipSpecial.getPositionY());

        enemyShipFormation.draw();

        for (Bullet bullet : this.bullets)
            drawManager.drawEntity(bullet, bullet.getPositionX(),
                    bullet.getPositionY());

        // draw items
        for (Item item : this.items)
            drawManager.drawEntity(item, item.getPositionX(),
                    item.getPositionY());

<<<<<<< HEAD
		// Aggregate UI (team score & team lives)
		drawManager.drawScore(this, state.getScore());
//        drawManager.drawLives(this, state.getLivesRemaining());
        drawManager.drawLives(this, state.getLivesRemaining(),state.isCoop() );


=======
        // Aggregate UI (team score & team lives)
        drawManager.drawScore(this, state.getScore());
        drawManager.drawLives(this, state.getLivesRemaining());
        drawManager.drawCoins(this,  state.getCoins()); // ADD THIS LINE - 2P mode: team total
>>>>>>> 09ea83df

		drawManager.drawCoins(this,  state.getCoins()); // ADD THIS LINE - 2P mode: team total
        // 2P mode: setting per-player coin count
        if (state.isCoop()) {
            // left: P1
            String p1 = String.format("P1  S:%d  K:%d  B:%d",
                    state.getScore(0), state.getShipsDestroyed(0),
                    state.getBulletsShot(0));
            // right: P2
            String p2 = String.format("P2  S:%d  K:%d  B:%d",
                    state.getScore(1), state.getShipsDestroyed(1),
                    state.getBulletsShot(1));
            drawManager.drawCenteredRegularString(this, p1, 40);
            drawManager.drawCenteredRegularString(this, p2, 60);
            // remove the unnecessary "P1 S: K: B: C:" and "P2 S: K: B: C:" lines from the game screen
        }
<<<<<<< HEAD
        drawManager.drawLevel(this, this.state.getLevel());
		drawManager.drawHorizontalLine(this, SEPARATION_LINE_HEIGHT - 1);
        drawManager.drawShipCount(this, enemyShipFormation.getShipCount());
=======

        drawManager.drawHorizontalLine(this, SEPARATION_LINE_HEIGHT - 1);
>>>>>>> 09ea83df

		if (!this.inputDelay.checkFinished()) {
			int countdown = (int) ((INPUT_DELAY - (System.currentTimeMillis() - this.gameStartTime)) / 1000);
			drawManager.drawCountDown(this, this.state.getLevel(), countdown, this.bonusLife);
			drawManager.drawHorizontalLine(this, this.height / 2 - this.height / 12);
			drawManager.drawHorizontalLine(this, this.height / 2 + this.height / 12);
		}
<<<<<<< HEAD
        if (this.highScoreNotified &&
                System.currentTimeMillis() - this.highScoreNoticeStartTime < HIGH_SCORE_NOTICE_DURATION) {
            drawManager.drawNewHighScoreNotice(this);
        }

		// [ADD] draw achievement popups right before completing the frame
		drawManager.drawAchievementToasts(
				this,
				(this.achievementManager != null)
						? this.achievementManager.getActiveToasts()
						: java.util.Collections.emptyList()
		);
=======
		if(this.isPaused){
			drawManager.drawPauseOverlay(this);
		}
>>>>>>> 09ea83df

        drawManager.completeDrawing(this);
    }

    /**
     * Cleans bullets that go off screen.
     */
    private void cleanBullets() {
        Set<Bullet> recyclable = new HashSet<Bullet>();
        for (Bullet bullet : this.bullets) {
            bullet.update();
            if (bullet.getPositionY() < SEPARATION_LINE_HEIGHT
                    || bullet.getPositionY() > this.height)
                recyclable.add(bullet);
        }
        this.bullets.removeAll(recyclable);
        BulletPool.recycle(recyclable);
    }

    /**
     * Cleans items that go off screen.
     */
    private void cleanItems() {
        Set<Item> recyclableItems = new HashSet<Item>();
        for (Item item : this.items) {
            item.update();
            if (item.getPositionY() > this.height)
                recyclableItems.add(item);
        }
        this.items.removeAll(recyclableItems);
        ItemPool.recycle(recyclableItems);
    }

    /**
     * Manages pickups between player and items.
     */
    private void manageItemPickups() {
        Set<Item> collected = new HashSet<Item>();
        for (Item item : this.items) {

            for(Ship ship: this.ships) {
                if(ship == null) continue;
                if (checkCollision(item, ship) && !collected.contains(item)) {
                    collected.add(item);
                    this.logger.info("Player " + ship.getPlayerId() + " picked up item: " + item.getType());
                    item.applyEffect(getGameState(), ship.getPlayerId());
                }
            }
        }
        this.items.removeAll(collected);
        ItemPool.recycle(collected);
    }

<<<<<<< HEAD
	/**
	 * Enemy bullets hit players -> decrement TEAM lives; player bullets hit enemies
	 * -> add score.
	 */
	private void manageCollisions() {
		Set<Bullet> recyclable = new HashSet<Bullet>();
		for (Bullet bullet : this.bullets) {
			if (bullet.getSpeed() > 0) {
				// Enemy bullet vs both players
				for (int p = 0; p < GameState.NUM_PLAYERS; p++) {
					Ship ship = this.ships[p];
					if (ship != null && !ship.isDestroyed()
							&& checkCollision(bullet, ship) && !this.levelFinished) {
						recyclable.add(bullet);

						ship.destroy(); // explosion/respawn handled by Ship.update()
						state.decLife(p); // decrement shared/team lives by 1

						// [ADD] record damage for Survivor achievement check
						this.tookDamageThisLevel = true;
=======
    /**
     * Enemy bullets hit players → decrement TEAM lives; player bullets hit enemies
     * → add score.
     */
    private void manageCollisions() {
        Set<Bullet> recyclable = new HashSet<Bullet>();
        for (Bullet bullet : this.bullets) {
            if (bullet.getSpeed() > 0) {
                // Enemy bullet vs both players
                for (int p = 0; p < GameState.NUM_PLAYERS; p++) {
                    Ship ship = this.ships[p];
                    if (ship != null && !ship.isDestroyed()
                            && checkCollision(bullet, ship) && !this.levelFinished) {
                        recyclable.add(bullet);


                        drawManager.triggerExplosion(ship.getPositionX(), ship.getPositionY(), false, state.getLivesRemaining() == 1);
                        ship.addHit();

                        ship.destroy(); // explosion/respawn handled by Ship.update()
                        state.decLife(p); // decrement shared/team lives by 1


                        drawManager.setLastLife(state.getLivesRemaining() == 1);
                        drawManager.setDeath(state.getLivesRemaining() == 0);
>>>>>>> 09ea83df

						this.logger.info("Hit on player " + (p + 1) + ", team lives now: " + state.getLivesRemaining());
						break;
					}
				}
			} else {
				// Player bullet vs enemies
				// map Bullet owner id (1 or 2) to per-player index (0 or 1)
				final int ownerId = bullet.getOwnerPlayerId(); // 1 or 2 (0 if unset)
				final int pIdx = (ownerId == 2) ? 1 : 0; // default to P1 when unset

                boolean finalShip = this.enemyShipFormation.lastShip();

                for (EnemyShip enemyShip : this.enemyShipFormation)
                    if (!enemyShip.isDestroyed() && checkCollision(bullet, enemyShip)) {
                        recyclable.add(bullet);
                        enemyShip.hit();
                        if (enemyShip.isDestroyed()) {
                            int points = enemyShip.getPointValue();
                            state.addCoins(pIdx, enemyShip.getCoinValue()); // 2P mode: modified to per-player coins

                            drawManager.triggerExplosion(enemyShip.getPositionX(), enemyShip.getPositionY(), true, finalShip);
						    state.addScore(pIdx, points); // 2P mode: modified to add to P1 score for now
						    state.incShipsDestroyed(pIdx);

                            // obtain drop from ItemManager (may return null)
                            Item drop = engine.ItemManager.getInstance().obtainDrop(enemyShip);
                            if (drop != null) {
                                this.items.add(drop);
                                this.logger.info("Spawned " + drop.getType() + " at " + drop.getPositionX() + "," + drop.getPositionY());
                            }

                            this.enemyShipFormation.destroy(enemyShip);
                            this.logger.info("Hit on enemy ship.");
                            /*
                                check of 'First Blood' achievement release
                                2025.10.02 add
                            */
                            if(this.shipsDestroyed == 1) {
                                //achievementManager.unlockFirstBlood();
                                achievementManager.unlock("First Blood");
                            }
                        }
                        break;
                    }

<<<<<<< HEAD
						int points = enemyShip.getPointValue();
						state.addCoins(pIdx, enemyShip.getCoinValue()); // 2P mode: modified to per-player coins

						state.addScore(pIdx, points); // 2P mode: modified to add to P1 score for now
						state.incShipsDestroyed(pIdx);

						// [ADD] precise First Blood check using current counter
						if (this.achievementManager != null && state.getShipsDestroyed(pIdx) == 1) {
							this.achievementManager.unlock("First Blood");
						}

						// obtain drop from ItemManager (may return null)
						Item drop = ItemManager.getInstance().obtainDrop(enemyShip);
						if (drop != null) {
							this.items.add(drop);
							this.logger.info("Spawned " + drop.getType() + " at " + drop.getPositionX() + "," + drop.getPositionY());
						}

						this.enemyShipFormation.destroy(enemyShip);
						this.logger.info("Hit on enemy ship.");

						recyclable.add(bullet);
						break;
					}
				if (this.enemyShipSpecial != null
						&& !this.enemyShipSpecial.isDestroyed()
						&& checkCollision(bullet, this.enemyShipSpecial)) {
					int points = this.enemyShipSpecial.getPointValue();
=======
                if (this.enemyShipSpecial != null
                        && !this.enemyShipSpecial.isDestroyed()
                        && checkCollision(bullet, this.enemyShipSpecial)) {
                    int points = this.enemyShipSpecial.getPointValue();
>>>>>>> 09ea83df

					state.addCoins(pIdx, this.enemyShipSpecial.getCoinValue()); // 2P mode: modified to per-player coins

                    state.addScore(pIdx, points);
                    state.incShipsDestroyed(pIdx); // 2P mode: modified incrementing ships destroyed

					this.enemyShipSpecial.destroy();
                    drawManager.triggerExplosion(this.enemyShipSpecial.getPositionX(), this.enemyShipSpecial.getPositionY(), true, true);
					this.enemyShipSpecialExplosionCooldown.reset();
					recyclable.add(bullet);
				}
			}
		}
		this.bullets.removeAll(recyclable);
		BulletPool.recycle(recyclable);
	}

    /**
     * Checks if two entities are colliding.
     *
     * @param a
     *            First entity, the bullet.
     * @param b
     *            Second entity, the ship.
     * @return Result of the collision test.
     */
    private boolean checkCollision(final Entity a, final Entity b) {
        int centerAX = a.getPositionX() + a.getWidth() / 2;
        int centerAY = a.getPositionY() + a.getHeight() / 2;
        int centerBX = b.getPositionX() + b.getWidth() / 2;
        int centerBY = b.getPositionY() + b.getHeight() / 2;
        int maxDistanceX = a.getWidth() / 2 + b.getWidth() / 2;
        int maxDistanceY = a.getHeight() / 2 + b.getHeight() / 2;
        int distanceX = Math.abs(centerAX - centerBX);
        int distanceY = Math.abs(centerAY - centerBY);
        return distanceX < maxDistanceX && distanceY < maxDistanceY;
    }

    /**
     * Returns a GameState object representing the status of the game.
     *
     * @return Current game state.
     */
    public final GameState getGameState() {
        return this.state;
    }
}<|MERGE_RESOLUTION|>--- conflicted
+++ resolved
@@ -33,52 +33,6 @@
  */
 public class GameScreen extends Screen {
 
-<<<<<<< HEAD
-	/** Milliseconds until the screen accepts user input. */
-	private static final int INPUT_DELAY = 6000;
-	/** Bonus score for each life remaining at the end of the level. */
-	private static final int LIFE_SCORE = 100;
-	/** Minimum time between bonus ship's appearances. */
-	private static final int BONUS_SHIP_INTERVAL = 20000;
-	/** Maximum variance in the time between bonus ship's appearances. */
-	private static final int BONUS_SHIP_VARIANCE = 10000;
-	/** Time until bonus ship explosion disappears. */
-	private static final int BONUS_SHIP_EXPLOSION = 500;
-	/** Time from finishing the level to screen change. */
-	private static final int SCREEN_CHANGE_INTERVAL = 1500;
-	private static final int SEPARATION_LINE_HEIGHT = 68;
-    private static final int HIGH_SCORE_NOTICE_DURATION = 2000;
-    private static boolean sessionHighScoreNotified = false;
-	/** For Check Achievement
-	 * 2015-10-02 add new */
-	private AchievementManager achievementManager;
-	/** Current game difficulty settings. */
-	private GameSettings gameSettings;
-	/** Current difficulty level number. */
-	private int level;
-	/** Formation of enemy ships. */
-	private EnemyShipFormation enemyShipFormation;
-	private Ship[] ships = new Ship[GameState.NUM_PLAYERS];
-	private EnemyShip enemyShipSpecial;
-	/** Minimum time between bonus ship appearances. */
-	private Cooldown enemyShipSpecialCooldown;
-	/** Time until bonus ship explosion disappears. */
-	private Cooldown enemyShipSpecialExplosionCooldown;
-	/** Time from finishing the level to screen change. */
-	private Cooldown screenFinishedCooldown;
-	/** Set of all bullets fired by on screen ships. */
-	private Set<Bullet> bullets;
-    /** Set of all items spawned. */
-    private Set<Item> items;
-	private long gameStartTime;
-	/** Checks if the level is finished. */
-	private boolean levelFinished;
-	/** Checks if a bonus life is received. */
-	private boolean bonusLife;
-    private int topScore;
-    private boolean highScoreNotified;
-    private long highScoreNoticeStartTime;
-=======
     /** Milliseconds until the screen accepts user input. */
     private static final int INPUT_DELAY = 6000;
     /** Bonus score for each life remaining at the end of the level. */
@@ -92,7 +46,9 @@
     /** Time from finishing the level to screen change. */
     private static final int SCREEN_CHANGE_INTERVAL = 1500;
     /** Height of the interface separation line. */
-    private static final int SEPARATION_LINE_HEIGHT = 40;
+    private static final int SEPARATION_LINE_HEIGHT = 68;
+      private static final int HIGH_SCORE_NOTICE_DURATION = 2000;
+    private static boolean sessionHighScoreNotified = false;
 
     /** For Check Achievement
      * 2015-10-02 add new */
@@ -121,11 +77,13 @@
     private boolean levelFinished;
     /** Checks if a bonus life is received. */
     private boolean bonusLife;
+    private int topScore;
+    private boolean highScoreNotified;
+    private long highScoreNoticeStartTime;
 
     private boolean isPaused;
     private Cooldown pauseCooldown;
     private Cooldown returnMenuCooldown;
->>>>>>> 09ea83df
 
     private int score;
     private int lives;
@@ -134,84 +92,6 @@
     private Ship ship;
 
     /** checks if player took damage
-<<<<<<< HEAD
-	 * 2025-10-02 add new variable
-	 * */
-	private boolean tookDamageThisLevel;
-
-	/**
-	 * Constructor, establishes the properties of the screen.
-	 *
-	 * @param gameState
-	 *            Current game state.
-	 * @param gameSettings
-	 *            Current game settings.
-	 * @param bonnusLife
-	 *            Checks if a bonus life is awarded this level.
-	 * @param width
-	 *            Screen width.
-	 * @param height
-	 *            Screen height.
-	 * @param fps
-	 *            Frames per second, frame rate at which the game is run.
-	 * @param achievementManager
-	 * 			      Achievement manager instance used to track and save player achievements.
-	 * 			  2025-10-03 add generator parameter and comment
-	 */
-
-	private final GameState state;
-
-	public GameScreen(final GameState gameState,
-					  final GameSettings gameSettings, final boolean bonusLife,
-					  final int width, final int height, final int fps, final AchievementManager achievementManager) {
-		super(width, height, fps);
-
-		this.state = gameState;
-		this.gameSettings = gameSettings;
-		this.bonusLife = bonusLife;
-		this.level = gameState.getLevel();
-		this.score = gameState.getScore();
-		this.lives = gameState.getLivesRemaining();
-		if (this.bonusLife)
-			this.lives++;
-		this.bulletsShot = gameState.getBulletsShot();
-		this.shipsDestroyed = gameState.getShipsDestroyed();
-
-		// for check Achievement 2025-10-02 add
-		this.achievementManager = achievementManager;
-		this.tookDamageThisLevel = false;
-
-        try {
-            List<Score> highScores = Core.getFileManager().loadHighScores();
-            this.topScore = highScores.isEmpty() ? 0 : highScores.get(0).getScore();
-        } catch (IOException e) {
-            logger.warning("Couldn't load high scores for checking!");
-            this.topScore = 0;
-        }
-        this.highScoreNotified = false;
-        this.highScoreNoticeStartTime = 0;
-        
-		// 2P: bonus life adds to team pool + singleplayer mode
-		if (this.bonusLife) {
-			if (state.isSharedLives()) {
-				state.addTeamLife(1); // two player
-			} else {
-				// 1P legacy: grant to P1
-				state.addLife(0, 1);  // singleplayer
-			}
-		}
-
-		// [ADD] ensure achievementManager is not null for popup system
-		if (this.achievementManager == null) this.achievementManager = new AchievementManager();
-	}
-    /**
-     * Resets the session high score notification flag.
-     * Should be called when a new game starts from the main menu.
-     */
-    public static void resetSessionHighScoreNotified() {
-        sessionHighScoreNotified = false;
-    }
-=======
      * 2025-10-02 add new variable
      * */
     private boolean tookDamageThisLevel;
@@ -264,6 +144,16 @@
         // for check Achievement 2025-10-02 add
         this.achievementManager = achievementManager;
         this.tookDamageThisLevel = false;
+      
+        try {
+            List<Score> highScores = Core.getFileManager().loadHighScores();
+            this.topScore = highScores.isEmpty() ? 0 : highScores.get(0).getScore();
+        } catch (IOException e) {
+            logger.warning("Couldn't load high scores for checking!");
+            this.topScore = 0;
+        }
+        this.highScoreNotified = false;
+        this.highScoreNoticeStartTime = 0;
 
         // 2P: bonus life adds to team pool + singleplayer mode
         if (this.bonusLife) {
@@ -274,6 +164,16 @@
                 state.addLife(0, 1);  // singleplayer
             }
         }
+      // [ADD] ensure achievementManager is not null for popup system
+		if (this.achievementManager == null) this.achievementManager = new AchievementManager();
+    }
+  
+      /**
+     * Resets the session high score notification flag.
+     * Should be called when a new game starts from the main menu.
+     */
+    public static void resetSessionHighScoreNotified() {
+        sessionHighScoreNotified = false;
     }
 
     /**
@@ -281,7 +181,6 @@
      */
     public final void initialize() {
         super.initialize();
->>>>>>> 09ea83df
 
         state.clearAllEffects();
 
@@ -292,15 +191,6 @@
         this.ships[0] = new Ship(this.width / 2 - 60, this.height - 30, Entity.Team.PLAYER1, shipTypeP1, this.state); // P1
         this.ships[0].setPlayerId(1);
 
-<<<<<<< HEAD
-		// only allowing second ship to spawn when 2P mode is chosen
-		if (state.isCoop()) {
-			this.ships[1] = new Ship(this.width / 2 + 60, this.height - 30, Entity.Team.PLAYER2); // P2
-			this.ships[1].setPlayerId(2);
-		} else {
-			this.ships[1] = null; // ensuring there's no P2 ship in 1P mode
-		}
-=======
         // only allowing second ship to spawn when 2P mode is chosen
         if (state.isCoop()) {
             this.ships[1] = new Ship(this.width / 2 + 60, this.height - 30, Entity.Team.PLAYER2, shipTypeP2, this.state); // P2
@@ -309,7 +199,6 @@
         } else {
             this.ships[1] = null; // ensuring there's no P2 ship in 1P mode
         }
->>>>>>> 09ea83df
 
 		this.enemyShipSpecialCooldown = Core.getVariableCooldown(BONUS_SHIP_INTERVAL, BONUS_SHIP_VARIANCE);
 		this.enemyShipSpecialCooldown.reset();
@@ -443,7 +332,6 @@
             drawManager.setLastLife(state.getLivesRemaining() == 1);
 		draw();
 
-<<<<<<< HEAD
         if (!sessionHighScoreNotified && this.state.getScore() > this.topScore) {
             sessionHighScoreNotified = true;
             this.highScoreNotified = true;
@@ -480,17 +368,6 @@
 
 		if (this.achievementManager != null) this.achievementManager.update();
 	}
-=======
-
-
-                // End condition: formation cleared or TEAM lives exhausted.
-                if ((this.enemyShipFormation.isEmpty() || !state.teamAlive()) && !this.levelFinished) {
-                    // The object managed by the object pool pattern must be recycled at the end of the level.
-                    BulletPool.recycle(this.bullets);
-                    this.bullets.removeAll(this.bullets);
-                    ItemPool.recycle(items);
-                    this.items.removeAll(this.items);
->>>>>>> 09ea83df
 
                     this.levelFinished = true;
                     this.screenFinishedCooldown.reset();
@@ -548,20 +425,9 @@
             drawManager.drawEntity(item, item.getPositionX(),
                     item.getPositionY());
 
-<<<<<<< HEAD
 		// Aggregate UI (team score & team lives)
 		drawManager.drawScore(this, state.getScore());
-//        drawManager.drawLives(this, state.getLivesRemaining());
-        drawManager.drawLives(this, state.getLivesRemaining(),state.isCoop() );
-
-
-=======
-        // Aggregate UI (team score & team lives)
-        drawManager.drawScore(this, state.getScore());
-        drawManager.drawLives(this, state.getLivesRemaining());
-        drawManager.drawCoins(this,  state.getCoins()); // ADD THIS LINE - 2P mode: team total
->>>>>>> 09ea83df
-
+    drawManager.drawLives(this, state.getLivesRemaining(),state.isCoop() );
 		drawManager.drawCoins(this,  state.getCoins()); // ADD THIS LINE - 2P mode: team total
         // 2P mode: setting per-player coin count
         if (state.isCoop()) {
@@ -577,14 +443,9 @@
             drawManager.drawCenteredRegularString(this, p2, 60);
             // remove the unnecessary "P1 S: K: B: C:" and "P2 S: K: B: C:" lines from the game screen
         }
-<<<<<<< HEAD
         drawManager.drawLevel(this, this.state.getLevel());
 		drawManager.drawHorizontalLine(this, SEPARATION_LINE_HEIGHT - 1);
         drawManager.drawShipCount(this, enemyShipFormation.getShipCount());
-=======
-
-        drawManager.drawHorizontalLine(this, SEPARATION_LINE_HEIGHT - 1);
->>>>>>> 09ea83df
 
 		if (!this.inputDelay.checkFinished()) {
 			int countdown = (int) ((INPUT_DELAY - (System.currentTimeMillis() - this.gameStartTime)) / 1000);
@@ -592,7 +453,6 @@
 			drawManager.drawHorizontalLine(this, this.height / 2 - this.height / 12);
 			drawManager.drawHorizontalLine(this, this.height / 2 + this.height / 12);
 		}
-<<<<<<< HEAD
         if (this.highScoreNotified &&
                 System.currentTimeMillis() - this.highScoreNoticeStartTime < HIGH_SCORE_NOTICE_DURATION) {
             drawManager.drawNewHighScoreNotice(this);
@@ -605,11 +465,9 @@
 						? this.achievementManager.getActiveToasts()
 						: java.util.Collections.emptyList()
 		);
-=======
 		if(this.isPaused){
 			drawManager.drawPauseOverlay(this);
 		}
->>>>>>> 09ea83df
 
         drawManager.completeDrawing(this);
     }
@@ -663,28 +521,6 @@
         ItemPool.recycle(collected);
     }
 
-<<<<<<< HEAD
-	/**
-	 * Enemy bullets hit players -> decrement TEAM lives; player bullets hit enemies
-	 * -> add score.
-	 */
-	private void manageCollisions() {
-		Set<Bullet> recyclable = new HashSet<Bullet>();
-		for (Bullet bullet : this.bullets) {
-			if (bullet.getSpeed() > 0) {
-				// Enemy bullet vs both players
-				for (int p = 0; p < GameState.NUM_PLAYERS; p++) {
-					Ship ship = this.ships[p];
-					if (ship != null && !ship.isDestroyed()
-							&& checkCollision(bullet, ship) && !this.levelFinished) {
-						recyclable.add(bullet);
-
-						ship.destroy(); // explosion/respawn handled by Ship.update()
-						state.decLife(p); // decrement shared/team lives by 1
-
-						// [ADD] record damage for Survivor achievement check
-						this.tookDamageThisLevel = true;
-=======
     /**
      * Enemy bullets hit players → decrement TEAM lives; player bullets hit enemies
      * → add score.
@@ -707,10 +543,11 @@
                         ship.destroy(); // explosion/respawn handled by Ship.update()
                         state.decLife(p); // decrement shared/team lives by 1
 
+                      						// [ADD] record damage for Survivor achievement check
+						            this.tookDamageThisLevel = true;
 
                         drawManager.setLastLife(state.getLivesRemaining() == 1);
                         drawManager.setDeath(state.getLivesRemaining() == 0);
->>>>>>> 09ea83df
 
 						this.logger.info("Hit on player " + (p + 1) + ", team lives now: " + state.getLivesRemaining());
 						break;
@@ -757,7 +594,6 @@
                         break;
                     }
 
-<<<<<<< HEAD
 						int points = enemyShip.getPointValue();
 						state.addCoins(pIdx, enemyShip.getCoinValue()); // 2P mode: modified to per-player coins
 
@@ -786,12 +622,6 @@
 						&& !this.enemyShipSpecial.isDestroyed()
 						&& checkCollision(bullet, this.enemyShipSpecial)) {
 					int points = this.enemyShipSpecial.getPointValue();
-=======
-                if (this.enemyShipSpecial != null
-                        && !this.enemyShipSpecial.isDestroyed()
-                        && checkCollision(bullet, this.enemyShipSpecial)) {
-                    int points = this.enemyShipSpecial.getPointValue();
->>>>>>> 09ea83df
 
 					state.addCoins(pIdx, this.enemyShipSpecial.getCoinValue()); // 2P mode: modified to per-player coins
 
