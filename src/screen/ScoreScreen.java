--- conflicted
+++ resolved
@@ -2,6 +2,7 @@
 
 import java.awt.event.KeyEvent;
 import java.io.IOException;
+import java.sql.Array;
 import java.util.*;
 
 import engine.*;
@@ -84,7 +85,6 @@
         this.achievementManager = achievementManager;
         this.mode = gameState.getCoop() ? "2P" : "1P";
 
-<<<<<<< HEAD
         try {
             this.highScores = Core.getFileManager().loadHighScores(this.mode);
             if (highScores.size() < MAX_HIGH_SCORE_NUM
@@ -112,57 +112,6 @@
      */
     protected final void update() {
         super.update();
-
-        draw();
-        if (this.inputDelay.checkFinished()) {
-            if (inputManager.isKeyDown(KeyEvent.VK_ESCAPE)) {
-                // Return to main menu.
-                this.returnCode = 1;
-                this.isRunning = false;
-                if (this.isNewRecord) {
-                    saveScore();
-                    saveAchievement(); //2025-10-03 call method for save achievement released
-                }
-            } else if (inputManager.isKeyDown(KeyEvent.VK_SPACE)) {
-                // Play again.
-                this.returnCode = 2;
-                this.isRunning = false;
-                if (this.isNewRecord) {
-                    saveScore();
-                    saveAchievement(); // 2025-10-03 call method for save achievement released
-                }
-            }
-
-			if (this.selectionCooldown.checkFinished()) {
-=======
-        Core.getFileManager().saveCoins(totalCoins);
-		try {
-			this.highScores = Core.getFileManager().loadHighScores(this.mode);
-			if (highScores.size() < MAX_HIGH_SCORE_NUM
-					|| highScores.get(highScores.size() - 1).getScore() < this.score)
-				this.isNewRecord = true;
-
-		} catch (IOException e) {
-			logger.warning("Couldn't load high scores!");
-		}
-	}
-
-	/**
-	 * Starts the action.
-	 *
-	 * @return Next screen code.
-	 */
-	public final int run() {
-		super.run();
-
-		return this.returnCode;
-	}
-
-	/**
-	 * Updates the elements on screen and checks for events.
-	 */
-	protected final void update() {
-		super.update();
 
 		draw();
 		if (this.inputDelay.checkFinished()) {
@@ -186,8 +135,7 @@
 				}
 			}
 
-			if (this.isNewRecord && this.selectionCooldown.checkFinished()) {
->>>>>>> 474f9f43
+			if (this.selectionCooldown.checkFinished()) {
 				if (inputManager.isKeyDown(KeyEvent.VK_RIGHT)) {
                     SoundManager.playOnce("sound/hover.wav");
 					this.nameCharSelected = this.nameCharSelected == 2 ? 0
