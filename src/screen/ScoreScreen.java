--- conflicted
+++ resolved
@@ -68,11 +68,7 @@
 	 * 			  2025-10-03  add generator parameter and comment
 	 */
 	public ScoreScreen(final int width, final int height, final int fps,
-<<<<<<< HEAD
-					   final GameState gameState, final AchievementManager achievementManager) {
-=======
                        final GameState gameState, final AchievementManager achievementManager) throws IOException {
->>>>>>> cb89b197
 		super(width, height, fps);
 		this.gameState = gameState; // Added
 
