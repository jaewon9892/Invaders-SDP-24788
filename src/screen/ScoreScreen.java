--- conflicted
+++ resolved
@@ -132,33 +132,6 @@
                 }
             }
 
-<<<<<<< HEAD
-            if (this.isNewRecord && this.selectionCooldown.checkFinished()) {
-                if (inputManager.isKeyDown(KeyEvent.VK_RIGHT)) {
-                    this.nameCharSelected = this.nameCharSelected == 2 ? 0
-                            : this.nameCharSelected + 1;
-                    this.selectionCooldown.reset();
-                }
-                if (inputManager.isKeyDown(KeyEvent.VK_LEFT)) {
-                    this.nameCharSelected = this.nameCharSelected == 0 ? 2
-                            : this.nameCharSelected - 1;
-                    this.selectionCooldown.reset();
-                }
-                if (inputManager.isKeyDown(KeyEvent.VK_UP)) {
-                    this.name[this.nameCharSelected] = (char) (this.name[this.nameCharSelected] == LAST_CHAR
-                            ? FIRST_CHAR
-                            : this.name[this.nameCharSelected] + 1);
-                    this.selectionCooldown.reset();
-                }
-                if (inputManager.isKeyDown(KeyEvent.VK_DOWN)) {
-                    this.name[this.nameCharSelected] = (char) (this.name[this.nameCharSelected] == FIRST_CHAR
-                            ? LAST_CHAR
-                            : this.name[this.nameCharSelected] - 1);
-                    this.selectionCooldown.reset();
-                }
-            }
-        }
-=======
 			if (this.selectionCooldown.checkFinished()) {
 				if (inputManager.isKeyDown(KeyEvent.VK_RIGHT)) {
 					this.nameCharSelected = this.nameCharSelected == 2 ? 0
@@ -184,7 +157,6 @@
 				}
 			}
 		}
->>>>>>> 2c6f7ea3
 
     }
 
@@ -242,29 +214,12 @@
     private void draw() {
         drawManager.initDrawing(this);
 
-<<<<<<< HEAD
-        drawManager.drawGameOver(this, this.inputDelay.checkFinished(), this.isNewRecord);
-=======
 		drawManager.drawGameOver(this, this.inputDelay.checkFinished());
->>>>>>> 2c6f7ea3
 
         float accuracy = (this.bulletsShot > 0)
                 ? (float) this.shipsDestroyed / this.bulletsShot
                 : 0f;
 
-<<<<<<< HEAD
-        // 2P mode: edit to include co-op + individual score/coins
-        if (this.gameState != null && this.gameState.isCoop()) {
-            // team summary
-            drawManager.drawResults(this,
-                    this.gameState.getScore(), // team score
-                    this.gameState.getLivesRemaining(),
-                    this.gameState.getShipsDestroyed(),
-                    0f, // leaving out team accuracy
-                    this.isNewRecord,
-                    false // Draw accuracy for 2P mode
-            );
-=======
 		// 2P mode: edit to include co-op + individual score/coins
 		if (this.gameState != null && this.gameState.isCoop()) {
 			// team summary
@@ -275,7 +230,6 @@
 					0f, // leaving out team accuracy
                     false // Draw accuracy for 2P mode
 			);
->>>>>>> 2c6f7ea3
 
             // show per-player lines when in 2P mode
 
@@ -297,19 +251,6 @@
             drawManager.drawCenteredRegularString(this, p1, y);
             drawManager.drawCenteredRegularString(this, p2, y + 40); // Increase spacing
 
-<<<<<<< HEAD
-        } else {
-            // 1P legacy summary with accuracy
-            float acc = (this.bulletsShot > 0) ? (float) this.shipsDestroyed / this.bulletsShot : 0f;
-            if(acc >= 80){
-                achievementManager.unlock("Sharpshooter");
-            }
-            drawManager.drawResults(this, this.score, this.livesRemaining, this.shipsDestroyed, acc, this.isNewRecord, true); // Draw accuracy for 1P mode
-        }
-
-        if (this.isNewRecord)
-            drawManager.drawNameInput(this, this.name, this.nameCharSelected);
-=======
 		} else {
 			// 1P legacy summary with accuracy
 			float acc = (this.bulletsShot > 0) ? (float) this.shipsDestroyed / this.bulletsShot : 0f;
@@ -320,7 +261,6 @@
 		}
 
         drawManager.drawNameInput(this, this.name, this.nameCharSelected, isNewRecord);
->>>>>>> 2c6f7ea3
 
         drawManager.completeDrawing(this);
     }
