--- conflicted
+++ resolved
@@ -23,14 +23,12 @@
 	/** Time between changes in user selection. */
 	private Cooldown selectionCooldown;
 
-<<<<<<< HEAD
+    // menu index added for user mode selection
+    private int menuIndex = 0;
+
 
 	/** Added variable to store which menu option is currently hovered */
 	private Integer hoverOption = null;
-=======
-    // menu index added for user mode selection
-    private int menuIndex = 0;
->>>>>>> 69540ab1
 
 	/**
 	 * Constructor, establishes the properties of the screen.
@@ -65,47 +63,6 @@
 	 * Updates the elements on screen and checks for events.
 	 */
 	protected final void update() {
-<<<<<<< HEAD
-		super.update();
-
-
-
-		draw();
-		if (this.selectionCooldown.checkFinished()
-				&& this.inputDelay.checkFinished()) {
-			if (inputManager.isKeyDown(KeyEvent.VK_UP)
-					|| inputManager.isKeyDown(KeyEvent.VK_W)) {
-				previousMenuItem();
-				this.selectionCooldown.reset();
-			}
-			if (inputManager.isKeyDown(KeyEvent.VK_DOWN)
-					|| inputManager.isKeyDown(KeyEvent.VK_S)) {
-				nextMenuItem();
-				this.selectionCooldown.reset();
-			}
-			if (inputManager.isKeyDown(KeyEvent.VK_SPACE))
-				this.isRunning = false;
-
-            // add code 76 - 90
-            // When mouse click input comes in, return code accordingly
-            if (inputManager.isMouseClicked()) {
-                int temp_x = inputManager.getMouseX();
-                int temp_y = inputManager.getMouseY();
-
-                java.awt.Rectangle[] boxes = drawManager.getMenuHitboxes(this);
-                int[] pos = {2, 3, 0};
-
-                for (int i = 0; i < boxes.length; i++) {
-                    if (boxes[i].contains(temp_x, temp_y)) {
-                        this.returnCode = pos[i];
-                        this.isRunning = false;
-                        break;
-                    }
-                }
-            }
-		}
-	}
-=======
         super.update();
 
         draw();
@@ -144,10 +101,24 @@
                     default:
                         break;
                 }
+                if (inputManager.isMouseClicked()) {
+                    int temp_x = inputManager.getMouseX();
+                    int temp_y = inputManager.getMouseY();
+
+                    java.awt.Rectangle[] boxes = drawManager.getMenuHitboxes(this);
+                    int[] pos = {2, 3, 0};
+
+                    for (int i = 0; i < boxes.length; i++) {
+                        if (boxes[i].contains(temp_x, temp_y)) {
+                            this.returnCode = pos[i];
+                            this.isRunning = false;
+                            break;
+                        }
+                    }
+                }
             }
         }
     }
->>>>>>> 69540ab1
 
 	/**
 	 * Shifts the focus to the next menu item. - modified for 2P mode selection
@@ -188,13 +159,8 @@
 
 		//pass hoverOption for menu highlights respond to mouse hover
 		drawManager.drawTitle(this);
-<<<<<<< HEAD
-		drawManager.drawMenu(this, this.returnCode, hoverOption);
-=======
-		drawManager.drawMenu(this, this.menuIndex); // 2P mode: using menu index for highlighting
->>>>>>> 69540ab1
+		drawManager.drawMenu(this, this.menuIndex, hoverOption); // 2P mode: using menu index for highlighting
 
 		drawManager.completeDrawing(this);
 	}
-
 }