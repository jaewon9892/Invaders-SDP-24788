--- conflicted
+++ resolved
@@ -133,11 +133,7 @@
 	 * Shifts the focus to the previous menu item.
 	 */
 	private void previousMenuItem() {
-<<<<<<< HEAD
-        this.menuIndex = (this.menuIndex + 3) % 4; // wrap upwards
-=======
         this.menuIndex = (this.menuIndex + 3) % 4; // Fix : an issue where only the down arrow keys on the keyboard are entered and not up
->>>>>>> d8f65c9d
     }
 	/**
 	 * Draws the elements associated with the screen.
