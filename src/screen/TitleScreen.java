--- conflicted
+++ resolved
@@ -145,7 +145,9 @@
 	private void draw() {
 		drawManager.initDrawing(this);
 
-<<<<<<< HEAD
+        // Main menu space animation
+        drawManager.updateMenuSpace();
+
 		int mx = inputManager.getMouseX();
 		int my = inputManager.getMouseY();
 		java.awt.Rectangle[] boxesForHover = drawManager.getMenuHitboxes(this);
@@ -174,11 +176,6 @@
         }
 
 		//pass hoverOption for menu highlights respond to mouse hover
-=======
-        // Main menu space animation
-        drawManager.updateMenuSpace();
-
->>>>>>> b4c013ed
 		drawManager.drawTitle(this);
 		drawManager.drawMenu(this, this.menuIndex, hoverOption, this.menuIndex); // 2P mode: using menu index for highlighting
 
