package screen;

import java.awt.event.KeyEvent;

import engine.Cooldown;
import engine.Core;

/**
 * Implements the title screen.
 *
 * @author <a href="mailto:RobertoIA1987@gmail.com">Roberto Izquierdo Amo</a>
 *
 */
public class TitleScreen extends Screen {

    // 2P mode: user picks mode, where false = 1P, true = 2P
    private boolean coopSelected = false;
    public boolean isCoopSelected() { return coopSelected; }

	/** Milliseconds between changes in user selection. */
	private static final int SELECTION_TIME = 200;

	/** Time between changes in user selection. */
	private Cooldown selectionCooldown;

    // menu index added for user mode selection
    private int menuIndex = 0;

	/**
	 * Constructor, establishes the properties of the screen.
	 *
	 * @param width
	 *            Screen width.
	 * @param height
	 *            Screen height.
	 * @param fps
	 *            Frames per second, frame rate at which the game is run.
	 */
	public TitleScreen(final int width, final int height, final int fps) {
		super(width, height, fps);

		// Defaults to play.
		this.returnCode = 1; // 2P mode: changed to default selection as 1P
		this.selectionCooldown = Core.getCooldown(SELECTION_TIME);
		this.selectionCooldown.reset();
	}

	/**
	 * Starts the action.
	 *
	 * @return Next screen code.
	 */
	public final int run() {
		super.run();
		return this.returnCode;
	}

	/**
	 * Updates the elements on screen and checks for events.
	 */
	protected final void update() {
        super.update();

        draw();
        if (this.selectionCooldown.checkFinished() && this.inputDelay.checkFinished()) {
            if (inputManager.isKeyDown(KeyEvent.VK_UP) || inputManager.isKeyDown(KeyEvent.VK_W)) {
                previousMenuItem();
                this.selectionCooldown.reset();
            }
            if (inputManager.isKeyDown(KeyEvent.VK_DOWN) || inputManager.isKeyDown(KeyEvent.VK_S)) {
                nextMenuItem();
                this.selectionCooldown.reset();
            }

            // 2P mode: changed to switch case to accommodate input selection for users
            if (inputManager.isKeyDown(KeyEvent.VK_SPACE)) {
                switch (this.menuIndex) {
                    case 0: // "1 Player"
                        this.coopSelected = false;
                        this.returnCode = 2; // go to GameScreen
                        this.isRunning = false;
                        break;

                    case 1: // "2 Players"
                        this.coopSelected = true;
                        this.returnCode = 2; // go to GameScreen
                        this.isRunning = false;
                        break;

                    case 2: // "High scores"
                        this.returnCode = 3;
                        this.isRunning = false;
                        break;

                    case 3: // "Quit"
                        this.returnCode = 0;
                        this.isRunning = false;
                        break;

                    default:
                        break;
                }
            }
        }
    }

	/**
	 * Shifts the focus to the next menu item. - modified for 2P mode selection
	 */
	private void nextMenuItem() {
<<<<<<< HEAD
		if (this.returnCode == 3)
			this.returnCode = 0;

		else if (this.returnCode == 0)
			this.returnCode = 2;
		else
			this.returnCode++;
=======
        this.menuIndex = (this.menuIndex + 1) % 4;
>>>>>>> 9eec96ac
	}

	/**
	 * Shifts the focus to the previous menu item.
	 */
	private void previousMenuItem() {
        this.menuIndex = (this.menuIndex + 3) % 4; // wrap upwards
    }
	/**
	 * Draws the elements associated with the screen.
	 */
	private void draw() {
		drawManager.initDrawing(this);

        // Main menu space animation
        drawManager.updateMenuSpace();

		drawManager.drawTitle(this);
		drawManager.drawMenu(this, this.menuIndex); // 2P mode: using menu index for highlighting

		drawManager.completeDrawing(this);
	}

}<|MERGE_RESOLUTION|>--- conflicted
+++ resolved
@@ -108,17 +108,9 @@
 	 * Shifts the focus to the next menu item. - modified for 2P mode selection
 	 */
 	private void nextMenuItem() {
-<<<<<<< HEAD
-		if (this.returnCode == 3)
-			this.returnCode = 0;
 
-		else if (this.returnCode == 0)
-			this.returnCode = 2;
-		else
-			this.returnCode++;
-=======
         this.menuIndex = (this.menuIndex + 1) % 4;
->>>>>>> 9eec96ac
+
 	}
 
 	/**
