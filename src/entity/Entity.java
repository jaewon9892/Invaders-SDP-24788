--- conflicted
+++ resolved
@@ -12,137 +12,6 @@
  */
 public class Entity {
 
-<<<<<<< HEAD
-	/** Position in the x-axis of the upper left corner of the entity. */
-	protected int positionX;
-	/** Position in the y-axis of the upper left corner of the entity. */
-	protected int positionY;
-	/** Width of the entity. */
-	protected int width;
-	/** Height of the entity. */
-	protected int height;
-	/** Color of the entity. */
-	private Color color;
-	/** Sprite type assigned to the entity. */
-	protected SpriteType spriteType;
-
-	// 2P mode: adding team for multiplayer
-	public enum Team {
-		PLAYER1, PLAYER2, ENEMY, NEUTRAL
-	}
-
-	// every entity knows their team - possibility for friendly-fire?
-	protected Team team = Team.NEUTRAL;
-
-	/**
-	 * Constructor, establishes the entity's generic properties.
-	 *
-	 * @param positionX
-	 *                  Initial position of the entity in the X axis.
-	 * @param positionY
-	 *                  Initial position of the entity in the Y axis.
-	 * @param width
-	 *                  Width of the entity.
-	 * @param height
-	 *                  Height of the entity.
-	 * @param color
-	 *                  Color of the entity.
-	 */
-	public Entity(final int positionX, final int positionY, final int width,
-				  final int height, final Color color) {
-		this.positionX = positionX;
-		this.positionY = positionY;
-		this.width = width;
-		this.height = height;
-		this.color = color;
-	}
-
-	/**
-	 * Getter for the color of the entity.
-	 *
-	 * @return Color of the entity, used when drawing it.
-	 */
-	public final Color getColor() {
-		return color;
-	}
-
-	public final void changeColor(Color color) { this.color = color; }
-
-	/**
-	 * Getter for the X axis position of the entity.
-	 *
-	 * @return Position of the entity in the X axis.
-	 */
-	public final int getPositionX() {
-		return this.positionX;
-	}
-
-	/**
-	 * Getter for the Y axis position of the entity.
-	 *
-	 * @return Position of the entity in the Y axis.
-	 */
-	public final int getPositionY() {
-		return this.positionY;
-	}
-
-	/**
-	 * Setter for the X axis position of the entity.
-	 *
-	 * @param positionX
-	 *                  New position of the entity in the X axis.
-	 */
-	public final void setPositionX(final int positionX) {
-		this.positionX = positionX;
-	}
-
-	/**
-	 * Setter for the Y axis position of the entity.
-	 *
-	 * @param positionY
-	 *                  New position of the entity in the Y axis.
-	 */
-	public final void setPositionY(final int positionY) {
-		this.positionY = positionY;
-	}
-
-	/**
-	 * Getter for the sprite that the entity will be drawn as.
-	 *
-	 * @return Sprite corresponding to the entity.
-	 */
-	public final SpriteType getSpriteType() {
-		return this.spriteType;
-	}
-
-	/**
-	 * Getter for the width of the image associated to the entity.
-	 *
-	 * @return Width of the entity.
-	 */
-	public final int getWidth() {
-		return this.width;
-	}
-
-	/**
-	 * Getter for the height of the image associated to the entity.
-	 *
-	 * @return Height of the entity.
-	 */
-	public final int getHeight() {
-		return this.height;
-	}
-
-	// 2P mode: adding getters for Team
-	// TODO: add team-based canHit() later - friendly fire?
-	public Team getTeam() {
-		return team;
-	}
-
-	public void setTeam(Team t) {
-		this.team = (t == null ? Team.NEUTRAL : t);
-	}
-=======
     /** Position in the x-axis of the upper left corner of the entity. */
     protected int positionX;
     /** Position in the y-axis of the upper left corner of the entity. */
@@ -274,6 +143,5 @@
     public void setTeam(Team t) {
         this.team = (t == null ? Team.NEUTRAL : t);
     }
->>>>>>> cb89b197
 
 }