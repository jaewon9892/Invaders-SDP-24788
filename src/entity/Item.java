package entity;

import java.awt.Color;

import engine.DrawManager.SpriteType;
import engine.GameState;

import engine.ItemManager.ItemType;


/**
<<<<<<< HEAD
 * Implements an Item that moves vertically up or down.
 */
public class Item extends Entity {


    public enum ItemType {
        Coin,
        HealthUp
    }


    /**
     * Speed of the Item, positive or negative depending on direction -
     * positive is down.
     */
    private int itemSpeed;

    private String name;

    private ItemType type;

    protected int effectValue;

    private int effectDuration;

    private static double dropChance = 0.5;
=======
 * Implements Item that moves vertically down.
 */
public class Item extends Entity {

    // Type of Item
    private ItemType type;

    // Item Movement Speed
    private int itemSpeed;
>>>>>>> 4102f1f9





    /**
     * Constructor, establishes the Item's properties.
     *
     * @param itemType
     *            Type of Item being spawned
     *
     * @param spriteType
     *            Sprite of itemType
     *
     * @param positionX
     *            Initial position of the Item in the X axis.
     * @param positionY
     *            Initial position of the Item in the Y axis.
     * @param speed
     *            Speed of the Item, positive or negative depending on
     *            direction - positive is down.
     */

<<<<<<< HEAD
    public Item(final int positionX, final int positionY, final int speed,
                SpriteType spriteType, ItemType itemType, int effectValue, int effectDuration, double dropChance) {
        super(positionX, positionY, 3 * 2, 5 * 2, Color.WHITE);
        this.itemSpeed = speed;
        this.type = itemType;
        this.spriteType = spriteType;
        this.effectValue = effectValue;
        this.effectDuration = effectDuration;
        this.dropChance = dropChance;
=======
    public Item(ItemType itemType, SpriteType spriteType,
                final int positionX, final int positionY, final int speed) {

        super(positionX, positionY, 3 * 2, 5 * 2, Color.WHITE);

        this.type = itemType;
        this.spriteType = spriteType;
        this.itemSpeed = speed;

>>>>>>> 4102f1f9
        setSprite();

<<<<<<< HEAD

    public final void setSprite() {
        // keep the same sprite for now; choose based on speed if you want
        this.spriteType = SpriteType.ItemDefault;
    }

=======
    }

     public final void setSprite() {
     this.spriteType = type.spriteType;
     }


>>>>>>> 4102f1f9
    /**
     * Updates the Item's position.
     */
    public final void update() {
        this.positionY += this.itemSpeed;
    }

    /**
     * Apply the Item's effect.
     */
    public void applyEffect(final GameState gameState, final int playerId){};

    /**
     * Setter of the speed of the Item.
     *
     * @param itemSpeed
     *            New speed of the Item.
     */
    public final void setItemSpeed(final int itemSpeed) {
        this.itemSpeed = itemSpeed;
    }

    public final int getItemSpeed() {
        return this.itemSpeed;
    }

<<<<<<< HEAD
    public final void reset(ItemType itemType) {
        this.type = itemType;
=======
    public final void reset(ItemType newType) {
        this.type = newType;
>>>>>>> 4102f1f9
        this.itemSpeed = 0;
        setSprite(); // change to your enum if different
    }

    /**
     * Getter for the speed of the Item.
     *
     * @return Speed of the Item.
     */
    public final ItemType getType() {
        return this.type;
    }
}<|MERGE_RESOLUTION|>--- conflicted
+++ resolved
@@ -3,40 +3,11 @@
 import java.awt.Color;
 
 import engine.DrawManager.SpriteType;
-import engine.GameState;
 
 import engine.ItemManager.ItemType;
 
 
 /**
-<<<<<<< HEAD
- * Implements an Item that moves vertically up or down.
- */
-public class Item extends Entity {
-
-
-    public enum ItemType {
-        Coin,
-        HealthUp
-    }
-
-
-    /**
-     * Speed of the Item, positive or negative depending on direction -
-     * positive is down.
-     */
-    private int itemSpeed;
-
-    private String name;
-
-    private ItemType type;
-
-    protected int effectValue;
-
-    private int effectDuration;
-
-    private static double dropChance = 0.5;
-=======
  * Implements Item that moves vertically down.
  */
 public class Item extends Entity {
@@ -46,11 +17,6 @@
 
     // Item Movement Speed
     private int itemSpeed;
->>>>>>> 4102f1f9
-
-
-
-
 
     /**
      * Constructor, establishes the Item's properties.
@@ -70,17 +36,6 @@
      *            direction - positive is down.
      */
 
-<<<<<<< HEAD
-    public Item(final int positionX, final int positionY, final int speed,
-                SpriteType spriteType, ItemType itemType, int effectValue, int effectDuration, double dropChance) {
-        super(positionX, positionY, 3 * 2, 5 * 2, Color.WHITE);
-        this.itemSpeed = speed;
-        this.type = itemType;
-        this.spriteType = spriteType;
-        this.effectValue = effectValue;
-        this.effectDuration = effectDuration;
-        this.dropChance = dropChance;
-=======
     public Item(ItemType itemType, SpriteType spriteType,
                 final int positionX, final int positionY, final int speed) {
 
@@ -90,17 +45,8 @@
         this.spriteType = spriteType;
         this.itemSpeed = speed;
 
->>>>>>> 4102f1f9
         setSprite();
 
-<<<<<<< HEAD
-
-    public final void setSprite() {
-        // keep the same sprite for now; choose based on speed if you want
-        this.spriteType = SpriteType.ItemDefault;
-    }
-
-=======
     }
 
      public final void setSprite() {
@@ -108,7 +54,6 @@
      }
 
 
->>>>>>> 4102f1f9
     /**
      * Updates the Item's position.
      */
@@ -116,10 +61,8 @@
         this.positionY += this.itemSpeed;
     }
 
-    /**
-     * Apply the Item's effect.
-     */
-    public void applyEffect(final GameState gameState, final int playerId){};
+    /** Apply the Item's effect. */
+    public void applyEffect(){};
 
     /**
      * Setter of the speed of the Item.
@@ -135,13 +78,8 @@
         return this.itemSpeed;
     }
 
-<<<<<<< HEAD
-    public final void reset(ItemType itemType) {
-        this.type = itemType;
-=======
     public final void reset(ItemType newType) {
         this.type = newType;
->>>>>>> 4102f1f9
         this.itemSpeed = 0;
         setSprite(); // change to your enum if different
     }
