--- conflicted
+++ resolved
@@ -23,10 +23,6 @@
      */
     private int itemSpeed;
 
-<<<<<<< HEAD
-    private ItemType type;
-
-=======
     private int itemId;
 
     private String name;
@@ -43,7 +39,6 @@
 
 
 
->>>>>>> 87d5667b
     /**
      * Constructor, establishes the Item's properties.
      *
@@ -56,33 +51,6 @@
      *            direction - positive is down.
      */
 
-<<<<<<< HEAD
-    public Item(final int positionX, final int positionY, final int speed) {
-        super(positionX, positionY, 3 * 2, 5 * 2, Color.WHITE);
-
-        this.itemSpeed = speed;
-        this.type = ItemType.ITEM_1;
-        setSprite();
-    }
-    public Item() {
-        super(0, 0, 3 * 2, 5 * 2, Color.WHITE);
-        this.itemSpeed = 0;
-        this.type = ItemType.ITEM_1;
-        setSprite();
-    }
-
-    /**
-     * Sets correct sprite for the Item, based on speed.
-     */
-    public final void init(final int x, final int y, final ItemType type,
-                           final int speed, final SpriteType sprite) {
-        this.positionX = x;
-        this.positionY = y;
-        this.type = type;
-        this.itemSpeed = speed;
-        this.spriteType = sprite;
-    }
-=======
     public Item(final int positionX, final int positionY, final int speed,
                 int itemId, SpriteType spriteType, ItemType itemType, int effectValue, int effectDuration, double dropChance) {
         super(positionX, positionY, 3 * 2, 5 * 2, Color.WHITE);
@@ -118,7 +86,6 @@
 //        this.itemSpeed = speed;
 //        this.spriteType = sprite;
 //    }
->>>>>>> 87d5667b
 
     public final void setSprite() {
         // keep the same sprite for now; choose based on speed if you want
@@ -133,14 +100,11 @@
     }
 
     /**
-<<<<<<< HEAD
-=======
      * Apply the Item's effect.
      */
     public void applyEffect(){};
 
     /**
->>>>>>> 87d5667b
      * Setter of the speed of the Item.
      *
      * @param itemSpeed
@@ -168,9 +132,6 @@
     public final ItemType getType() {
         return this.type;
     }
-<<<<<<< HEAD
-=======
 
     public static double getDropChance() { return dropChance; }
->>>>>>> 87d5667b
 }