--- conflicted
+++ resolved
@@ -19,7 +19,6 @@
  */
 public class EnemyShipFormation implements Iterable<EnemyShip> {
 
-<<<<<<< HEAD
     /** Initial position in the x-axis. */
     private static final int INIT_POS_X = 20;
     /** Initial position in the y-axis. */
@@ -482,436 +481,4 @@
     public final boolean isEmpty() {
         return this.shipCount <= 0;
     }
-=======
-	/** Initial position in the x-axis. */
-	private static final int INIT_POS_X = 20;
-	/** Initial position in the y-axis. */
-	private static final int INIT_POS_Y = 100;
-	/** Distance between ships. */
-	private static final int SEPARATION_DISTANCE = 40;
-	/** Proportion of C-type ships. */
-	private static final double PROPORTION_C = 0.2;
-	/** Proportion of B-type ships. */
-	private static final double PROPORTION_B = 0.4;
-	/** Lateral speed of the formation. */
-	private static final int X_SPEED = 8;
-	/** Downwards speed of the formation. */
-	private static final int Y_SPEED = 4;
-	/** Speed of the bullets shot by the members. */
-	private static final int BULLET_SPEED = 4;
-	/** Proportion of differences between shooting times. */
-	private static final double SHOOTING_VARIANCE = .2;
-	/** Margin on the sides of the screen. */
-	private static final int SIDE_MARGIN = 20;
-	/** Margin on the bottom of the screen. */
-	private static final int BOTTOM_MARGIN = 80;
-	/** Distance to go down each pass. */
-	private static final int DESCENT_DISTANCE = 20;
-	/** Minimum speed allowed. */
-	private static final int MINIMUM_SPEED = 10;
-
-	/** DrawManager instance. */
-	private DrawManager drawManager;
-	/** Application logger. */
-	private Logger logger;
-	/** Screen to draw ships on. */
-	private Screen screen;
-
-	/** List of enemy ships forming the formation. */
-	private List<List<EnemyShip>> enemyShips;
-	/** Minimum time between shots. */
-	private Cooldown shootingCooldown;
-	/** Number of ships in the formation - horizontally. */
-	private int nShipsWide;
-	/** Number of ships in the formation - vertically. */
-	private int nShipsHigh;
-	/** Time between shots. */
-	private int shootingInterval;
-	/** Variance in the time between shots. */
-	private int shootingVariance;
-	/** Initial ship speed. */
-	private int baseSpeed;
-	/** Speed of the ships. */
-	private int movementSpeed;
-	/** Current direction the formation is moving on. */
-	private Direction currentDirection;
-	/** Direction the formation was moving previously. */
-	private Direction previousDirection;
-	/** Interval between movements, in frames. */
-	private int movementInterval;
-	/** Total width of the formation. */
-	private int width;
-	/** Total height of the formation. */
-	private int height;
-	/** Position in the x-axis of the upper left corner of the formation. */
-	private int positionX;
-	/** Position in the y-axis of the upper left corner of the formation. */
-	private int positionY;
-	/** Width of one ship. */
-	private int shipWidth;
-	/** Height of one ship. */
-	private int shipHeight;
-	/** List of ships that are able to shoot. */
-	private List<EnemyShip> shooters;
-	/** Number of not destroyed ships. */
-	private int shipCount;
-
-	/** Directions the formation can move. */
-	private enum Direction {
-		/** Movement to the right side of the screen. */
-		RIGHT,
-		/** Movement to the left side of the screen. */
-		LEFT,
-		/** Movement to the bottom of the screen. */
-		DOWN
-	};
-
-	/**
-	 * Constructor, sets the initial conditions.
-	 *
-	 * @param gameSettings
-	 *            Current game settings.
-	 */
-	public EnemyShipFormation(final GameSettings gameSettings) {
-		this.drawManager = Core.getDrawManager();
-		this.logger = Core.getLogger();
-		this.enemyShips = new ArrayList<List<EnemyShip>>();
-		this.currentDirection = Direction.RIGHT;
-		this.movementInterval = 0;
-		this.nShipsWide = gameSettings.getFormationWidth();
-		this.nShipsHigh = gameSettings.getFormationHeight();
-		this.shootingInterval = gameSettings.getShootingFrecuency();
-		this.shootingVariance = (int) (gameSettings.getShootingFrecuency()
-				* SHOOTING_VARIANCE);
-		this.baseSpeed = gameSettings.getBaseSpeed();
-		this.movementSpeed = this.baseSpeed;
-		this.positionX = INIT_POS_X;
-		this.positionY = INIT_POS_Y;
-		this.shooters = new ArrayList<EnemyShip>();
-		SpriteType spriteType;
-
-		this.logger.info("Initializing " + nShipsWide + "x" + nShipsHigh
-				+ " ship formation in (" + positionX + "," + positionY + ")");
-
-		// Each sub-list is a column on the formation.
-		for (int i = 0; i < this.nShipsWide; i++)
-			this.enemyShips.add(new ArrayList<EnemyShip>());
-
-		for (List<EnemyShip> column : this.enemyShips) {
-			for (int i = 0; i < this.nShipsHigh; i++) {
-				if (i / (float) this.nShipsHigh < PROPORTION_C)
-					spriteType = SpriteType.EnemyShipC1;
-				else if (i / (float) this.nShipsHigh < PROPORTION_B
-						+ PROPORTION_C)
-					spriteType = SpriteType.EnemyShipB1;
-				else
-					spriteType = SpriteType.EnemyShipA1;
-
-				column.add(new EnemyShip((SEPARATION_DISTANCE
-						* this.enemyShips.indexOf(column))
-						+ positionX, (SEPARATION_DISTANCE * i)
-						+ positionY, spriteType));
-				this.shipCount++;
-			}
-		}
-
-		this.shipWidth = this.enemyShips.get(0).get(0).getWidth();
-		this.shipHeight = this.enemyShips.get(0).get(0).getHeight();
-
-		this.width = (this.nShipsWide - 1) * SEPARATION_DISTANCE
-				+ this.shipWidth;
-		this.height = (this.nShipsHigh - 1) * SEPARATION_DISTANCE
-				+ this.shipHeight;
-
-		for (List<EnemyShip> column : this.enemyShips)
-			this.shooters.add(column.get(column.size() - 1));
-
-		for (GameSettings.ChangeData changeData : gameSettings.getChangeDataList()){
-			EnemyShip ship = this.enemyShips.get(changeData.x).get(changeData.y);
-
-			if(changeData.hp == 0){
-				destroy(ship);
-			}
-			else {
-				ship.changeShip(changeData);
-			}
-		}
-
-		List<EnemyShip> destroyed;
-		for (List<EnemyShip> column : this.enemyShips) {
-			destroyed = new ArrayList<EnemyShip>();
-			for (EnemyShip ship : column) {
-				if (ship != null && ship.isDestroyed()) {
-					destroyed.add(ship);
-					this.logger.info("Removed enemy "
-							+ column.indexOf(ship) + " from column "
-							+ this.enemyShips.indexOf(column));
-				}
-			}
-			column.removeAll(destroyed);
-		}
-
-	}
-
-	/**
-	 * Associates the formation to a given screen.
-	 *
-	 * @param newScreen
-	 *            Screen to attach.
-	 */
-	public final void attach(final Screen newScreen) {
-		screen = newScreen;
-	}
-
-	/**
-	 * Draws every individual component of the formation.
-	 */
-	public final void draw() {
-		for (List<EnemyShip> column : this.enemyShips)
-			for (EnemyShip enemyShip : column)
-				drawManager.drawEntity(enemyShip, enemyShip.getPositionX(),
-						enemyShip.getPositionY());
-	}
-
-	/**
-	 * Updates the position of the ships.
-	 */
-	public final void update() {
-		if(this.shootingCooldown == null) {
-			this.shootingCooldown = Core.getVariableCooldown(shootingInterval,
-					shootingVariance);
-			this.shootingCooldown.reset();
-		}
-
-		cleanUp();
-
-		int movementX = 0;
-		int movementY = 0;
-		double remainingProportion = (double) this.shipCount
-				/ (this.nShipsHigh * this.nShipsWide);
-		this.movementSpeed = (int) (Math.pow(remainingProportion, 2)
-				* this.baseSpeed);
-		this.movementSpeed += MINIMUM_SPEED;
-
-		movementInterval++;
-		if (movementInterval >= this.movementSpeed) {
-			movementInterval = 0;
-
-			boolean isAtBottom = positionY
-					+ this.height > screen.getHeight() - BOTTOM_MARGIN;
-			boolean isAtRightSide = positionX
-					+ this.width >= screen.getWidth() - SIDE_MARGIN;
-			boolean isAtLeftSide = positionX <= SIDE_MARGIN;
-			boolean isAtHorizontalAltitude = positionY % DESCENT_DISTANCE == 0;
-
-			if (currentDirection == Direction.DOWN) {
-				if (isAtHorizontalAltitude)
-					if (previousDirection == Direction.RIGHT) {
-						currentDirection = Direction.LEFT;
-						this.logger.info("Formation now moving left 1");
-					} else {
-						currentDirection = Direction.RIGHT;
-						this.logger.info("Formation now moving right 2");
-					}
-			} else if (currentDirection == Direction.LEFT) {
-				if (isAtLeftSide)
-					if (!isAtBottom) {
-						previousDirection = currentDirection;
-						currentDirection = Direction.DOWN;
-						this.logger.info("Formation now moving down 3");
-					} else {
-						currentDirection = Direction.RIGHT;
-						this.logger.info("Formation now moving right 4");
-					}
-			} else {
-				if (isAtRightSide)
-					if (!isAtBottom) {
-						previousDirection = currentDirection;
-						currentDirection = Direction.DOWN;
-						this.logger.info("Formation now moving down 5");
-					} else {
-						currentDirection = Direction.LEFT;
-						this.logger.info("Formation now moving left 6");
-					}
-			}
-
-			if (currentDirection == Direction.RIGHT)
-				movementX = X_SPEED;
-			else if (currentDirection == Direction.LEFT)
-				movementX = -X_SPEED;
-			else
-				movementY = Y_SPEED;
-
-			positionX += movementX;
-			positionY += movementY;
-
-			// Cleans explosions.
-			List<EnemyShip> destroyed;
-			for (List<EnemyShip> column : this.enemyShips) {
-				destroyed = new ArrayList<EnemyShip>();
-				for (EnemyShip ship : column) {
-					if (ship != null && ship.isDestroyed()) {
-						destroyed.add(ship);
-						this.logger.info("Removed enemy "
-								+ column.indexOf(ship) + " from column "
-								+ this.enemyShips.indexOf(column));
-					}
-				}
-				column.removeAll(destroyed);
-			}
-
-			for (List<EnemyShip> column : this.enemyShips)
-				for (EnemyShip enemyShip : column) {
-					enemyShip.move(movementX, movementY);
-					enemyShip.update();
-				}
-		}
-	}
-
-	/**
-	 * Cleans empty columns, adjusts the width and height of the formation.
-	 */
-	private void cleanUp() {
-		Set<Integer> emptyColumns = new HashSet<Integer>();
-		int maxColumn = 0;
-		int minPositionY = Integer.MAX_VALUE;
-		for (List<EnemyShip> column : this.enemyShips) {
-			if (!column.isEmpty()) {
-				// Height of this column
-				int columnSize = column.get(column.size() - 1).positionY
-						- this.positionY + this.shipHeight;
-				maxColumn = Math.max(maxColumn, columnSize);
-				minPositionY = Math.min(minPositionY, column.get(0)
-						.getPositionY());
-			} else {
-				// Empty column, we remove it.
-				emptyColumns.add(this.enemyShips.indexOf(column));
-			}
-		}
-		for (int index : emptyColumns) {
-			this.enemyShips.remove(index);
-			logger.info("Removed column " + index);
-		}
-
-		int leftMostPoint = 0;
-		int rightMostPoint = 0;
-
-		for (List<EnemyShip> column : this.enemyShips) {
-			if (!column.isEmpty()) {
-				if (leftMostPoint == 0)
-					leftMostPoint = column.get(0).getPositionX();
-				rightMostPoint = column.get(0).getPositionX();
-			}
-		}
-
-		this.width = rightMostPoint - leftMostPoint + this.shipWidth;
-		this.height = maxColumn;
-
-		this.positionX = leftMostPoint;
-		this.positionY = minPositionY;
-	}
-
-	/**
-	 * Shoots a bullet downwards.
-	 *
-	 * @param bullets
-	 *            Bullets set to add the bullet being shot.
-	 */
-	public final void shoot(final Set<Bullet> bullets) {
-		// For now, only ships in the bottom row are able to shoot.
-		int index = (int) (Math.random() * this.shooters.size());
-		EnemyShip shooter = this.shooters.get(index);
-		if (this.shootingCooldown.checkFinished()) {
-			this.shootingCooldown.reset();
-			bullets.add(BulletPool.getBullet(shooter.getPositionX()
-					+ shooter.width / 2, shooter.getPositionY(), BULLET_SPEED));
-            SoundManager.playOnce("sound/shoot_enemies.wav");
-		}
-	}
-
-	/**
-	 * Destroys a ship.
-	 *
-	 * @param destroyedShip
-	 *            Ship to be destroyed.
-	 */
-	public final void destroy(final EnemyShip destroyedShip) {
-		for (List<EnemyShip> column : this.enemyShips)
-			for (int i = 0; i < column.size(); i++)
-				if (column.get(i).equals(destroyedShip)) {
-					column.get(i).destroy();
-					this.logger.info("Destroyed ship in ("
-							+ this.enemyShips.indexOf(column) + "," + i + ")");
-				}
-
-		// Updates the list of ships that can shoot the player.
-		if (this.shooters.contains(destroyedShip)) {
-			int destroyedShipIndex = this.shooters.indexOf(destroyedShip);
-			int destroyedShipColumnIndex = -1;
-
-			for (List<EnemyShip> column : this.enemyShips)
-				if (column.contains(destroyedShip)) {
-					destroyedShipColumnIndex = this.enemyShips.indexOf(column);
-					break;
-				}
-
-			EnemyShip nextShooter = getNextShooter(this.enemyShips
-					.get(destroyedShipColumnIndex));
-
-			if (nextShooter != null)
-				this.shooters.set(destroyedShipIndex, nextShooter);
-			else {
-				this.shooters.remove(destroyedShipIndex);
-				this.logger.info("Shooters list reduced to "
-						+ this.shooters.size() + " members.");
-			}
-		}
-
-		this.shipCount--;
-	}
-
-	/**
-	 * Gets the ship on a given column that will be in charge of shooting.
-	 *
-	 * @param column
-	 *            Column to search.
-	 * @return New shooter ship.
-	 */
-	public final EnemyShip getNextShooter(final List<EnemyShip> column) {
-		Iterator<EnemyShip> iterator = column.iterator();
-		EnemyShip nextShooter = null;
-		while (iterator.hasNext()) {
-			EnemyShip checkShip = iterator.next();
-			if (checkShip != null && !checkShip.isDestroyed())
-				nextShooter = checkShip;
-		}
-
-		return nextShooter;
-	}
-
-	/**
-	 * Returns an iterator over the ships in the formation.
-	 *
-	 * @return Iterator over the enemy ships.
-	 */
-	@Override
-	public final Iterator<EnemyShip> iterator() {
-		Set<EnemyShip> enemyShipsList = new HashSet<EnemyShip>();
-
-		for (List<EnemyShip> column : this.enemyShips)
-			for (EnemyShip enemyShip : column)
-				enemyShipsList.add(enemyShip);
-
-		return enemyShipsList.iterator();
-	}
-
-	/**
-	 * Checks if there are any ships remaining.
-	 *
-	 * @return True when all ships have been destroyed.
-	 */
-	public final boolean isEmpty() {
-		return this.shipCount <= 0;
-	}
->>>>>>> eaa9d6a7
 }