package entity;

import java.awt.Color;
import java.util.Set;

import engine.Cooldown;
import engine.Core;
import engine.GameState;
import engine.DrawManager.SpriteType;

import static engine.ItemEffect.ItemEffectType.*;

/**
 * Implements a ship, to be controlled by the player.
 *
 * @author <a href="mailto:RobertoIA1987@gmail.com">Roberto Izquierdo Amo</a>
 *
 */
public class Ship extends Entity {

    /** Bullet Variables **/
    //default bullet variables
    private static final int BASE_BULLET_SPEED = -6;
    private static final int BASE_SHOOTING_INTERVAL = 750;
    private static final int BASE_BULLET_WIDTH = 6;  // 3 * 2
    private static final int BASE_BULLET_HEIGHT = 10;
    // special bullet variables
    private static final int DOUBLE_SHOT_OFFSET = 6;

    /** Ship Variables **/
    private static final int BASE_SPEED = 2;
    private static final int SHIP_WIDTH = 26;  // 13 * 2
    private static final int SHIP_HEIGHT = 16;
    private static final int DESTRUCTION_COOLDOWN = 1000;

    /** Types of ships. */
    public enum ShipType {
        NORMAL,         // Bullet size is normal, and moving speed is normal.
        BIG_SHOT,       // Bullet size is big, but moving speed is slow.
        DOUBLE_SHOT,    // Double shot, but moving speed is slow.
        MOVE_FAST       // Moving speed is fast, but fire rate is slow.
    }

    /** Game state and Ship type **/
    private GameState gameState;
    private ShipType type;

    // Ship properties (vary by type)
    private int moveSpeed = BASE_SPEED;
    private int bulletSpeed = BASE_BULLET_SPEED;
    private int shootingInterval = BASE_SHOOTING_INTERVAL;
    private int bulletWidth = BASE_BULLET_WIDTH;
    private int bulletHeight = BASE_BULLET_HEIGHT;

    /** Cooldowns */
    private Cooldown shootingCooldown;
    private Cooldown destructionCooldown;

    // Identify player in index: 0 = P1, 1 = P2
    private int playerIndex = 0;

    private int Y;
    private int hits;

    /**
     * Constructor, establishes the ship's properties.
     *
     * @param positionX
     *                  Initial position of the ship in the X axis.
     * @param positionY
     *                  Initial position of the ship in the Y axis.
     * @param team
     *                  Player team (null defaults to PLAYER1)
     * @param type
     *                  Ship type (null defaults to NORMAL)
     * @param gameState
     *                  Game state reference (can be null)
     */
    public Ship(final int positionX, final int positionY, final Team team,
                final ShipType type, final GameState gameState) {
        super(positionX, positionY, SHIP_WIDTH, SHIP_HEIGHT, Color.GREEN);

<<<<<<< HEAD
        this.spriteType = SpriteType.Ship1;
=======
        this.gameState = gameState;
        this.type = (type != null) ? type : ShipType.NORMAL;
        this.spriteType = SpriteType.Ship;

        initializeShipProperties(this.type);

>>>>>>> 09ea83df
        this.shootingCooldown = Core.getCooldown(this.shootingInterval);
        this.destructionCooldown = Core.getCooldown(DESTRUCTION_COOLDOWN);

        // apply entity
        Team playerID = (team != null) ? team : Team.PLAYER1;
        this.setTeam(playerID);
        this.playerIndex = (playerID == Team.PLAYER1) ? 0 : (playerID == Team.PLAYER2) ? 1 : 0;

        this.Y = positionY;
        this.hits = 0;
    }

    /**
     * Initializes ship properties based on ship type.
     *
     * @param type Ship type to configure
     */
    private void initializeShipProperties(final ShipType type) {
        this.bulletSpeed = BASE_BULLET_SPEED;

<<<<<<< HEAD
        this.type = type;

        switch (this.type) {
            case BIG_SHOT: // Big bullet type
                this.speed = 1; // Move slowly
                this.shootingInterval = 750; // Fire rate is normal.
                this.bulletWidth = 3 * 3; // Bullet size is big.
                this.bulletHeight = 5 * 3; // Bullet size is big.
                this.spriteType = SpriteType.Ship2;
                break;
            case DOUBLE_SHOT: // Double shot type
                this.speed = 1; // Move slowly
                this.shootingInterval = 750; // Fire rate is normal.
                this.bulletWidth = 3 * 2; // Bullet size is normal.
                this.bulletHeight = 5 * 2; // Bullet size is normal.
                this.spriteType = SpriteType.Ship3;
                break;
            case MOVE_FAST: // Move fast type
                this.speed = 3; // Move Fast
                this.shootingInterval = 900; // Fire rate is slow.
                this.bulletWidth = 3 * 2; // Bullet size is normal.
                this.bulletHeight = 5 * 2; // Bullet size is normal.
                this.spriteType = SpriteType.Ship4;
=======
        switch (type) {
            case BIG_SHOT:
                this.moveSpeed -= 1;
                this.bulletWidth = 9;  // 3 * 3
                this.bulletHeight = 15; // 5 * 3
                break;
            case DOUBLE_SHOT:
                this.moveSpeed -= 1;
                break;
            case MOVE_FAST:
                this.moveSpeed += 1;
                this.shootingInterval += 150;
>>>>>>> 09ea83df
                break;
            case NORMAL:
            default:
<<<<<<< HEAD
                this.speed = 2; // Move Normally
                this.shootingInterval = 750; // Fire rate is normal.
                this.bulletWidth = 3 * 2; // Bullet size is normal.
                this.bulletHeight = 5 * 2; // Bullet size is normal.
                this.spriteType = SpriteType.Ship1;
=======
>>>>>>> 09ea83df
                break;
        }
    }

    /**
     * Moves the ship speed uni ts right, or until the right screen border is reached.
     */
    public final void moveRight() { this.positionX += this.moveSpeed; }

    /**
     * Moves the ship speed units left, or until the left screen border is reached.
     */
    public final void moveLeft() {
        this.positionX -= this.moveSpeed;
    }

    /**
     * Shoots a bullet based on ship type and active effects.
     *
     * @param bullets
     *                List of bullets on screen, to add the new bullet.
     * @return
     *                True if shooting was successful, false if on cooldown
     */
    public final boolean shoot(final Set<Bullet> bullets) {

        if (!this.shootingCooldown.checkFinished()) { return false; }

        this.shootingCooldown.reset();
        Core.getLogger().info("[Ship] Shooting :" + this.type);

        int bulletX = positionX + this.width / 2;
        int bulletY = this.positionY - this.bulletHeight;

        if (hasTripleShotEffect()) {
            shootTripleShot(bullets, bulletX, bulletY);
            return true;
        }

        // Default shooting based on ship type
        shootBasedOnType(bullets, bulletX, bulletY);
        return true;
    }

    /**
     * Updates status of the ship.
     */
    public final void update() {
        if (!this.destructionCooldown.checkFinished())
            switch (this.spriteType) {
                case Ship1 -> this.spriteType = SpriteType.ShipDestroyed1;
                case Ship2 -> this.spriteType = SpriteType.ShipDestroyed2;
                case Ship3 -> this.spriteType = SpriteType.ShipDestroyed3;
                case Ship4 -> this.spriteType = SpriteType.ShipDestroyed4;
            }
        else
            switch (this.spriteType) {
                case ShipDestroyed1 -> this.spriteType = SpriteType.Ship1;
                case ShipDestroyed2 -> this.spriteType = SpriteType.Ship2;
                case ShipDestroyed3 -> this.spriteType = SpriteType.Ship3;
                case ShipDestroyed4 -> this.spriteType = SpriteType.Ship4;
        }
    }

    /**
     * Switches the ship to its destroyed state.
     */
    public final void destroy() {
        this.destructionCooldown.reset();
    }

    /**
     * Checks if the ship is destroyed.
     *
     * @return True if the ship is currently destroyed.
     */
    public final boolean isDestroyed() {
        return !this.destructionCooldown.checkFinished();
    }

    /**
     * Getter for the ship's speed.
     *
     * @return Speed of the ship.
     */
    public final int getSpeed() { return this.moveSpeed; }

    // 2P mode: adding playerIndex getter and setter
    public final int getPlayerId() { return this.playerIndex + 1; }

    public void setPlayerId(int id) { this.playerIndex = id -1; }


    /**
     * Fires bullets based on ship type.
     */
    private void shootBasedOnType(final Set<Bullet> bullets, final int centerX, final int bulletY) {
        switch (this.type) {
            case DOUBLE_SHOT:
                addBullet(bullets, centerX - DOUBLE_SHOT_OFFSET, bulletY);
                addBullet(bullets, centerX + DOUBLE_SHOT_OFFSET, bulletY);
                break;
            case BIG_SHOT:
            case MOVE_FAST:
            case NORMAL:
            default:
                addBullet(bullets, centerX, bulletY);
                break;
        }
    }

    /**
     * Creates and adds a bullet to the game.
     */
    private void addBullet(final Set<Bullet> bullets, final int x, final int y) {
        int speedMultiplier = getBulletSpeedMultiplier();
        int currentBulletSpeed = this.bulletSpeed * speedMultiplier;

        Bullet bullet = BulletPool.getBullet(x, y, currentBulletSpeed,
                this.bulletWidth, this.bulletHeight, this.getTeam());
        bullet.setOwnerPlayerId(this.getPlayerId());
        bullets.add(bullet);
    }

    /** ========================= Item Effect check ========================= **/

    /**
     * Checks if player has effect active
     *
     * @return
     *                              list of active effects
     */
    private boolean hasTripleShotEffect() {
        return gameState != null && gameState.hasEffect(playerIndex, TRIPLESHOT);
    }

    private int getBulletSpeedMultiplier() {
        if (gameState == null) return 1;

        Integer effectValue = gameState.getEffectValue(playerIndex, BULLETSPEEDUP);
        if (effectValue != null) {
            Core.getLogger().info("[Ship] Item effect: Faster Bullets");
            return effectValue;
        }
        return 1;
    }

    public void addHit(){
        this.hits++;
    }

    /**
     * TRIPLESHOT effect
     */
    private void shootTripleShot(final Set<Bullet> bullets, final int centerX, final int bulletY) {
        Core.getLogger().info("[Ship] Item effect: TRIPLESHOT");
        Integer TRIPLE_SHOT_OFFSET = gameState.getEffectValue(playerIndex, TRIPLESHOT);

        addBullet(bullets, centerX, bulletY);
        addBullet(bullets, centerX - TRIPLE_SHOT_OFFSET, bulletY);
        addBullet(bullets, centerX + TRIPLE_SHOT_OFFSET, bulletY);
    }
}<|MERGE_RESOLUTION|>--- conflicted
+++ resolved
@@ -80,16 +80,12 @@
                 final ShipType type, final GameState gameState) {
         super(positionX, positionY, SHIP_WIDTH, SHIP_HEIGHT, Color.GREEN);
 
-<<<<<<< HEAD
-        this.spriteType = SpriteType.Ship1;
-=======
         this.gameState = gameState;
         this.type = (type != null) ? type : ShipType.NORMAL;
-        this.spriteType = SpriteType.Ship;
+        this.spriteType = SpriteType.Ship1;
 
         initializeShipProperties(this.type);
 
->>>>>>> 09ea83df
         this.shootingCooldown = Core.getCooldown(this.shootingInterval);
         this.destructionCooldown = Core.getCooldown(DESTRUCTION_COOLDOWN);
 
@@ -110,55 +106,24 @@
     private void initializeShipProperties(final ShipType type) {
         this.bulletSpeed = BASE_BULLET_SPEED;
 
-<<<<<<< HEAD
-        this.type = type;
-
-        switch (this.type) {
-            case BIG_SHOT: // Big bullet type
-                this.speed = 1; // Move slowly
-                this.shootingInterval = 750; // Fire rate is normal.
-                this.bulletWidth = 3 * 3; // Bullet size is big.
-                this.bulletHeight = 5 * 3; // Bullet size is big.
-                this.spriteType = SpriteType.Ship2;
-                break;
-            case DOUBLE_SHOT: // Double shot type
-                this.speed = 1; // Move slowly
-                this.shootingInterval = 750; // Fire rate is normal.
-                this.bulletWidth = 3 * 2; // Bullet size is normal.
-                this.bulletHeight = 5 * 2; // Bullet size is normal.
-                this.spriteType = SpriteType.Ship3;
-                break;
-            case MOVE_FAST: // Move fast type
-                this.speed = 3; // Move Fast
-                this.shootingInterval = 900; // Fire rate is slow.
-                this.bulletWidth = 3 * 2; // Bullet size is normal.
-                this.bulletHeight = 5 * 2; // Bullet size is normal.
-                this.spriteType = SpriteType.Ship4;
-=======
         switch (type) {
             case BIG_SHOT:
                 this.moveSpeed -= 1;
                 this.bulletWidth = 9;  // 3 * 3
                 this.bulletHeight = 15; // 5 * 3
+                this.spriteType = SpriteType.Ship2;
                 break;
             case DOUBLE_SHOT:
                 this.moveSpeed -= 1;
+                this.spriteType = SpriteType.Ship3;
                 break;
             case MOVE_FAST:
                 this.moveSpeed += 1;
                 this.shootingInterval += 150;
->>>>>>> 09ea83df
+                this.spriteType = SpriteType.Ship4;
                 break;
             case NORMAL:
             default:
-<<<<<<< HEAD
-                this.speed = 2; // Move Normally
-                this.shootingInterval = 750; // Fire rate is normal.
-                this.bulletWidth = 3 * 2; // Bullet size is normal.
-                this.bulletHeight = 5 * 2; // Bullet size is normal.
-                this.spriteType = SpriteType.Ship1;
-=======
->>>>>>> 09ea83df
                 break;
         }
     }
