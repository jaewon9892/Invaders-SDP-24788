package engine;

/**
 * Imposes a cooldown period between two actions.
 *
 * @author <a href="mailto:RobertoIA1987@gmail.com">Roberto Izquierdo Amo</a>
 *
 */
public class Cooldown {

	/** Cooldown duration. */
	private int milliseconds;
	/** Maximum difference between durations. */
	private int variance;
	/** Duration of this run, varies between runs if variance > 0. */
	private int duration;
	/** Beginning time. */
	private long time;

	/**
	 * Constructor, established the time until the action can be performed
	 * again.
	 *
	 * @param milliseconds
	 *            Time until cooldown period is finished.
	 */
	protected Cooldown(final int milliseconds) {
		this.milliseconds = milliseconds;
		this.variance = 0;
		this.duration = milliseconds;
		this.time = 0;
	}

	/**
	 * Constructor, established the time until the action can be performed
	 * again, with a variation of +/- variance.
	 *
	 * @param milliseconds
	 *            Time until cooldown period is finished.
	 * @param variance
	 *            Variance in the cooldown period.
	 */
	protected Cooldown(final int milliseconds, final int variance) {
		this.milliseconds = milliseconds;
		this.variance = variance;
		this.time = 0;
	}

	/**
	 * Checks if the cooldown is finished.
	 *
	 * @return Cooldown state.
	 */
	public final boolean checkFinished() {
		if ((this.time == 0)
				|| this.time + this.duration < System.currentTimeMillis())
			return true;
		return false;
	}

	/**
	 * Restarts the cooldown.
	 */
	public final void reset() {
		this.time = System.currentTimeMillis();
		if (this.variance != 0)
			this.duration = (this.milliseconds - this.variance)
					+ (int) (Math.random()
					* (this.milliseconds + this.variance));
	}

<<<<<<< HEAD
=======
    public void addTime(int extraMs) {
        if (!this.checkFinished()) {
            // extend current cooldown
            this.duration += extraMs;
        } else {
            // restart as new cooldown
            this.reset();
            this.duration = extraMs;
        }
    }

    public int getDuration() {
        if (this.time == 0) return 0; // cooldown hasn't started
        long elapsed = System.currentTimeMillis() - this.time;
        return Math.max(0, this.duration - (int) elapsed);
    }
>>>>>>> c4c1c7a5
}<|MERGE_RESOLUTION|>--- conflicted
+++ resolved
@@ -69,8 +69,6 @@
 					* (this.milliseconds + this.variance));
 	}
 
-<<<<<<< HEAD
-=======
     public void addTime(int extraMs) {
         if (!this.checkFinished()) {
             // extend current cooldown
@@ -87,5 +85,5 @@
         long elapsed = System.currentTimeMillis() - this.time;
         return Math.max(0, this.duration - (int) elapsed);
     }
->>>>>>> c4c1c7a5
+
 }