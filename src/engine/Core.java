package engine;

import java.io.IOException;
import java.util.ArrayList;
import java.util.List;
import java.util.logging.ConsoleHandler;
import java.util.logging.FileHandler;
import java.util.logging.Handler;
import java.util.logging.Level;
import java.util.logging.Logger;

import screen.*;

/**
 * Implements core game logic.
 *
 * @author <a href="mailto:RobertoIA1987@gmail.com">Roberto Izquierdo Amo</a>
 *
 */
public final class Core {

	private static final int WIDTH = 448;
	private static final int HEIGHT = 520;
	private static final int FPS = 60;

	/** Lives per player (used to compute team pool in shared mode). */
	private static final int MAX_LIVES = 3;
	private static final int EXTRA_LIFE_FRECUENCY = 3;
	private static final int NUM_LEVELS = 7;

	private static final GameSettings SETTINGS_LEVEL_1 = new GameSettings(5, 4, 60, 2000);
	private static final GameSettings SETTINGS_LEVEL_2 = new GameSettings(5, 5, 50, 2500);
	private static final GameSettings SETTINGS_LEVEL_3 = new GameSettings(6, 5, 40, 1500);
	private static final GameSettings SETTINGS_LEVEL_4 = new GameSettings(6, 6, 30, 1500);
	private static final GameSettings SETTINGS_LEVEL_5 = new GameSettings(7, 6, 20, 1000);
	private static final GameSettings SETTINGS_LEVEL_6 = new GameSettings(7, 7, 10, 1000);
	private static final GameSettings SETTINGS_LEVEL_7 = new GameSettings(8, 7, 2, 500);

	/** Frame to draw the screen on. */
	private static Frame frame;
	private static Screen currentScreen;
	private static List<GameSettings> gameSettings;
	private static final Logger LOGGER = Logger.getLogger(Core.class.getSimpleName());
	private static Handler fileHandler;
	private static ConsoleHandler consoleHandler;

	/**
	 * Test implementation.
	 *
	 * @param args
	 *             Program args, ignored.
	 */
	public static void main(final String[] args) throws IOException {
		try {
			LOGGER.setUseParentHandlers(false);
			fileHandler = new FileHandler("log");
			fileHandler.setFormatter(new MinimalFormatter());
			consoleHandler = new ConsoleHandler();
			consoleHandler.setFormatter(new MinimalFormatter());
			LOGGER.addHandler(fileHandler);
			LOGGER.addHandler(consoleHandler);
			LOGGER.setLevel(Level.ALL);
		} catch (Exception e) {
			e.printStackTrace();
		}

		frame = new Frame(WIDTH, HEIGHT);
		DrawManager.getInstance().setFrame(frame);
		int width = frame.getWidth();
		int height = frame.getHeight();

		gameSettings = new ArrayList<GameSettings>();
		gameSettings.add(SETTINGS_LEVEL_1);
		gameSettings.add(SETTINGS_LEVEL_2);
		gameSettings.add(SETTINGS_LEVEL_3);
		gameSettings.add(SETTINGS_LEVEL_4);
		gameSettings.add(SETTINGS_LEVEL_5);
		gameSettings.add(SETTINGS_LEVEL_6);
		gameSettings.add(SETTINGS_LEVEL_7);


        // 2P mode: modified to null to allow for switch between 2 modes
        GameState gameState = null;
        boolean coopSelected = false; // false = 1P, true = 2P

        int returnCode = 1;
        do {
<<<<<<< HEAD

			switch (returnCode) {
				case 1:
					currentScreen = new TitleScreen(width, height, FPS);
					LOGGER.info("Starting " + WIDTH + "x" + HEIGHT + " title screen at " + FPS + " fps.");
					returnCode = frame.setScreen(currentScreen);
                    LOGGER.info("Closing title screen.");

                    // 2P mode: reading the mode which user chose from TitleScreen
                    // (edit) TitleScreen to PlayScreen
                    if (returnCode == 2) {
                        currentScreen = new PlayScreen(width, height, FPS);
                        returnCode = frame.setScreen(currentScreen);

                        coopSelected = ((PlayScreen) currentScreen).isCoopSelected();
                    }

					break;

				case 2:
                    // 2P mode: building gameState now using user choice
                    gameState = new GameState(1, MAX_LIVES, coopSelected);

					do {
						// Extra life this level? Give it if team pool is below cap.
						int teamCap = gameState.isCoop() ? (MAX_LIVES * GameState.NUM_PLAYERS) : MAX_LIVES;
						boolean bonusLife = gameState.getLevel() % EXTRA_LIFE_FRECUENCY == 0
								&& gameState.getLivesRemaining() < teamCap;

						currentScreen = new GameScreen(
								gameState,
								gameSettings.get(gameState.getLevel() - 1),
								bonusLife, width, height, FPS);

						LOGGER.info("Starting " + WIDTH + "x" + HEIGHT + " game screen at " + FPS + " fps.");
						frame.setScreen(currentScreen);
						LOGGER.info("Closing game screen.");

						gameState = ((GameScreen) currentScreen).getGameState();

						if (gameState.teamAlive()) {
							gameState.nextLevel();
						}

					} while (gameState.teamAlive() && gameState.getLevel() <= NUM_LEVELS);

					LOGGER.info("Starting " + WIDTH + "x" + HEIGHT + " score screen at " + FPS + " fps, with a score of "
							+ gameState.getScore() + ", "
							+ gameState.getLivesRemaining() + " lives remaining, "
							+ gameState.getBulletsShot() + " bullets shot and "
							+ gameState.getShipsDestroyed() + " ships destroyed.");
					currentScreen = new ScoreScreen(width, height, FPS, gameState);
					returnCode = frame.setScreen(currentScreen);
					LOGGER.info("Closing score screen.");
					break;

				case 3:
					// Achievements.
					currentScreen = new AchievementScreen(width, height, FPS);
					LOGGER.info("Starting " + WIDTH + "x" + HEIGHT
							+ " achievements screen at " + FPS + " fps.");
					returnCode = frame.setScreen(currentScreen);
					LOGGER.info("Closing achievement screen.");
					break;

          case 4:
              // settings screen
              currentScreen = new SettingScreen(width, height, FPS);
              LOGGER.info("Starting " + WIDTH + "x" + HEIGHT
                      + " setting screen at " + FPS + " fps.");
              returnCode = frame.setScreen(currentScreen);
              LOGGER.info("Closing setting screen.");
              break;

          case 5:
              // Play : Use the play to decide 1p and 2p
              currentScreen = new PlayScreen(width, height, FPS);
              LOGGER.info("Starting " + WIDTH + "x" + HEIGHT + " play screen at " + FPS + " fps.");
              returnCode = frame.setScreen(currentScreen);
              coopSelected = ((PlayScreen) currentScreen).isCoopSelected();
              LOGGER.info("Closing play screen.");
              break;

				default:
					break;
			}

=======
          switch (returnCode) {
            case 1:
              currentScreen = new TitleScreen(width, height, FPS);
              LOGGER.info("Starting " + WIDTH + "x" + HEIGHT + " title screen at " + FPS + " fps.");
              returnCode = frame.setScreen(currentScreen);
                LOGGER.info("Closing title screen.");

                // 2P mode: reading the mode which user chose from TitleScreen
                if (returnCode == 2 || returnCode == 3) {
                    coopSelected = ((TitleScreen) currentScreen).isCoopSelected();
                }

              break;

            case 2:
              // Game & score.
              AchievementManager achievementManager = new AchievementManager();

                // 2P mode: building gameState now using user choice
                gameState = new GameState(1, MAX_LIVES, coopSelected);

              do {
                // Extra life this level? Give it if team pool is below cap.
                int teamCap = gameState.isCoop() ? (MAX_LIVES * GameState.NUM_PLAYERS) : MAX_LIVES;
                boolean bonusLife = gameState.getLevel() % EXTRA_LIFE_FRECUENCY == 0
                    && (gameState.getLivesRemaining() < teamCap || gameState.getLivesRemaining() < MAX_LIVES);

                currentScreen = new GameScreen(gameState, gameSettings.get(gameState.getLevel() - 1), bonusLife, width, height, FPS, achievementManager);

                LOGGER.info("Starting " + WIDTH + "x" + HEIGHT + " game screen at " + FPS + " fps.");
                frame.setScreen(currentScreen);
                LOGGER.info("Closing game screen.");

                gameState = ((GameScreen) currentScreen).getGameState();

                gameState = new GameState(gameState.getLevel() + 1,
                    gameState.getScore(),
                    gameState.getLivesRemaining(),
                    gameState.getBulletsShot(),
                    gameState.getShipsDestroyed(), getFileManager().loadCoins());

                if (gameState.teamAlive()) {
                  gameState.nextLevel();
                }

              } while ((gameState.getLivesRemaining() > 0 || gameState.teamAlive()) && gameState.getLevel() <= NUM_LEVELS);

              LOGGER.info("Starting " + WIDTH + "x" + HEIGHT + " score screen at " + FPS + " fps, with a score of "
                  + gameState.getScore() + ", "
                  + gameState.getLivesRemaining() + " lives remaining, "
                  + gameState.getBulletsShot() + " bullets shot and "
                  + gameState.getShipsDestroyed() + " ships destroyed.");
              currentScreen = new ScoreScreen(width, height, FPS, gameState, achievementManager);
              returnCode = frame.setScreen(currentScreen);
              LOGGER.info("Closing score screen.");
              break;

            case 3:
              // High scores.
              currentScreen = new HighScoreScreen(width, height, FPS);
              LOGGER.info("Starting " + WIDTH + "x" + HEIGHT
                  + " high score screen at " + FPS + " fps.");
              returnCode = frame.setScreen(currentScreen);
              LOGGER.info("Closing high score screen.");
              break;

            default:
              break;
          }
>>>>>>> aaa44e6a
		} while (returnCode != 0);

		fileHandler.flush();
		fileHandler.close();
		System.exit(0);
	}

	/**
	 * Constructor, not called.
	 */
	private Core() {

	}

	/**
	 * Controls access to the logger.
	 * sh
	 * 
	 * @return Application logger.
	 */
	public static Logger getLogger() {
		return LOGGER;
	}

	/**
	 * Controls access to the drawing manager.
	 *
	 * @return Application draw manager.
	 */
	public static DrawManager getDrawManager() {
		return DrawManager.getInstance();
	}

	/**
	 * Controls access to the input manager.
	 *
	 * @return Application input manager.
	 */
	public static InputManager getInputManager() {
		return InputManager.getInstance();
	}

	/**
	 * Controls access to the file manager.
	 *
	 * @return Application file manager.
	 */
	public static FileManager getFileManager() {
		return FileManager.getInstance();
	}

	/**
	 * Controls creation of new cooldowns.
	 *
	 * @param milliseconds
	 *                     Duration of the cooldown.
	 * @return A new cooldown.
	 */
	public static Cooldown getCooldown(final int milliseconds) {
		return new Cooldown(milliseconds);
	}

	/**
	 * Controls creation of new cooldowns with variance.
	 *
	 * @param milliseconds
	 *                     Duration of the cooldown.
	 * @param variance
	 *                     Variation in the cooldown duration.
	 * @return A new cooldown with variance.
	 */
	public static Cooldown getVariableCooldown(final int milliseconds,
			final int variance) {
		return new Cooldown(milliseconds, variance);
	}

	/**
	 * For Check Achievement release
	 *
	 * @return Total Number of level
	 * 2025-10-02 add method
	 */
	public static int getNumLevels(){
		return NUM_LEVELS;
	}

}<|MERGE_RESOLUTION|>--- conflicted
+++ resolved
@@ -85,7 +85,6 @@
 
         int returnCode = 1;
         do {
-<<<<<<< HEAD
 
 			switch (returnCode) {
 				case 1:
@@ -104,89 +103,6 @@
                     }
 
 					break;
-
-				case 2:
-                    // 2P mode: building gameState now using user choice
-                    gameState = new GameState(1, MAX_LIVES, coopSelected);
-
-					do {
-						// Extra life this level? Give it if team pool is below cap.
-						int teamCap = gameState.isCoop() ? (MAX_LIVES * GameState.NUM_PLAYERS) : MAX_LIVES;
-						boolean bonusLife = gameState.getLevel() % EXTRA_LIFE_FRECUENCY == 0
-								&& gameState.getLivesRemaining() < teamCap;
-
-						currentScreen = new GameScreen(
-								gameState,
-								gameSettings.get(gameState.getLevel() - 1),
-								bonusLife, width, height, FPS);
-
-						LOGGER.info("Starting " + WIDTH + "x" + HEIGHT + " game screen at " + FPS + " fps.");
-						frame.setScreen(currentScreen);
-						LOGGER.info("Closing game screen.");
-
-						gameState = ((GameScreen) currentScreen).getGameState();
-
-						if (gameState.teamAlive()) {
-							gameState.nextLevel();
-						}
-
-					} while (gameState.teamAlive() && gameState.getLevel() <= NUM_LEVELS);
-
-					LOGGER.info("Starting " + WIDTH + "x" + HEIGHT + " score screen at " + FPS + " fps, with a score of "
-							+ gameState.getScore() + ", "
-							+ gameState.getLivesRemaining() + " lives remaining, "
-							+ gameState.getBulletsShot() + " bullets shot and "
-							+ gameState.getShipsDestroyed() + " ships destroyed.");
-					currentScreen = new ScoreScreen(width, height, FPS, gameState);
-					returnCode = frame.setScreen(currentScreen);
-					LOGGER.info("Closing score screen.");
-					break;
-
-				case 3:
-					// Achievements.
-					currentScreen = new AchievementScreen(width, height, FPS);
-					LOGGER.info("Starting " + WIDTH + "x" + HEIGHT
-							+ " achievements screen at " + FPS + " fps.");
-					returnCode = frame.setScreen(currentScreen);
-					LOGGER.info("Closing achievement screen.");
-					break;
-
-          case 4:
-              // settings screen
-              currentScreen = new SettingScreen(width, height, FPS);
-              LOGGER.info("Starting " + WIDTH + "x" + HEIGHT
-                      + " setting screen at " + FPS + " fps.");
-              returnCode = frame.setScreen(currentScreen);
-              LOGGER.info("Closing setting screen.");
-              break;
-
-          case 5:
-              // Play : Use the play to decide 1p and 2p
-              currentScreen = new PlayScreen(width, height, FPS);
-              LOGGER.info("Starting " + WIDTH + "x" + HEIGHT + " play screen at " + FPS + " fps.");
-              returnCode = frame.setScreen(currentScreen);
-              coopSelected = ((PlayScreen) currentScreen).isCoopSelected();
-              LOGGER.info("Closing play screen.");
-              break;
-
-				default:
-					break;
-			}
-
-=======
-          switch (returnCode) {
-            case 1:
-              currentScreen = new TitleScreen(width, height, FPS);
-              LOGGER.info("Starting " + WIDTH + "x" + HEIGHT + " title screen at " + FPS + " fps.");
-              returnCode = frame.setScreen(currentScreen);
-                LOGGER.info("Closing title screen.");
-
-                // 2P mode: reading the mode which user chose from TitleScreen
-                if (returnCode == 2 || returnCode == 3) {
-                    coopSelected = ((TitleScreen) currentScreen).isCoopSelected();
-                }
-
-              break;
 
             case 2:
               // Game & score.
@@ -231,19 +147,37 @@
               LOGGER.info("Closing score screen.");
               break;
 
-            case 3:
-              // High scores.
-              currentScreen = new HighScoreScreen(width, height, FPS);
+				case 3:
+					// Achievements.
+					currentScreen = new AchievementScreen(width, height, FPS);
+					LOGGER.info("Starting " + WIDTH + "x" + HEIGHT
+							+ " achievements screen at " + FPS + " fps.");
+					returnCode = frame.setScreen(currentScreen);
+					LOGGER.info("Closing achievement screen.");
+					break;
+
+          case 4:
+              // settings screen
+              currentScreen = new SettingScreen(width, height, FPS);
               LOGGER.info("Starting " + WIDTH + "x" + HEIGHT
-                  + " high score screen at " + FPS + " fps.");
+                      + " setting screen at " + FPS + " fps.");
               returnCode = frame.setScreen(currentScreen);
-              LOGGER.info("Closing high score screen.");
+              LOGGER.info("Closing setting screen.");
               break;
 
-            default:
+          case 5:
+              // Play : Use the play to decide 1p and 2p
+              currentScreen = new PlayScreen(width, height, FPS);
+              LOGGER.info("Starting " + WIDTH + "x" + HEIGHT + " play screen at " + FPS + " fps.");
+              returnCode = frame.setScreen(currentScreen);
+              coopSelected = ((PlayScreen) currentScreen).isCoopSelected();
+              LOGGER.info("Closing play screen.");
               break;
-          }
->>>>>>> aaa44e6a
+
+				default:
+					break;
+			}
+
 		} while (returnCode != 0);
 
 		fileHandler.flush();
