package engine;

import java.io.IOException;
import java.util.ArrayList;
import java.util.List;
import java.util.logging.ConsoleHandler;
import java.util.logging.FileHandler;
import java.util.logging.Handler;
import java.util.logging.Level;
import java.util.logging.Logger;

import screen.GameScreen;
import screen.HighScoreScreen;
import screen.ScoreScreen;
import screen.Screen;
import screen.TitleScreen;

/**
 * Implements core game logic.
 *
 * @author <a href="mailto:RobertoIA1987@gmail.com">Roberto Izquierdo Amo</a>
 *
 */
public final class Core {

	private static final int WIDTH = 448;
	private static final int HEIGHT = 520;
	private static final int FPS = 60;

	/** Lives per player (used to compute team pool in shared mode). */
	private static final int MAX_LIVES = 3;
	private static final int EXTRA_LIFE_FRECUENCY = 3;

	/** Frame to draw the screen on. */
	private static Frame frame;
	private static Screen currentScreen;
	private static List<GameSettings> gameSettings;
	private static final Logger LOGGER = Logger.getLogger(Core.class.getSimpleName());
	private static Handler fileHandler;
	private static ConsoleHandler consoleHandler;
	private static int NUM_LEVELS; // Total number of levels

	/**
	 * Test implementation.
	 *
	 * @param args
	 *             Program args, ignored.
	 */
	public static void main(final String[] args) throws IOException {
		try {
			LOGGER.setUseParentHandlers(false);
			fileHandler = new FileHandler("log");
			fileHandler.setFormatter(new MinimalFormatter());
			consoleHandler = new ConsoleHandler();
			consoleHandler.setFormatter(new MinimalFormatter());
			LOGGER.addHandler(fileHandler);
			LOGGER.addHandler(consoleHandler);
			LOGGER.setLevel(Level.ALL);
		} catch (Exception e) {
			e.printStackTrace();
		}

		frame = new Frame(WIDTH, HEIGHT);
		DrawManager.getInstance().setFrame(frame);
		int width = frame.getWidth();
		int height = frame.getHeight();

<<<<<<< HEAD
		gameSettings = new ArrayList<GameSettings>();
		gameSettings.add(SETTINGS_LEVEL_1);
		gameSettings.add(SETTINGS_LEVEL_2);
		gameSettings.add(SETTINGS_LEVEL_3);
		gameSettings.add(SETTINGS_LEVEL_4);
		gameSettings.add(SETTINGS_LEVEL_5);
		gameSettings.add(SETTINGS_LEVEL_6);
		gameSettings.add(SETTINGS_LEVEL_7);


        // 2P mode: modified to null to allow for switch between 2 modes
        GameState gameState = null;
        boolean coopSelected = false; // false = 1P, true = 2P

        int returnCode = 1;
        do {
          switch (returnCode) {
            case 1:
              currentScreen = new TitleScreen(width, height, FPS);
              LOGGER.info("Starting " + WIDTH + "x" + HEIGHT + " title screen at " + FPS + " fps.");
              returnCode = frame.setScreen(currentScreen);
                LOGGER.info("Closing title screen.");

                // 2P mode: reading the mode which user chose from TitleScreen
                if (returnCode == 2 || returnCode == 3) {
                    coopSelected = ((TitleScreen) currentScreen).isCoopSelected();
                }

              break;

            case 2:
              // Game & score.
              AchievementManager achievementManager = new AchievementManager();

                // 2P mode: building gameState now using user choice
                gameState = new GameState(1, MAX_LIVES, coopSelected, getFileManager().loadCoins());

              do {
                // Extra life this level? Give it if team pool is below cap.
                int teamCap = gameState.isCoop() ? (MAX_LIVES * GameState.NUM_PLAYERS) : MAX_LIVES;
                boolean bonusLife = gameState.getLevel() % EXTRA_LIFE_FRECUENCY == 0
                    && (gameState.getLivesRemaining() < teamCap || gameState.getLivesRemaining() < MAX_LIVES);

                currentScreen = new GameScreen(gameState, gameSettings.get(gameState.getLevel() - 1), bonusLife, width, height, FPS, achievementManager);

                LOGGER.info("Starting " + WIDTH + "x" + HEIGHT + " game screen at " + FPS + " fps.");
                frame.setScreen(currentScreen);
                LOGGER.info("Closing game screen.");

                gameState = ((GameScreen) currentScreen).getGameState();

                gameState = new GameState(gameState.getLevel() + 1,
                    gameState.getScore(),
                    gameState.getLivesRemaining(),
                    gameState.getBulletsShot(),
                    gameState.getShipsDestroyed(), gameState.getCoins());

                if (gameState.teamAlive()) {
                  gameState.nextLevel();
                }

              } while ((gameState.getLivesRemaining() > 0 || gameState.teamAlive()) && gameState.getLevel() <= NUM_LEVELS);

              LOGGER.info("Starting " + WIDTH + "x" + HEIGHT + " score screen at " + FPS + " fps, with a score of "
                  + gameState.getScore() + ", "
                  + gameState.getLivesRemaining() + " lives remaining, "
                  + gameState.getBulletsShot() + " bullets shot and "
                  + gameState.getShipsDestroyed() + " ships destroyed.");
              currentScreen = new ScoreScreen(width, height, FPS, gameState, achievementManager);
              returnCode = frame.setScreen(currentScreen);
              LOGGER.info("Closing score screen.");
              break;

            case 3:
              // High scores.
              currentScreen = new HighScoreScreen(width, height, FPS);
              LOGGER.info("Starting " + WIDTH + "x" + HEIGHT
                  + " high score screen at " + FPS + " fps.");
              returnCode = frame.setScreen(currentScreen);
              LOGGER.info("Closing high score screen.");
              break;

            default:
              break;
          }
=======
		gameSettings = GameSettings.getGameSettings();
		NUM_LEVELS = gameSettings.size(); // Initialize total number of levels


		// 2P mode: modified to null to allow for switch between 2 modes
		GameState gameState = null;
		boolean coopSelected = false; // false = 1P, true = 2P

		AchievementManager achievementManager = new AchievementManager(); // add 1P/2P achievement manager

		int returnCode = 1;
		do {

			switch (returnCode) {
				case 1:
					currentScreen = new TitleScreen(width, height, FPS);
					LOGGER.info("Starting " + WIDTH + "x" + HEIGHT + " title screen at " + FPS + " fps.");
					returnCode = frame.setScreen(currentScreen);
					LOGGER.info("Closing title screen.");

					// 2P mode: reading the mode which user chose from TitleScreen
					if (returnCode == 2 || returnCode == 3) {
						coopSelected = ((TitleScreen) currentScreen).isCoopSelected();
					}

					break;

				case 2:
					// 2P mode: building gameState now using user choice
					gameState = new GameState(1, MAX_LIVES, coopSelected);

					do {
						// Extra life this level? Give it if team pool is below cap.
						int teamCap = gameState.isCoop() ? (MAX_LIVES * GameState.NUM_PLAYERS) : MAX_LIVES;
						boolean bonusLife = gameState.getLevel() % EXTRA_LIFE_FRECUENCY == 0
								&& gameState.getLivesRemaining() < teamCap;

						currentScreen = new GameScreen(
								gameState,
								gameSettings.get(gameState.getLevel() - 1),
								bonusLife, width, height, FPS, achievementManager);

						LOGGER.info("Starting " + WIDTH + "x" + HEIGHT + " game screen at " + FPS + " fps.");
						frame.setScreen(currentScreen);
						LOGGER.info("Closing game screen.");

						gameState = ((GameScreen) currentScreen).getGameState();

						if (gameState.teamAlive()) {
							gameState.nextLevel();
						}

					} while (gameState.teamAlive() && gameState.getLevel() <= gameSettings.size());

					LOGGER.info("Starting " + WIDTH + "x" + HEIGHT + " score screen at " + FPS + " fps, with a score of "
							+ gameState.getScore() + ", "
							+ gameState.getLivesRemaining() + " lives remaining, "
							+ gameState.getBulletsShot() + " bullets shot and "
							+ gameState.getShipsDestroyed() + " ships destroyed.");
					currentScreen = new ScoreScreen(width, height, FPS, gameState, achievementManager);
					returnCode = frame.setScreen(currentScreen);
					LOGGER.info("Closing score screen.");
					break;

				case 3:
					// High scores.
					currentScreen = new HighScoreScreen(width, height, FPS);
					LOGGER.info("Starting " + WIDTH + "x" + HEIGHT
							+ " high score screen at " + FPS + " fps.");
					returnCode = frame.setScreen(currentScreen);
					LOGGER.info("Closing high score screen.");
					break;

				default:
					break;
			}

>>>>>>> ac6507b6
		} while (returnCode != 0);

		fileHandler.flush();
		fileHandler.close();
		System.exit(0);
	}

	/**
	 * Constructor, not called.
	 */
	private Core() {

	}

	/**
	 * Controls access to the logger.
	 * sh
	 *
	 * @return Application logger.
	 */
	public static Logger getLogger() {
		return LOGGER;
	}

	/**
	 * Controls access to the drawing manager.
	 *
	 * @return Application draw manager.
	 */
	public static DrawManager getDrawManager() {
		return DrawManager.getInstance();
	}

	/**
	 * Controls access to the input manager.
	 *
	 * @return Application input manager.
	 */
	public static InputManager getInputManager() {
		return InputManager.getInstance();
	}

	/**
	 * Controls access to the file manager.
	 *
	 * @return Application file manager.
	 */
	public static FileManager getFileManager() {
		return FileManager.getInstance();
	}

	/**
	 * Controls creation of new cooldowns.
	 *
	 * @param milliseconds
	 *                     Duration of the cooldown.
	 * @return A new cooldown.
	 */
	public static Cooldown getCooldown(final int milliseconds) {
		return new Cooldown(milliseconds);
	}

	/**
	 * Controls creation of new cooldowns with variance.
	 *
	 * @param milliseconds
	 *                     Duration of the cooldown.
	 * @param variance
	 *                     Variation in the cooldown duration.
	 * @return A new cooldown with variance.
	 */
<<<<<<< HEAD
	public static Cooldown getVariableCooldown(final int milliseconds,final int variance) {
=======
	public static Cooldown getVariableCooldown(final int milliseconds,
											   final int variance) {
>>>>>>> ac6507b6
		return new Cooldown(milliseconds, variance);
	}

	/**
	 * For Check Achievement release
	 *
	 * @return Total Number of level
	 * 2025-10-02 add method
	 */
	public static int getNumLevels(){
		return NUM_LEVELS;
	}

}<|MERGE_RESOLUTION|>--- conflicted
+++ resolved
@@ -65,7 +65,6 @@
 		int width = frame.getWidth();
 		int height = frame.getHeight();
 
-<<<<<<< HEAD
 		gameSettings = new ArrayList<GameSettings>();
 		gameSettings.add(SETTINGS_LEVEL_1);
 		gameSettings.add(SETTINGS_LEVEL_2);
@@ -142,8 +141,7 @@
             case 3:
               // High scores.
               currentScreen = new HighScoreScreen(width, height, FPS);
-              LOGGER.info("Starting " + WIDTH + "x" + HEIGHT
-                  + " high score screen at " + FPS + " fps.");
+              LOGGER.info("Starting " + WIDTH + "x" + HEIGHT + " high score screen at " + FPS + " fps.");
               returnCode = frame.setScreen(currentScreen);
               LOGGER.info("Closing high score screen.");
               break;
@@ -151,85 +149,6 @@
             default:
               break;
           }
-=======
-		gameSettings = GameSettings.getGameSettings();
-		NUM_LEVELS = gameSettings.size(); // Initialize total number of levels
-
-
-		// 2P mode: modified to null to allow for switch between 2 modes
-		GameState gameState = null;
-		boolean coopSelected = false; // false = 1P, true = 2P
-
-		AchievementManager achievementManager = new AchievementManager(); // add 1P/2P achievement manager
-
-		int returnCode = 1;
-		do {
-
-			switch (returnCode) {
-				case 1:
-					currentScreen = new TitleScreen(width, height, FPS);
-					LOGGER.info("Starting " + WIDTH + "x" + HEIGHT + " title screen at " + FPS + " fps.");
-					returnCode = frame.setScreen(currentScreen);
-					LOGGER.info("Closing title screen.");
-
-					// 2P mode: reading the mode which user chose from TitleScreen
-					if (returnCode == 2 || returnCode == 3) {
-						coopSelected = ((TitleScreen) currentScreen).isCoopSelected();
-					}
-
-					break;
-
-				case 2:
-					// 2P mode: building gameState now using user choice
-					gameState = new GameState(1, MAX_LIVES, coopSelected);
-
-					do {
-						// Extra life this level? Give it if team pool is below cap.
-						int teamCap = gameState.isCoop() ? (MAX_LIVES * GameState.NUM_PLAYERS) : MAX_LIVES;
-						boolean bonusLife = gameState.getLevel() % EXTRA_LIFE_FRECUENCY == 0
-								&& gameState.getLivesRemaining() < teamCap;
-
-						currentScreen = new GameScreen(
-								gameState,
-								gameSettings.get(gameState.getLevel() - 1),
-								bonusLife, width, height, FPS, achievementManager);
-
-						LOGGER.info("Starting " + WIDTH + "x" + HEIGHT + " game screen at " + FPS + " fps.");
-						frame.setScreen(currentScreen);
-						LOGGER.info("Closing game screen.");
-
-						gameState = ((GameScreen) currentScreen).getGameState();
-
-						if (gameState.teamAlive()) {
-							gameState.nextLevel();
-						}
-
-					} while (gameState.teamAlive() && gameState.getLevel() <= gameSettings.size());
-
-					LOGGER.info("Starting " + WIDTH + "x" + HEIGHT + " score screen at " + FPS + " fps, with a score of "
-							+ gameState.getScore() + ", "
-							+ gameState.getLivesRemaining() + " lives remaining, "
-							+ gameState.getBulletsShot() + " bullets shot and "
-							+ gameState.getShipsDestroyed() + " ships destroyed.");
-					currentScreen = new ScoreScreen(width, height, FPS, gameState, achievementManager);
-					returnCode = frame.setScreen(currentScreen);
-					LOGGER.info("Closing score screen.");
-					break;
-
-				case 3:
-					// High scores.
-					currentScreen = new HighScoreScreen(width, height, FPS);
-					LOGGER.info("Starting " + WIDTH + "x" + HEIGHT
-							+ " high score screen at " + FPS + " fps.");
-					returnCode = frame.setScreen(currentScreen);
-					LOGGER.info("Closing high score screen.");
-					break;
-
-				default:
-					break;
-			}
-
->>>>>>> ac6507b6
 		} while (returnCode != 0);
 
 		fileHandler.flush();
@@ -301,12 +220,7 @@
 	 *                     Variation in the cooldown duration.
 	 * @return A new cooldown with variance.
 	 */
-<<<<<<< HEAD
 	public static Cooldown getVariableCooldown(final int milliseconds,final int variance) {
-=======
-	public static Cooldown getVariableCooldown(final int milliseconds,
-											   final int variance) {
->>>>>>> ac6507b6
 		return new Cooldown(milliseconds, variance);
 	}
 
