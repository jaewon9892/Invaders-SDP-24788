package engine;

import java.io.IOException;
import java.util.ArrayList;
import java.util.List;
import java.util.logging.ConsoleHandler;
import java.util.logging.FileHandler;
import java.util.logging.Handler;
import java.util.logging.Level;
import java.util.logging.Logger;

import screen.*;
import entity.Ship;
import screen.*;

/**
 * Implements core game logic.
 *
 * @author <a href="mailto:RobertoIA1987@gmail.com">Roberto Izquierdo Amo</a>
 *
 */
public final class Core {

	private static final int WIDTH = 448;
	private static final int HEIGHT = 520;
	private static final int FPS = 60;

	/** Lives per player (used to compute team pool in shared mode). */
	private static final int MAX_LIVES = 3;
	private static final int EXTRA_LIFE_FRECUENCY = 3;

	/** Frame to draw the screen on. */
	private static Frame frame;
	private static Screen currentScreen;
	private static List<GameSettings> gameSettings;
	private static final Logger LOGGER = Logger.getLogger(Core.class.getSimpleName());
	private static Handler fileHandler;
	private static ConsoleHandler consoleHandler;
	private static int NUM_LEVELS; // Total number of levels

	/**
	 * Test implementation.
	 *
	 * @param args
	 *             Program args, ignored.
	 */

    public static void main(final String[] args) throws IOException {
        try {
            LOGGER.setUseParentHandlers(false);
            fileHandler = new FileHandler("log");
            fileHandler.setFormatter(new MinimalFormatter());
            consoleHandler = new ConsoleHandler();
            consoleHandler.setFormatter(new MinimalFormatter());
            LOGGER.addHandler(fileHandler);
            LOGGER.addHandler(consoleHandler);
            LOGGER.setLevel(Level.ALL);
        } catch (Exception e) {
            e.printStackTrace();
        }

        frame = new Frame(WIDTH, HEIGHT);
        DrawManager.getInstance().setFrame(frame);
        int width = frame.getWidth();
        int height = frame.getHeight();

        gameSettings = GameSettings.getGameSettings();
        NUM_LEVELS = gameSettings.size(); // Initialize total number of levels


        // 2P mode: modified to null to allow for switch between 2 modes
        GameState gameState = null;
        boolean coopSelected = false; // false = 1P, true = 2P

        int returnCode = 1;

        // Game & score.
        AchievementManager achievementManager = new AchievementManager(); // add 1P/2P achievement manager

        Ship.ShipType shipTypeP1 = Ship.ShipType.NORMAL; // P1 Ship Type
        Ship.ShipType shipTypeP2 = Ship.ShipType.NORMAL; // P2 Ship Type
        do {

            switch (returnCode) {
                case 1:
                    currentScreen = new TitleScreen(width, height, FPS);
                    LOGGER.info("Starting " + WIDTH + "x" + HEIGHT + " title screen at " + FPS + " fps.");
                    returnCode = frame.setScreen(currentScreen);
                    LOGGER.info("Closing title screen.");

                    // 2P mode: reading the mode which user chose from TitleScreen
                    // (edit) TitleScreen to PlayScreen
                    if (returnCode == 2) {
                        currentScreen = new PlayScreen(width, height, FPS);
                        returnCode = frame.setScreen(currentScreen);

                        coopSelected = ((PlayScreen) currentScreen).isCoopSelected();
                    }

					break;

                case 2:
                    // 2P mode: building gameState now using user choice
                    gameState = new GameState(1, MAX_LIVES, coopSelected);

                    do {
                        // Extra life this level? Give it if team pool is below cap.
                        int teamCap = gameState.isCoop() ? (MAX_LIVES * GameState.NUM_PLAYERS) : MAX_LIVES;
                        boolean bonusLife = gameState.getLevel() % EXTRA_LIFE_FRECUENCY == 0
                                && gameState.getLivesRemaining() < teamCap;

                        currentScreen = new GameScreen(
                                gameState,
                                gameSettings.get(gameState.getLevel() - 1),
                                bonusLife, width, height, FPS, shipTypeP1, shipTypeP2, achievementManager);

                        LOGGER.info("Starting " + WIDTH + "x" + HEIGHT + " game screen at " + FPS + " fps.");
                        returnCode = frame.setScreen(currentScreen);
                        LOGGER.info("Closing game screen.");
                        if (returnCode == 1) {
                            break;
                        }

                        gameState = ((GameScreen) currentScreen).getGameState();

                        if (gameState.teamAlive()) {
                            gameState.nextLevel();
                        }

                    } while (gameState.teamAlive() && gameState.getLevel() <= gameSettings.size());
                    if (returnCode == 1) {
                        break;
                    }
                    LOGGER.info("Starting " + WIDTH + "x" + HEIGHT + " score screen at " + FPS + " fps, with a score of "
                            + gameState.getScore() + ", "
                            + gameState.getLivesRemaining() + " lives remaining, "
                            + gameState.getBulletsShot() + " bullets shot and "
                            + gameState.getShipsDestroyed() + " ships destroyed.");
                    currentScreen = new ScoreScreen(width, height, FPS, gameState, achievementManager);
                    returnCode = frame.setScreen(currentScreen);
                    LOGGER.info("Closing score screen.");
                    break;

				case 3:
					// Achievements.
					currentScreen = new AchievementScreen(width, height, FPS);
					LOGGER.info("Starting " + WIDTH + "x" + HEIGHT
							+ " achievements screen at " + FPS + " fps.");
					returnCode = frame.setScreen(currentScreen);
					LOGGER.info("Closing achievement screen.");
					break;

<<<<<<< HEAD
                case 4:
                    // settings screen
                    currentScreen = new SettingScreen(width, height, FPS);
                    LOGGER.info("Starting " + WIDTH + "x" + HEIGHT
                            + " setting screen at " + FPS + " fps.");
                    returnCode = frame.setScreen(currentScreen);
                    LOGGER.info("Closing setting screen.");
                    break;

                case 5:
                    // Play : Use the play to decide 1p and 2p
                    currentScreen = new PlayScreen(width, height, FPS);
                    LOGGER.info("Starting " + WIDTH + "x" + HEIGHT + " play screen at " + FPS + " fps.");
                    returnCode = frame.setScreen(currentScreen);
                    coopSelected = ((PlayScreen) currentScreen).isCoopSelected();

                    // playscreen -> shipselectionscreen
                    if (returnCode == 2) {
                        returnCode = 6;
                    }
                    LOGGER.info("Closing play screen.");
                    break;
=======
          case 4:
              // settings screen
              currentScreen = new SettingScreen(width, height, FPS);
              LOGGER.info("Starting " + WIDTH + "x" + HEIGHT
                      + " setting screen at " + FPS + " fps.");
              returnCode = frame.setScreen(currentScreen);
              LOGGER.info("Closing setting screen.");
              frame.removeKeyListener(InputManager.getInstance());
              frame.addKeyListener(InputManager.getInstance()); // Remove and re-register the input manager, forcing the key setting of the frame to be updated
              break;

          case 5:
              // Play : Use the play to decide 1p and 2p
              currentScreen = new PlayScreen(width, height, FPS);
              LOGGER.info("Starting " + WIDTH + "x" + HEIGHT + " play screen at " + FPS + " fps.");
              returnCode = frame.setScreen(currentScreen);
              coopSelected = ((PlayScreen) currentScreen).isCoopSelected();

              // playscreen -> shipselectionscreen
              if (returnCode == 2) {
                  returnCode = 6;
              }
              LOGGER.info("Closing play screen.");
              break;
>>>>>>> c5bd7a94

                case 6:
                    // Ship selection for Player 1.
                    currentScreen = new ShipSelectionScreen(width, height, FPS, 1);
                    returnCode = frame.setScreen(currentScreen);
                    shipTypeP1 = ((ShipSelectionScreen) currentScreen).getSelectedShipType();

                    // If clicked back button, go back to the screen 1P screen -> Player select screen
                    if (returnCode == 5) { break; }

                    if (coopSelected) {
                        returnCode = 7; // Go to Player 2 selection.
                    } else {
                        returnCode = 2; // Start game.
                    }
                    break;

                case 7:
                    // Ship selection for Player 2.
                    currentScreen = new ShipSelectionScreen(width, height, FPS, 2);
                    returnCode = frame.setScreen(currentScreen);

                    // If clicked back button, go back to the screen 2P screen -> 1P screen
                    if (returnCode == 6) { break; }

                    shipTypeP2 = ((ShipSelectionScreen) currentScreen).getSelectedShipType();
                    returnCode = 2; // Start game.
                    break;

                default:
                    break;
            }

        } while (returnCode != 0);

        fileHandler.flush();
        fileHandler.close();
        System.exit(0);
    }

    /**
     * Constructor, not called.
     */
    private Core() {

    }

    /**
     * Controls access to the logger.
     * sh
     *
     * @return Application logger.
     */
    public static Logger getLogger() {
        return LOGGER;
    }

    /**
     * Controls access to the drawing manager.
     *
     * @return Application draw manager.
     */
    public static DrawManager getDrawManager() {
        return DrawManager.getInstance();
    }

    /**
     * Controls access to the input manager.
     *
     * @return Application input manager.
     */
    public static InputManager getInputManager() {
        return InputManager.getInstance();
    }

    /**
     * Controls access to the file manager.
     *
     * @return Application file manager.
     */
    public static FileManager getFileManager() {
        return FileManager.getInstance();
    }

    /**
     * Controls creation of new cooldowns.
     *
     * @param milliseconds
     *                     Duration of the cooldown.
     * @return A new cooldown.
     */
    public static Cooldown getCooldown(final int milliseconds) {
        return new Cooldown(milliseconds);
    }

    /**
     * Controls creation of new cooldowns with variance.
     *
     * @param milliseconds
     *                     Duration of the cooldown.
     * @param variance
     *                     Variation in the cooldown duration.
     * @return A new cooldown with variance.
     */
    public static Cooldown getVariableCooldown(final int milliseconds,
                                               final int variance) {
        return new Cooldown(milliseconds, variance);
    }

	/**
	 * For Check Achievement release
	 *
	 * @return Total Number of level
	 * 2025-10-02 add method
	 */
	public static int getNumLevels(){
		return NUM_LEVELS;
	}

	private static int volumeLevel = 50;

	public static int getVolumeLevel() {
		return volumeLevel;
	}

	public static void setVolumeLevel(int v) {
		volumeLevel = Math.max(0, Math.min(100, v));
	}
}<|MERGE_RESOLUTION|>--- conflicted
+++ resolved
@@ -150,30 +150,6 @@
 					LOGGER.info("Closing achievement screen.");
 					break;
 
-<<<<<<< HEAD
-                case 4:
-                    // settings screen
-                    currentScreen = new SettingScreen(width, height, FPS);
-                    LOGGER.info("Starting " + WIDTH + "x" + HEIGHT
-                            + " setting screen at " + FPS + " fps.");
-                    returnCode = frame.setScreen(currentScreen);
-                    LOGGER.info("Closing setting screen.");
-                    break;
-
-                case 5:
-                    // Play : Use the play to decide 1p and 2p
-                    currentScreen = new PlayScreen(width, height, FPS);
-                    LOGGER.info("Starting " + WIDTH + "x" + HEIGHT + " play screen at " + FPS + " fps.");
-                    returnCode = frame.setScreen(currentScreen);
-                    coopSelected = ((PlayScreen) currentScreen).isCoopSelected();
-
-                    // playscreen -> shipselectionscreen
-                    if (returnCode == 2) {
-                        returnCode = 6;
-                    }
-                    LOGGER.info("Closing play screen.");
-                    break;
-=======
           case 4:
               // settings screen
               currentScreen = new SettingScreen(width, height, FPS);
@@ -185,20 +161,19 @@
               frame.addKeyListener(InputManager.getInstance()); // Remove and re-register the input manager, forcing the key setting of the frame to be updated
               break;
 
-          case 5:
-              // Play : Use the play to decide 1p and 2p
-              currentScreen = new PlayScreen(width, height, FPS);
-              LOGGER.info("Starting " + WIDTH + "x" + HEIGHT + " play screen at " + FPS + " fps.");
-              returnCode = frame.setScreen(currentScreen);
-              coopSelected = ((PlayScreen) currentScreen).isCoopSelected();
-
-              // playscreen -> shipselectionscreen
-              if (returnCode == 2) {
-                  returnCode = 6;
-              }
-              LOGGER.info("Closing play screen.");
-              break;
->>>>>>> c5bd7a94
+                case 5:
+                    // Play : Use the play to decide 1p and 2p
+                    currentScreen = new PlayScreen(width, height, FPS);
+                    LOGGER.info("Starting " + WIDTH + "x" + HEIGHT + " play screen at " + FPS + " fps.");
+                    returnCode = frame.setScreen(currentScreen);
+                    coopSelected = ((PlayScreen) currentScreen).isCoopSelected();
+
+                    // playscreen -> shipselectionscreen
+                    if (returnCode == 2) {
+                        returnCode = 6;
+                    }
+                    LOGGER.info("Closing play screen.");
+                    break;
 
                 case 6:
                     // Ship selection for Player 1.
