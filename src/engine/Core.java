--- conflicted
+++ resolved
@@ -20,7 +20,6 @@
  */
 public final class Core {
 
-<<<<<<< HEAD
     private static final int WIDTH = 448;
     private static final int HEIGHT = 520;
     private static final int FPS = 60;
@@ -79,66 +78,6 @@
         gameSettings.add(SETTINGS_LEVEL_5);
         gameSettings.add(SETTINGS_LEVEL_6);
         gameSettings.add(SETTINGS_LEVEL_7);
-=======
-	private static final int WIDTH = 448;
-	private static final int HEIGHT = 520;
-	private static final int FPS = 60;
-
-	/** Lives per player (used to compute team pool in shared mode). */
-	private static final int MAX_LIVES = 3;
-	private static final int EXTRA_LIFE_FRECUENCY = 3;
-	private static final int NUM_LEVELS = 7;
-
-	private static final GameSettings SETTINGS_LEVEL_1 = new GameSettings(5, 4, 60, 2000);
-	private static final GameSettings SETTINGS_LEVEL_2 = new GameSettings(5, 5, 50, 2500);
-	private static final GameSettings SETTINGS_LEVEL_3 = new GameSettings(6, 5, 40, 1500);
-	private static final GameSettings SETTINGS_LEVEL_4 = new GameSettings(6, 6, 30, 1500);
-	private static final GameSettings SETTINGS_LEVEL_5 = new GameSettings(7, 6, 20, 1000);
-	private static final GameSettings SETTINGS_LEVEL_6 = new GameSettings(7, 7, 10, 1000);
-	private static final GameSettings SETTINGS_LEVEL_7 = new GameSettings(8, 7, 2, 500);
-
-	/** Frame to draw the screen on. */
-	private static Frame frame;
-	private static Screen currentScreen;
-	private static List<GameSettings> gameSettings;
-	private static final Logger LOGGER = Logger.getLogger(Core.class.getSimpleName());
-	private static Handler fileHandler;
-	private static ConsoleHandler consoleHandler;
-
-	/**
-	 * Test implementation.
-	 *
-	 * @param args
-	 *             Program args, ignored.
-	 */
-	public static void main(final String[] args) throws IOException {
-		try {
-			LOGGER.setUseParentHandlers(false);
-			fileHandler = new FileHandler("log");
-			fileHandler.setFormatter(new MinimalFormatter());
-			consoleHandler = new ConsoleHandler();
-			consoleHandler.setFormatter(new MinimalFormatter());
-			LOGGER.addHandler(fileHandler);
-			LOGGER.addHandler(consoleHandler);
-			LOGGER.setLevel(Level.ALL);
-		} catch (Exception e) {
-			e.printStackTrace();
-		}
-
-		frame = new Frame(WIDTH, HEIGHT);
-		DrawManager.getInstance().setFrame(frame);
-		int width = frame.getWidth();
-		int height = frame.getHeight();
-
-		gameSettings = new ArrayList<GameSettings>();
-		gameSettings.add(SETTINGS_LEVEL_1);
-		gameSettings.add(SETTINGS_LEVEL_2);
-		gameSettings.add(SETTINGS_LEVEL_3);
-		gameSettings.add(SETTINGS_LEVEL_4);
-		gameSettings.add(SETTINGS_LEVEL_5);
-		gameSettings.add(SETTINGS_LEVEL_6);
-		gameSettings.add(SETTINGS_LEVEL_7);
->>>>>>> 7742c42c
 
 
         // 2P mode: modified to null to allow for switch between 2 modes
@@ -149,7 +88,6 @@
         Ship.ShipType shipTypeP1 = Ship.ShipType.NORMAL; // P1 Ship Type
         Ship.ShipType shipTypeP2 = Ship.ShipType.NORMAL; // P2 Ship Type
         do {
-<<<<<<< HEAD
 
             switch (returnCode) {
                 case 1:
@@ -168,6 +106,9 @@
                     break;
 
                 case 2:
+                    // Game & score.
+                    AchievementManager achievementManager = new AchievementManager();
+                    
                     // 2P mode: building gameState now using user choice
                     gameState = new GameState(1, MAX_LIVES, coopSelected);
 
@@ -180,7 +121,7 @@
                         currentScreen = new GameScreen(
                                 gameState,
                                 gameSettings.get(gameState.getLevel() - 1),
-                                bonusLife, width, height, FPS, shipTypeP1, shipTypeP2);
+                                bonusLife, width, height, FPS, shipTypeP1, shipTypeP2, achievementManager);
 
                         LOGGER.info("Starting " + WIDTH + "x" + HEIGHT + " game screen at " + FPS + " fps.");
                         frame.setScreen(currentScreen);
@@ -199,7 +140,7 @@
                             + gameState.getLivesRemaining() + " lives remaining, "
                             + gameState.getBulletsShot() + " bullets shot and "
                             + gameState.getShipsDestroyed() + " ships destroyed.");
-                    currentScreen = new ScoreScreen(width, height, FPS, gameState);
+                    currentScreen = new ScoreScreen(width, height, FPS, gameState, achievementManager);
                     returnCode = frame.setScreen(currentScreen);
                     LOGGER.info("Closing score screen.");
                     break;
@@ -313,161 +254,14 @@
                                                final int variance) {
         return new Cooldown(milliseconds, variance);
     }
-=======
-          switch (returnCode) {
-            case 1:
-              currentScreen = new TitleScreen(width, height, FPS);
-              LOGGER.info("Starting " + WIDTH + "x" + HEIGHT + " title screen at " + FPS + " fps.");
-              returnCode = frame.setScreen(currentScreen);
-                LOGGER.info("Closing title screen.");
-
-                // 2P mode: reading the mode which user chose from TitleScreen
-                if (returnCode == 2 || returnCode == 3) {
-                    coopSelected = ((TitleScreen) currentScreen).isCoopSelected();
-                }
-
-              break;
-
-            case 2:
-              // Game & score.
-              AchievementManager achievementManager = new AchievementManager();
-
-                // 2P mode: building gameState now using user choice
-                gameState = new GameState(1, MAX_LIVES, coopSelected);
-
-              do {
-                // Extra life this level? Give it if team pool is below cap.
-                int teamCap = gameState.isCoop() ? (MAX_LIVES * GameState.NUM_PLAYERS) : MAX_LIVES;
-                boolean bonusLife = gameState.getLevel() % EXTRA_LIFE_FRECUENCY == 0
-                    && (gameState.getLivesRemaining() < teamCap || gameState.getLivesRemaining() < MAX_LIVES);
-
-                currentScreen = new GameScreen(gameState, gameSettings.get(gameState.getLevel() - 1), bonusLife, width, height, FPS, achievementManager);
-
-                LOGGER.info("Starting " + WIDTH + "x" + HEIGHT + " game screen at " + FPS + " fps.");
-                frame.setScreen(currentScreen);
-                LOGGER.info("Closing game screen.");
-
-                gameState = ((GameScreen) currentScreen).getGameState();
-
-                gameState = new GameState(gameState.getLevel() + 1,
-                    gameState.getScore(),
-                    gameState.getLivesRemaining(),
-                    gameState.getBulletsShot(),
-                    gameState.getShipsDestroyed(), getFileManager().loadCoins());
-
-                if (gameState.teamAlive()) {
-                  gameState.nextLevel();
-                }
-
-              } while ((gameState.getLivesRemaining() > 0 || gameState.teamAlive()) && gameState.getLevel() <= NUM_LEVELS);
-
-              LOGGER.info("Starting " + WIDTH + "x" + HEIGHT + " score screen at " + FPS + " fps, with a score of "
-                  + gameState.getScore() + ", "
-                  + gameState.getLivesRemaining() + " lives remaining, "
-                  + gameState.getBulletsShot() + " bullets shot and "
-                  + gameState.getShipsDestroyed() + " ships destroyed.");
-              currentScreen = new ScoreScreen(width, height, FPS, gameState, achievementManager);
-              returnCode = frame.setScreen(currentScreen);
-              LOGGER.info("Closing score screen.");
-              break;
-
-            case 3:
-              // High scores.
-              currentScreen = new HighScoreScreen(width, height, FPS);
-              LOGGER.info("Starting " + WIDTH + "x" + HEIGHT
-                  + " high score screen at " + FPS + " fps.");
-              returnCode = frame.setScreen(currentScreen);
-              LOGGER.info("Closing high score screen.");
-              break;
-
-            default:
-              break;
-          }
-		} while (returnCode != 0);
-
-		fileHandler.flush();
-		fileHandler.close();
-		System.exit(0);
-	}
-
-	/**
-	 * Constructor, not called.
-	 */
-	private Core() {
-
-	}
-
-	/**
-	 * Controls access to the logger.
-	 * sh
-	 * 
-	 * @return Application logger.
-	 */
-	public static Logger getLogger() {
-		return LOGGER;
-	}
-
-	/**
-	 * Controls access to the drawing manager.
-	 *
-	 * @return Application draw manager.
-	 */
-	public static DrawManager getDrawManager() {
-		return DrawManager.getInstance();
-	}
-
-	/**
-	 * Controls access to the input manager.
-	 *
-	 * @return Application input manager.
-	 */
-	public static InputManager getInputManager() {
-		return InputManager.getInstance();
-	}
-
-	/**
-	 * Controls access to the file manager.
-	 *
-	 * @return Application file manager.
-	 */
-	public static FileManager getFileManager() {
-		return FileManager.getInstance();
-	}
-
-	/**
-	 * Controls creation of new cooldowns.
-	 *
-	 * @param milliseconds
-	 *                     Duration of the cooldown.
-	 * @return A new cooldown.
-	 */
-	public static Cooldown getCooldown(final int milliseconds) {
-		return new Cooldown(milliseconds);
-	}
-
-	/**
-	 * Controls creation of new cooldowns with variance.
-	 *
-	 * @param milliseconds
-	 *                     Duration of the cooldown.
-	 * @param variance
-	 *                     Variation in the cooldown duration.
-	 * @return A new cooldown with variance.
-	 */
-	public static Cooldown getVariableCooldown(final int milliseconds,
-			final int variance) {
-		return new Cooldown(milliseconds, variance);
-	}
-
-	/**
-	 * For Check Achievement release
-	 *
-	 * @return Total Number of level
-	 * 2025-10-02 add method
-	 */
-	public static int getNumLevels(){
-		return NUM_LEVELS;
-	}
-
->>>>>>> 7742c42c
+  
+    /**
+	  * For Check Achievement release
+	  *
+	  * @return Total Number of level
+	  * 2025-10-02 add method
+	  */
+	  public static int getNumLevels(){
+		  return NUM_LEVELS;
+	  }
 }