--- conflicted
+++ resolved
@@ -73,7 +73,6 @@
 
         int returnCode = 1;
         do {
-<<<<<<< HEAD
 
 			switch (returnCode) {
 				case 1:
@@ -139,77 +138,6 @@
 					break;
 			}
 
-=======
-          switch (returnCode) {
-            case 1:
-              currentScreen = new TitleScreen(width, height, FPS);
-              LOGGER.info("Starting " + WIDTH + "x" + HEIGHT + " title screen at " + FPS + " fps.");
-              returnCode = frame.setScreen(currentScreen);
-                LOGGER.info("Closing title screen.");
-
-                // 2P mode: reading the mode which user chose from TitleScreen
-                if (returnCode == 2 || returnCode == 3) {
-                    coopSelected = ((TitleScreen) currentScreen).isCoopSelected();
-                }
-
-              break;
-
-            case 2:
-              // Game & score.
-              AchievementManager achievementManager = new AchievementManager();
-
-                // 2P mode: building gameState now using user choice
-                gameState = new GameState(1, MAX_LIVES, coopSelected);
-
-              do {
-                // Extra life this level? Give it if team pool is below cap.
-                int teamCap = gameState.isCoop() ? (MAX_LIVES * GameState.NUM_PLAYERS) : MAX_LIVES;
-                boolean bonusLife = gameState.getLevel() % EXTRA_LIFE_FRECUENCY == 0
-                    && (gameState.getLivesRemaining() < teamCap || gameState.getLivesRemaining() < MAX_LIVES);
-
-                currentScreen = new GameScreen(gameState, gameSettings.get(gameState.getLevel() - 1), bonusLife, width, height, FPS, achievementManager);
-
-                LOGGER.info("Starting " + WIDTH + "x" + HEIGHT + " game screen at " + FPS + " fps.");
-                frame.setScreen(currentScreen);
-                LOGGER.info("Closing game screen.");
-
-                gameState = ((GameScreen) currentScreen).getGameState();
-
-                gameState = new GameState(gameState.getLevel() + 1,
-                    gameState.getScore(),
-                    gameState.getLivesRemaining(),
-                    gameState.getBulletsShot(),
-                    gameState.getShipsDestroyed(), getFileManager().loadCoins());
-
-                if (gameState.teamAlive()) {
-                  gameState.nextLevel();
-                }
-
-              } while ((gameState.getLivesRemaining() > 0 || gameState.teamAlive()) && gameState.getLevel() <= NUM_LEVELS);
-
-              LOGGER.info("Starting " + WIDTH + "x" + HEIGHT + " score screen at " + FPS + " fps, with a score of "
-                  + gameState.getScore() + ", "
-                  + gameState.getLivesRemaining() + " lives remaining, "
-                  + gameState.getBulletsShot() + " bullets shot and "
-                  + gameState.getShipsDestroyed() + " ships destroyed.");
-              currentScreen = new ScoreScreen(width, height, FPS, gameState, achievementManager);
-              returnCode = frame.setScreen(currentScreen);
-              LOGGER.info("Closing score screen.");
-              break;
-
-            case 3:
-              // High scores.
-              currentScreen = new HighScoreScreen(width, height, FPS);
-              LOGGER.info("Starting " + WIDTH + "x" + HEIGHT
-                  + " high score screen at " + FPS + " fps.");
-              returnCode = frame.setScreen(currentScreen);
-              LOGGER.info("Closing high score screen.");
-              break;
-
-            default:
-              break;
-          }
->>>>>>> 7742c42c
 		} while (returnCode != 0);
 
 		fileHandler.flush();
