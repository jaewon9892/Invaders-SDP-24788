--- conflicted
+++ resolved
@@ -292,29 +292,6 @@
         return new Cooldown(milliseconds, variance);
     }
 
-<<<<<<< HEAD
-=======
-    /**
-     * Controls access to the achievement manager.
-     *
-     * @return Application achievement manager.
-     * [2025-10-09] Added in commit: feat: complete drawAchievementMenu method in DrawManager
-     */
-    public static AchievementManager getAchievementManager() {
-        return AchievementManager.getInstance();
-    }
-
-	/**
-	 * For Check Achievement release
-	 *
-	 * @return Total Number of level
-	 * 2025-10-02 add method
-	 */
-	public static int getNumLevels(){
-		return NUM_LEVELS;
-	}
-
->>>>>>> 98df73a7
 	private static int volumeLevel = 50;
 
 	public static int getVolumeLevel() {
