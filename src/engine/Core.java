package engine;

import java.io.IOException;
import java.util.ArrayList;
import java.util.List;
import java.util.logging.ConsoleHandler;
import java.util.logging.FileHandler;
import java.util.logging.Handler;
import java.util.logging.Level;
import java.util.logging.Logger;

import screen.*;

/**
 * Implements core game logic.
 *
 * @author <a href="mailto:RobertoIA1987@gmail.com">Roberto Izquierdo Amo</a>
 *
 */
public final class Core {

	private static final int WIDTH = 448;
	private static final int HEIGHT = 520;
	private static final int FPS = 60;

	/** Lives per player (used to compute team pool in shared mode). */
	private static final int MAX_LIVES = 3;
	private static final int EXTRA_LIFE_FRECUENCY = 3;

	/** Frame to draw the screen on. */
	private static Frame frame;
	private static Screen currentScreen;
	private static List<GameSettings> gameSettings;
	private static final Logger LOGGER = Logger.getLogger(Core.class.getSimpleName());
	private static Handler fileHandler;
	private static ConsoleHandler consoleHandler;
	private static int NUM_LEVELS; // Total number of levels

	/**
	 * Test implementation.
	 *
	 * @param args
	 *             Program args, ignored.
	 */
	public static void main(final String[] args) throws IOException {
		try {
			LOGGER.setUseParentHandlers(false);
			fileHandler = new FileHandler("log");
			fileHandler.setFormatter(new MinimalFormatter());
			consoleHandler = new ConsoleHandler();
			consoleHandler.setFormatter(new MinimalFormatter());
			LOGGER.addHandler(fileHandler);
			LOGGER.addHandler(consoleHandler);
			LOGGER.setLevel(Level.ALL);
		} catch (Exception e) {
			e.printStackTrace();
		}

		frame = new Frame(WIDTH, HEIGHT);
		DrawManager.getInstance().setFrame(frame);
		int width = frame.getWidth();
		int height = frame.getHeight();

<<<<<<< HEAD
		gameSettings = new ArrayList<GameSettings>();
		gameSettings.add(SETTINGS_LEVEL_1);
		gameSettings.add(SETTINGS_LEVEL_2);
		gameSettings.add(SETTINGS_LEVEL_3);
		gameSettings.add(SETTINGS_LEVEL_4);
		gameSettings.add(SETTINGS_LEVEL_5);
		gameSettings.add(SETTINGS_LEVEL_6);
		gameSettings.add(SETTINGS_LEVEL_7);


        // 2P mode: modified to null to allow for switch between 2 modes
        GameState gameState = null;
        boolean coopSelected = false; // false = 1P, true = 2P

        int returnCode = 1;
        do {
=======
		gameSettings = GameSettings.getGameSettings();
		NUM_LEVELS = gameSettings.size(); // Initialize total number of levels


		// 2P mode: modified to null to allow for switch between 2 modes
		GameState gameState = null;
		boolean coopSelected = false; // false = 1P, true = 2P

		AchievementManager achievementManager = new AchievementManager(); // add 1P/2P achievement manager

		int returnCode = 1;
		do {
>>>>>>> 670b682e

			switch (returnCode) {
				case 1:
					currentScreen = new TitleScreen(width, height, FPS);
					LOGGER.info("Starting " + WIDTH + "x" + HEIGHT + " title screen at " + FPS + " fps.");
					returnCode = frame.setScreen(currentScreen);
<<<<<<< HEAD
                    LOGGER.info("Closing title screen.");

                    // 2P mode: reading the mode which user chose from TitleScreen
                    // (edit) TitleScreen to PlayScreen
                    if (returnCode == 2) {
                        currentScreen = new PlayScreen(width, height, FPS);
                        returnCode = frame.setScreen(currentScreen);

                        coopSelected = ((PlayScreen) currentScreen).isCoopSelected();
                    }

					break;

            case 2:
              // Game & score.
              AchievementManager achievementManager = new AchievementManager();

                // 2P mode: building gameState now using user choice
                gameState = new GameState(1, MAX_LIVES, coopSelected);

              do {
                // Extra life this level? Give it if team pool is below cap.
                int teamCap = gameState.isCoop() ? (MAX_LIVES * GameState.NUM_PLAYERS) : MAX_LIVES;
                boolean bonusLife = gameState.getLevel() % EXTRA_LIFE_FRECUENCY == 0
                    && (gameState.getLivesRemaining() < teamCap || gameState.getLivesRemaining() < MAX_LIVES);

                currentScreen = new GameScreen(gameState, gameSettings.get(gameState.getLevel() - 1), bonusLife, width, height, FPS, achievementManager);

                LOGGER.info("Starting " + WIDTH + "x" + HEIGHT + " game screen at " + FPS + " fps.");
                frame.setScreen(currentScreen);
                LOGGER.info("Closing game screen.");

                gameState = ((GameScreen) currentScreen).getGameState();

                gameState = new GameState(gameState.getLevel() + 1,
                    gameState.getScore(),
                    gameState.getLivesRemaining(),
                    gameState.getBulletsShot(),
                    gameState.getShipsDestroyed(), getFileManager().loadCoins());

                if (gameState.teamAlive()) {
                  gameState.nextLevel();
                }

              } while ((gameState.getLivesRemaining() > 0 || gameState.teamAlive()) && gameState.getLevel() <= NUM_LEVELS);

              LOGGER.info("Starting " + WIDTH + "x" + HEIGHT + " score screen at " + FPS + " fps, with a score of "
                  + gameState.getScore() + ", "
                  + gameState.getLivesRemaining() + " lives remaining, "
                  + gameState.getBulletsShot() + " bullets shot and "
                  + gameState.getShipsDestroyed() + " ships destroyed.");
              currentScreen = new ScoreScreen(width, height, FPS, gameState, achievementManager);
              returnCode = frame.setScreen(currentScreen);
              LOGGER.info("Closing score screen.");
              break;

				case 3:
					// Achievements.
					currentScreen = new AchievementScreen(width, height, FPS);
					LOGGER.info("Starting " + WIDTH + "x" + HEIGHT
							+ " achievements screen at " + FPS + " fps.");
					returnCode = frame.setScreen(currentScreen);
					LOGGER.info("Closing achievement screen.");
					break;

          case 4:
              // settings screen
              currentScreen = new SettingScreen(width, height, FPS);
              LOGGER.info("Starting " + WIDTH + "x" + HEIGHT
                      + " setting screen at " + FPS + " fps.");
              returnCode = frame.setScreen(currentScreen);
              LOGGER.info("Closing setting screen.");
              break;

          case 5:
              // Play : Use the play to decide 1p and 2p
              currentScreen = new PlayScreen(width, height, FPS);
              LOGGER.info("Starting " + WIDTH + "x" + HEIGHT + " play screen at " + FPS + " fps.");
              returnCode = frame.setScreen(currentScreen);
              coopSelected = ((PlayScreen) currentScreen).isCoopSelected();
              LOGGER.info("Closing play screen.");
              break;

=======
					LOGGER.info("Closing title screen.");

					// 2P mode: reading the mode which user chose from TitleScreen
					if (returnCode == 2 || returnCode == 3) {
						coopSelected = ((TitleScreen) currentScreen).isCoopSelected();
					}

					break;

				case 2:
					// 2P mode: building gameState now using user choice
					gameState = new GameState(1, MAX_LIVES, coopSelected);

					do {
						// Extra life this level? Give it if team pool is below cap.
						int teamCap = gameState.isCoop() ? (MAX_LIVES * GameState.NUM_PLAYERS) : MAX_LIVES;
						boolean bonusLife = gameState.getLevel() % EXTRA_LIFE_FRECUENCY == 0
								&& gameState.getLivesRemaining() < teamCap;

						currentScreen = new GameScreen(
								gameState,
								gameSettings.get(gameState.getLevel() - 1),
								bonusLife, width, height, FPS, achievementManager);

						LOGGER.info("Starting " + WIDTH + "x" + HEIGHT + " game screen at " + FPS + " fps.");
						frame.setScreen(currentScreen);
						LOGGER.info("Closing game screen.");

						gameState = ((GameScreen) currentScreen).getGameState();

						if (gameState.teamAlive()) {
							gameState.nextLevel();
						}

					} while (gameState.teamAlive() && gameState.getLevel() <= gameSettings.size());

					LOGGER.info("Starting " + WIDTH + "x" + HEIGHT + " score screen at " + FPS + " fps, with a score of "
							+ gameState.getScore() + ", "
							+ gameState.getLivesRemaining() + " lives remaining, "
							+ gameState.getBulletsShot() + " bullets shot and "
							+ gameState.getShipsDestroyed() + " ships destroyed.");
					currentScreen = new ScoreScreen(width, height, FPS, gameState, achievementManager);
					returnCode = frame.setScreen(currentScreen);
					LOGGER.info("Closing score screen.");
					break;

				case 3:
					// High scores.
					currentScreen = new HighScoreScreen(width, height, FPS);
					LOGGER.info("Starting " + WIDTH + "x" + HEIGHT
							+ " high score screen at " + FPS + " fps.");
					returnCode = frame.setScreen(currentScreen);
					LOGGER.info("Closing high score screen.");
					break;

>>>>>>> 670b682e
				default:
					break;
			}

		} while (returnCode != 0);

		fileHandler.flush();
		fileHandler.close();
		System.exit(0);
	}

	/**
	 * Constructor, not called.
	 */
	private Core() {

	}

	/**
	 * Controls access to the logger.
	 * sh
	 *
	 * @return Application logger.
	 */
	public static Logger getLogger() {
		return LOGGER;
	}

	/**
	 * Controls access to the drawing manager.
	 *
	 * @return Application draw manager.
	 */
	public static DrawManager getDrawManager() {
		return DrawManager.getInstance();
	}

	/**
	 * Controls access to the input manager.
	 *
	 * @return Application input manager.
	 */
	public static InputManager getInputManager() {
		return InputManager.getInstance();
	}

	/**
	 * Controls access to the file manager.
	 *
	 * @return Application file manager.
	 */
	public static FileManager getFileManager() {
		return FileManager.getInstance();
	}

	/**
	 * Controls creation of new cooldowns.
	 *
	 * @param milliseconds
	 *                     Duration of the cooldown.
	 * @return A new cooldown.
	 */
	public static Cooldown getCooldown(final int milliseconds) {
		return new Cooldown(milliseconds);
	}

	/**
	 * Controls creation of new cooldowns with variance.
	 *
	 * @param milliseconds
	 *                     Duration of the cooldown.
	 * @param variance
	 *                     Variation in the cooldown duration.
	 * @return A new cooldown with variance.
	 */
	public static Cooldown getVariableCooldown(final int milliseconds,
											   final int variance) {
		return new Cooldown(milliseconds, variance);
	}

	/**
	 * For Check Achievement release
	 *
	 * @return Total Number of level
	 * 2025-10-02 add method
	 */
	public static int getNumLevels(){
		return NUM_LEVELS;
	}

}<|MERGE_RESOLUTION|>--- conflicted
+++ resolved
@@ -61,24 +61,6 @@
 		int width = frame.getWidth();
 		int height = frame.getHeight();
 
-<<<<<<< HEAD
-		gameSettings = new ArrayList<GameSettings>();
-		gameSettings.add(SETTINGS_LEVEL_1);
-		gameSettings.add(SETTINGS_LEVEL_2);
-		gameSettings.add(SETTINGS_LEVEL_3);
-		gameSettings.add(SETTINGS_LEVEL_4);
-		gameSettings.add(SETTINGS_LEVEL_5);
-		gameSettings.add(SETTINGS_LEVEL_6);
-		gameSettings.add(SETTINGS_LEVEL_7);
-
-
-        // 2P mode: modified to null to allow for switch between 2 modes
-        GameState gameState = null;
-        boolean coopSelected = false; // false = 1P, true = 2P
-
-        int returnCode = 1;
-        do {
-=======
 		gameSettings = GameSettings.getGameSettings();
 		NUM_LEVELS = gameSettings.size(); // Initialize total number of levels
 
@@ -91,15 +73,13 @@
 
 		int returnCode = 1;
 		do {
->>>>>>> 670b682e
 
 			switch (returnCode) {
 				case 1:
 					currentScreen = new TitleScreen(width, height, FPS);
 					LOGGER.info("Starting " + WIDTH + "x" + HEIGHT + " title screen at " + FPS + " fps.");
 					returnCode = frame.setScreen(currentScreen);
-<<<<<<< HEAD
-                    LOGGER.info("Closing title screen.");
+					LOGGER.info("Closing title screen.");
 
                     // 2P mode: reading the mode which user chose from TitleScreen
                     // (edit) TitleScreen to PlayScreen
@@ -112,48 +92,42 @@
 
 					break;
 
-            case 2:
-              // Game & score.
-              AchievementManager achievementManager = new AchievementManager();
-
-                // 2P mode: building gameState now using user choice
-                gameState = new GameState(1, MAX_LIVES, coopSelected);
-
-              do {
-                // Extra life this level? Give it if team pool is below cap.
-                int teamCap = gameState.isCoop() ? (MAX_LIVES * GameState.NUM_PLAYERS) : MAX_LIVES;
-                boolean bonusLife = gameState.getLevel() % EXTRA_LIFE_FRECUENCY == 0
-                    && (gameState.getLivesRemaining() < teamCap || gameState.getLivesRemaining() < MAX_LIVES);
-
-                currentScreen = new GameScreen(gameState, gameSettings.get(gameState.getLevel() - 1), bonusLife, width, height, FPS, achievementManager);
-
-                LOGGER.info("Starting " + WIDTH + "x" + HEIGHT + " game screen at " + FPS + " fps.");
-                frame.setScreen(currentScreen);
-                LOGGER.info("Closing game screen.");
-
-                gameState = ((GameScreen) currentScreen).getGameState();
-
-                gameState = new GameState(gameState.getLevel() + 1,
-                    gameState.getScore(),
-                    gameState.getLivesRemaining(),
-                    gameState.getBulletsShot(),
-                    gameState.getShipsDestroyed(), getFileManager().loadCoins());
-
-                if (gameState.teamAlive()) {
-                  gameState.nextLevel();
-                }
-
-              } while ((gameState.getLivesRemaining() > 0 || gameState.teamAlive()) && gameState.getLevel() <= NUM_LEVELS);
-
-              LOGGER.info("Starting " + WIDTH + "x" + HEIGHT + " score screen at " + FPS + " fps, with a score of "
-                  + gameState.getScore() + ", "
-                  + gameState.getLivesRemaining() + " lives remaining, "
-                  + gameState.getBulletsShot() + " bullets shot and "
-                  + gameState.getShipsDestroyed() + " ships destroyed.");
-              currentScreen = new ScoreScreen(width, height, FPS, gameState, achievementManager);
-              returnCode = frame.setScreen(currentScreen);
-              LOGGER.info("Closing score screen.");
-              break;
+				case 2:
+					// 2P mode: building gameState now using user choice
+					gameState = new GameState(1, MAX_LIVES, coopSelected);
+
+					do {
+						// Extra life this level? Give it if team pool is below cap.
+						int teamCap = gameState.isCoop() ? (MAX_LIVES * GameState.NUM_PLAYERS) : MAX_LIVES;
+						boolean bonusLife = gameState.getLevel() % EXTRA_LIFE_FRECUENCY == 0
+								&& gameState.getLivesRemaining() < teamCap;
+
+						currentScreen = new GameScreen(
+								gameState,
+								gameSettings.get(gameState.getLevel() - 1),
+								bonusLife, width, height, FPS, achievementManager);
+
+						LOGGER.info("Starting " + WIDTH + "x" + HEIGHT + " game screen at " + FPS + " fps.");
+						frame.setScreen(currentScreen);
+						LOGGER.info("Closing game screen.");
+
+						gameState = ((GameScreen) currentScreen).getGameState();
+
+						if (gameState.teamAlive()) {
+							gameState.nextLevel();
+						}
+
+					} while (gameState.teamAlive() && gameState.getLevel() <= gameSettings.size());
+
+					LOGGER.info("Starting " + WIDTH + "x" + HEIGHT + " score screen at " + FPS + " fps, with a score of "
+							+ gameState.getScore() + ", "
+							+ gameState.getLivesRemaining() + " lives remaining, "
+							+ gameState.getBulletsShot() + " bullets shot and "
+							+ gameState.getShipsDestroyed() + " ships destroyed.");
+					currentScreen = new ScoreScreen(width, height, FPS, gameState, achievementManager);
+					returnCode = frame.setScreen(currentScreen);
+					LOGGER.info("Closing score screen.");
+					break;
 
 				case 3:
 					// Achievements.
@@ -182,63 +156,6 @@
               LOGGER.info("Closing play screen.");
               break;
 
-=======
-					LOGGER.info("Closing title screen.");
-
-					// 2P mode: reading the mode which user chose from TitleScreen
-					if (returnCode == 2 || returnCode == 3) {
-						coopSelected = ((TitleScreen) currentScreen).isCoopSelected();
-					}
-
-					break;
-
-				case 2:
-					// 2P mode: building gameState now using user choice
-					gameState = new GameState(1, MAX_LIVES, coopSelected);
-
-					do {
-						// Extra life this level? Give it if team pool is below cap.
-						int teamCap = gameState.isCoop() ? (MAX_LIVES * GameState.NUM_PLAYERS) : MAX_LIVES;
-						boolean bonusLife = gameState.getLevel() % EXTRA_LIFE_FRECUENCY == 0
-								&& gameState.getLivesRemaining() < teamCap;
-
-						currentScreen = new GameScreen(
-								gameState,
-								gameSettings.get(gameState.getLevel() - 1),
-								bonusLife, width, height, FPS, achievementManager);
-
-						LOGGER.info("Starting " + WIDTH + "x" + HEIGHT + " game screen at " + FPS + " fps.");
-						frame.setScreen(currentScreen);
-						LOGGER.info("Closing game screen.");
-
-						gameState = ((GameScreen) currentScreen).getGameState();
-
-						if (gameState.teamAlive()) {
-							gameState.nextLevel();
-						}
-
-					} while (gameState.teamAlive() && gameState.getLevel() <= gameSettings.size());
-
-					LOGGER.info("Starting " + WIDTH + "x" + HEIGHT + " score screen at " + FPS + " fps, with a score of "
-							+ gameState.getScore() + ", "
-							+ gameState.getLivesRemaining() + " lives remaining, "
-							+ gameState.getBulletsShot() + " bullets shot and "
-							+ gameState.getShipsDestroyed() + " ships destroyed.");
-					currentScreen = new ScoreScreen(width, height, FPS, gameState, achievementManager);
-					returnCode = frame.setScreen(currentScreen);
-					LOGGER.info("Closing score screen.");
-					break;
-
-				case 3:
-					// High scores.
-					currentScreen = new HighScoreScreen(width, height, FPS);
-					LOGGER.info("Starting " + WIDTH + "x" + HEIGHT
-							+ " high score screen at " + FPS + " fps.");
-					returnCode = frame.setScreen(currentScreen);
-					LOGGER.info("Closing high score screen.");
-					break;
-
->>>>>>> 670b682e
 				default:
 					break;
 			}
