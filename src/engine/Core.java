--- conflicted
+++ resolved
@@ -21,7 +21,6 @@
  */
 public final class Core {
 
-<<<<<<< HEAD
 	private static final int WIDTH = 448;
 	private static final int HEIGHT = 520;
 	private static final int FPS = 60;
@@ -85,7 +84,6 @@
 					LOGGER.info("Starting " + WIDTH + "x" + HEIGHT + " title screen at " + FPS + " fps.");
 					returnCode = frame.setScreen(currentScreen);
 					LOGGER.info("Closing title screen.");
-=======
     private static final int WIDTH = 448;
     private static final int HEIGHT = 520;
     private static final int FPS = 60;
@@ -151,7 +149,6 @@
                     LOGGER.info("Starting " + WIDTH + "x" + HEIGHT + " title screen at " + FPS + " fps.");
                     returnCode = frame.setScreen(currentScreen);
                     LOGGER.info("Closing title screen.");
->>>>>>> 683f07f2
 
                     // 2P mode: reading the mode which user chose from TitleScreen
                     // (edit) TitleScreen to PlayScreen
