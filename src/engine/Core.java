--- conflicted
+++ resolved
@@ -178,18 +178,6 @@
                     frame.setScreen(currentScreen);
                     shipTypeP1 = ((ShipSelectionScreen) currentScreen).getSelectedShipType();
 
-<<<<<<< HEAD
-	private static int volumeLevel = 50;
-
-	public static int getVolumeLevel() {
-		return volumeLevel;
-	}
-
-	public static void setVolumeLevel(int v) {
-		volumeLevel = Math.max(0, Math.min(100, v));
-	}
-
-=======
                     if (coopSelected) {
                         returnCode = 7; // Go to Player 2 selection.
                     } else {
@@ -285,14 +273,23 @@
         return new Cooldown(milliseconds, variance);
     }
 
-    /**
-     * For Check Achievement release
-     *
-     * @return Total Number of level
-     * 2025-10-02 add method
-     */
-    public static int getNumLevels(){
-        return NUM_LEVELS;
-    }
->>>>>>> 683f07f2
+	/**
+	 * For Check Achievement release
+	 *
+	 * @return Total Number of level
+	 * 2025-10-02 add method
+	 */
+	public static int getNumLevels(){
+		return NUM_LEVELS;
+	}
+
+	private static int volumeLevel = 50;
+
+	public static int getVolumeLevel() {
+		return volumeLevel;
+	}
+
+	public static void setVolumeLevel(int v) {
+		volumeLevel = Math.max(0, Math.min(100, v));
+	}
 }