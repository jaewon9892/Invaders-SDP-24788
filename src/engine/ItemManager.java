package engine;

<<<<<<< HEAD
import java.util.Random;
=======
import java.util.HashSet;
import java.util.Random;
import java.util.Set;
import java.util.logging.Logger;
>>>>>>> 87d5667b

import entity.EnemyShip;
import entity.Item;
import entity.Item.ItemType;
import entity.ItemPool;
<<<<<<< HEAD
=======
import engine.DrawManager.SpriteType;
>>>>>>> 87d5667b

/**
 * Responsible for item drop decisions and applying item effects.
 * Implemented as a singleton for easy access.
 */
public final class ItemManager {

<<<<<<< HEAD
    private static final ItemManager INSTANCE = new ItemManager();
=======
    private static ItemManager instance;
>>>>>>> 87d5667b

    /** Base drop chance for normal enemies (0..1). Default 1.0 => always drop. */
    private double baseDropChance = 1.0;

    private final Random itemRoll = new Random();

<<<<<<< HEAD
    private ItemManager() { }

    public static ItemManager getInstance() {
        return INSTANCE;
=======
    private Logger logger;

    private ItemManager() { logger = Core.getLogger(); }

    public static ItemManager getInstance() {
        if (instance == null)
            instance = new ItemManager();
        return instance;
>>>>>>> 87d5667b
    }

    /**
     * Decide whether an enemy drops an item and, if so, prepare and return it.
     * Returns null if no drop should occur.
     */
    public Item obtainDrop(final EnemyShip enemy) {
        if (enemy == null) return null;

<<<<<<< HEAD
        double dropRoll = itemRoll.nextDouble();
        Core.getLogger().info("Calculating item drop chance: roll=" + dropRoll
                + " threshold=" + this.baseDropChance);

        if (dropRoll >= this.baseDropChance) {
            return null;
        }



=======
        // TODO: Should perform different actions depending on the ITEM TYPE.
        double dropRoll = itemRoll.nextDouble();
        this.logger.info(String.format("[ItemManager]: dropRoll/baseDropChance*ItemDropChance %.1f/%.1f", dropRoll, this.baseDropChance * Item.getDropChance()));
        if (dropRoll < this.baseDropChance * Item.getDropChance()) {
            return null;
        }

>>>>>>> 87d5667b
        int centerX = enemy.getPositionX() + enemy.getWidth() / 2;
        int centerY = enemy.getPositionY() + enemy.getHeight() / 2;
        // create and initialize item
        Item drop = ItemPool.getItem(centerX, centerY, 2);
<<<<<<< HEAD

        ItemType type = ItemType.ITEM_1;
//        double typeRoll = itemRoll.nextDouble();
//        if (typeRoll < 0.15)
//            type = ItemType.ITEM_1;
//        else if (typeRoll < 0.65)
//            type = ItemType.ITEM_2;
//        else
//            type = ItemType.ITEM_3;

        drop.init(centerX, centerY, type, 2, DrawManager.SpriteType.ItemDefault);
        Core.getLogger().info("ItemManager: created item " + type + " at " + centerX + "," + centerY);
=======
        this.logger.info("[ItemManager]: created item " + drop.getType() + " at (" + centerX + ", " + centerY + ")");
>>>>>>> 87d5667b
        return drop;
    }

    /**
     * Apply the item effect. ItemManager performs the effect by calling back to
     * the provided gameScreen. This keeps game-screen responsibilities limited
     * to world state and rendering while letting ItemManager centralize item logic.
     */
<<<<<<< HEAD
    public void handlePickup(final Item item, final screen.GameScreen gameScreen) {
        if (item == null || gameScreen == null) return;

        switch (item.getType()) {
            case ITEM_1:
                Core.getLogger().info("ItemManager: ITEM_1");
                break;
            case ITEM_2:
                Core.getLogger().info("ItemManager: ITEM_2");
                break;
            case ITEM_3:
                Core.getLogger().info("ItemManager: ITEM_3");
                break;
            default:
                Core.getLogger().info("ItemManager: DEFAULT_ITEM");
                break;
=======
    public void handlePickup(final Set<Item> items, final screen.GameScreen gameScreen) {
        if (items == null || gameScreen == null) return;
        for (Item item : items) {
            item.applyEffect();
            this.logger.info(item.getType() + " picked up");
>>>>>>> 87d5667b
        }
    }
}<|MERGE_RESOLUTION|>--- conflicted
+++ resolved
@@ -1,22 +1,15 @@
 package engine;
 
-<<<<<<< HEAD
-import java.util.Random;
-=======
 import java.util.HashSet;
 import java.util.Random;
 import java.util.Set;
 import java.util.logging.Logger;
->>>>>>> 87d5667b
 
 import entity.EnemyShip;
 import entity.Item;
 import entity.Item.ItemType;
 import entity.ItemPool;
-<<<<<<< HEAD
-=======
 import engine.DrawManager.SpriteType;
->>>>>>> 87d5667b
 
 /**
  * Responsible for item drop decisions and applying item effects.
@@ -24,23 +17,13 @@
  */
 public final class ItemManager {
 
-<<<<<<< HEAD
-    private static final ItemManager INSTANCE = new ItemManager();
-=======
     private static ItemManager instance;
->>>>>>> 87d5667b
 
     /** Base drop chance for normal enemies (0..1). Default 1.0 => always drop. */
     private double baseDropChance = 1.0;
 
     private final Random itemRoll = new Random();
 
-<<<<<<< HEAD
-    private ItemManager() { }
-
-    public static ItemManager getInstance() {
-        return INSTANCE;
-=======
     private Logger logger;
 
     private ItemManager() { logger = Core.getLogger(); }
@@ -49,7 +32,6 @@
         if (instance == null)
             instance = new ItemManager();
         return instance;
->>>>>>> 87d5667b
     }
 
     /**
@@ -59,18 +41,6 @@
     public Item obtainDrop(final EnemyShip enemy) {
         if (enemy == null) return null;
 
-<<<<<<< HEAD
-        double dropRoll = itemRoll.nextDouble();
-        Core.getLogger().info("Calculating item drop chance: roll=" + dropRoll
-                + " threshold=" + this.baseDropChance);
-
-        if (dropRoll >= this.baseDropChance) {
-            return null;
-        }
-
-
-
-=======
         // TODO: Should perform different actions depending on the ITEM TYPE.
         double dropRoll = itemRoll.nextDouble();
         this.logger.info(String.format("[ItemManager]: dropRoll/baseDropChance*ItemDropChance %.1f/%.1f", dropRoll, this.baseDropChance * Item.getDropChance()));
@@ -78,27 +48,11 @@
             return null;
         }
 
->>>>>>> 87d5667b
         int centerX = enemy.getPositionX() + enemy.getWidth() / 2;
         int centerY = enemy.getPositionY() + enemy.getHeight() / 2;
         // create and initialize item
         Item drop = ItemPool.getItem(centerX, centerY, 2);
-<<<<<<< HEAD
-
-        ItemType type = ItemType.ITEM_1;
-//        double typeRoll = itemRoll.nextDouble();
-//        if (typeRoll < 0.15)
-//            type = ItemType.ITEM_1;
-//        else if (typeRoll < 0.65)
-//            type = ItemType.ITEM_2;
-//        else
-//            type = ItemType.ITEM_3;
-
-        drop.init(centerX, centerY, type, 2, DrawManager.SpriteType.ItemDefault);
-        Core.getLogger().info("ItemManager: created item " + type + " at " + centerX + "," + centerY);
-=======
         this.logger.info("[ItemManager]: created item " + drop.getType() + " at (" + centerX + ", " + centerY + ")");
->>>>>>> 87d5667b
         return drop;
     }
 
@@ -107,30 +61,11 @@
      * the provided gameScreen. This keeps game-screen responsibilities limited
      * to world state and rendering while letting ItemManager centralize item logic.
      */
-<<<<<<< HEAD
-    public void handlePickup(final Item item, final screen.GameScreen gameScreen) {
-        if (item == null || gameScreen == null) return;
-
-        switch (item.getType()) {
-            case ITEM_1:
-                Core.getLogger().info("ItemManager: ITEM_1");
-                break;
-            case ITEM_2:
-                Core.getLogger().info("ItemManager: ITEM_2");
-                break;
-            case ITEM_3:
-                Core.getLogger().info("ItemManager: ITEM_3");
-                break;
-            default:
-                Core.getLogger().info("ItemManager: DEFAULT_ITEM");
-                break;
-=======
     public void handlePickup(final Set<Item> items, final screen.GameScreen gameScreen) {
         if (items == null || gameScreen == null) return;
         for (Item item : items) {
             item.applyEffect();
             this.logger.info(item.getType() + " picked up");
->>>>>>> 87d5667b
         }
     }
 }