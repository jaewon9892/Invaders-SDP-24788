package engine;

import java.util.Random;
import java.util.Set;
import java.util.logging.Logger;

import entity.EnemyShip;
import entity.Item;
import entity.ItemPool;

/**
 * Responsible for item drop decisions and applying item effects.
 * Implemented as a singleton for easy access.
 */
public final class ItemManager {

    private static ItemManager instance;

<<<<<<< HEAD
    /** Base drop chance for normal enemies (0..1). Default 1.0 => always drop. */
    private double dropThreshold = 0.0;

    private final Random itemRoll = new Random();

=======
    // Debug logger init
>>>>>>> 03cceae0
    private Logger logger;
    private ItemManager() { logger = Core.getLogger(); }

    public static ItemManager getInstance() {
        if (instance == null)
            instance = new ItemManager();
        return instance;
    }

<<<<<<< HEAD
    /**
     * Decide whether an enemy drops an item
     * If so, prepare and return it.
     * Else returns null.
     */
    public Item obtainDrop(final EnemyShip enemy) {
        if (enemy == null) return null;

        // TODO: Different threshold depending on the ITEM TYPE.
        double dropRoll = itemRoll.nextDouble();

        this.logger.info(String.format("[ItemManager]: dropRoll/baseDropChance*ItemDropChance %.1f/%.1f",
                dropRoll, this.dropThreshold * Item.getDropChance()));

        /** Check Item Drop threshold **/
        if (dropRoll < this.dropThreshold * Item.getDropChance()) {
            return null;
        }

        /** Get Item position. **/
        int centerX = enemy.getPositionX() + enemy.getWidth() / 2;
        int centerY = enemy.getPositionY() + enemy.getHeight() / 2;

        // create and initialize item
        Item drop = ItemPool.getItem(centerX, centerY, 2);
        this.logger.info("[ItemManager]: created item " + drop.getType()
                + " at (" + centerX + ", " + centerY + ")");

=======
    // Random Roll for item
    private final Random itemRoll = new Random();
    // Pity Counter
    private int pityCounter = 0;

    /** -------------------------- ITEM DATA -------------------------- **/

    /** ITEM WEIGHT **/
    public static enum DropTier {
        NONE     (60.0),
        COMMON   (25.0),
        UNCOMMON (15.0),
        RARE     (5.0);

        public final double tierWeight;
        DropTier(double tierWeight) { this.tierWeight = Math.max(0.0, tierWeight); }
    }

    /** ITEM DATA **/
    public static enum ItemType {
        // itemType(dropTier, spriteType, itemEffectId)
        SCORE(DropTier.COMMON,   DrawManager.SpriteType.ItemScore,   "heal_small_effect"),
        COIN (DropTier.UNCOMMON, DrawManager.SpriteType.ItemCoin,  "score_small_effect"),
        HEAL (DropTier.RARE,     DrawManager.SpriteType.ItemHeal,"special_power_effect");

        public final DropTier dropTier;
        public final DrawManager.SpriteType spriteType;
        public final String itemEffectId;

        ItemType(DropTier dropTier, DrawManager.SpriteType spriteType, String itemEffectId) {
            this.dropTier   = dropTier;
            this.spriteType = spriteType;
            this.itemEffectId = itemEffectId;
        }
    }

    /** -------------------------- INIT -------------------------- **/

    private static final double ITEM_WEIGHT;

    static {
        double sum = 0.0;
        for (DropTier t : DropTier.values()) {
            if (t != DropTier.NONE) sum += t.tierWeight;
        }
        ITEM_WEIGHT = sum;
    }

    /** -------------------------- MAIN -------------------------- **/

    public Item obtainDrop(final EnemyShip enemy) {
        if (enemy == null) return null;

        // Pity Boost
        double pityBoost = Math.min(pityCounter * 0.05, 0.5);
        double boostedNoneWeight = DropTier.NONE.tierWeight * (1.0 - pityBoost);

        // Roll Item
        double dropRoll = itemRoll.nextDouble() * (ITEM_WEIGHT + boostedNoneWeight);
        this.logger.info(String.format("[ItemManager]: DropRoll %.1f", dropRoll));

        DropTier chosenTier = DropTier.NONE;
        double acc = 0.0;

        for (DropTier tier : DropTier.values()) {
            double weight = tier.tierWeight;

            if (tier == DropTier.NONE) {
                weight = boostedNoneWeight;
            }

            acc += weight;

            if (dropRoll < acc) {
                chosenTier = tier;
                break;
            }
        }

        // Calculate Pity
        if (chosenTier == DropTier.NONE) {
            pityCounter++;
            logger.info(String.format("[ItemManager]: Tier=NONE (pity=%d)", pityCounter));
            return null;
        }

        pityCounter = 0;

        // 2. find item from tier - return SCORE/COIN/POINT

        java.util.List<ItemType> candidates = new java.util.ArrayList<>();
        for (ItemType it : ItemType.values()) {
            if (it.dropTier == chosenTier)
                candidates.add(it);
        }

        if (candidates.isEmpty()) {
            logger.warning("[ItemManager]: No items defined for tier " + chosenTier);
            return null;
        }

        ItemType chosenItem = candidates.get(itemRoll.nextInt(candidates.size()));

        // 3. return item

        // get spawn position / enemy death position
        int centerX = enemy.getPositionX() + enemy.getWidth() / 2;
        int centerY = enemy.getPositionY() + enemy.getHeight() / 2;

        Item drop = ItemPool.getItem(chosenItem, centerX, centerY, 2);
        this.logger.info("[ItemManager]: created item " + drop.getType() + " at (" + centerX + ", " + centerY + ")");
>>>>>>> 03cceae0
        return drop;
    }

    /**
     * Apply the item effect.
     * ItemManager performs the effect by calling back to
     * the provided gameScreen.
     */
    public void handlePickup(final Set<Item> items, final screen.GameScreen gameScreen) {

        if (items == null || gameScreen == null) return;

        for (Item item : items) {
            item.applyEffect();
            this.logger.info(item.getType() + " picked up");
        }
    }
}<|MERGE_RESOLUTION|>--- conflicted
+++ resolved
@@ -16,15 +16,8 @@
 
     private static ItemManager instance;
 
-<<<<<<< HEAD
-    /** Base drop chance for normal enemies (0..1). Default 1.0 => always drop. */
-    private double dropThreshold = 0.0;
+    // Debug logger init
 
-    private final Random itemRoll = new Random();
-
-=======
-    // Debug logger init
->>>>>>> 03cceae0
     private Logger logger;
     private ItemManager() { logger = Core.getLogger(); }
 
@@ -34,36 +27,6 @@
         return instance;
     }
 
-<<<<<<< HEAD
-    /**
-     * Decide whether an enemy drops an item
-     * If so, prepare and return it.
-     * Else returns null.
-     */
-    public Item obtainDrop(final EnemyShip enemy) {
-        if (enemy == null) return null;
-
-        // TODO: Different threshold depending on the ITEM TYPE.
-        double dropRoll = itemRoll.nextDouble();
-
-        this.logger.info(String.format("[ItemManager]: dropRoll/baseDropChance*ItemDropChance %.1f/%.1f",
-                dropRoll, this.dropThreshold * Item.getDropChance()));
-
-        /** Check Item Drop threshold **/
-        if (dropRoll < this.dropThreshold * Item.getDropChance()) {
-            return null;
-        }
-
-        /** Get Item position. **/
-        int centerX = enemy.getPositionX() + enemy.getWidth() / 2;
-        int centerY = enemy.getPositionY() + enemy.getHeight() / 2;
-
-        // create and initialize item
-        Item drop = ItemPool.getItem(centerX, centerY, 2);
-        this.logger.info("[ItemManager]: created item " + drop.getType()
-                + " at (" + centerX + ", " + centerY + ")");
-
-=======
     // Random Roll for item
     private final Random itemRoll = new Random();
     // Pity Counter
@@ -175,7 +138,7 @@
 
         Item drop = ItemPool.getItem(chosenItem, centerX, centerY, 2);
         this.logger.info("[ItemManager]: created item " + drop.getType() + " at (" + centerX + ", " + centerY + ")");
->>>>>>> 03cceae0
+
         return drop;
     }
 
