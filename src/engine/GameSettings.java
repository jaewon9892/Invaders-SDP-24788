--- conflicted
+++ resolved
@@ -79,33 +79,6 @@
 		return new Color(rgb);
 	}
 
-<<<<<<< HEAD
-	//추가 사항
-	public static class ChangeData {
-		//바꿀 적 위치
-		public int x, y;
-
-		//적 체력
-		public int hp;
-		//적 색상
-		public Color color = null;
-
-		//보상 배율
-		public int multiplier;
-
-		public ChangeData(int x, int y, int hp, int multiplier) {
-			this.x = x; this.y = y;
-			this.hp = hp;
-			this.multiplier = multiplier;
-		}
-
-		public ChangeData(int x, int y, int hp, int multiplier, Color color) {
-			this.x = x; this.y = y;
-			this.hp = hp;
-			this.multiplier = multiplier;
-			this.color = color;
-		}
-=======
 	public static List<StageData> parseStages(Path path) throws Exception {
 		String raw = Files.readString(path);
 		raw = raw.replace("\uFEFF", "");
@@ -147,7 +120,6 @@
 		}
 
 		return result;
->>>>>>> cb89b197
 	}
 
 	private List<ChangeData> changeDataList;
@@ -157,87 +129,6 @@
 
 	public static List<GameSettings> getGameSettings(){
 		List<GameSettings> result = new ArrayList<>();
-<<<<<<< HEAD
-
-		GameSettings setting;
-
-		//Level 1
-		setting = new GameSettings(4, 3, 80, 2000);
-		result.add(setting);
-
-		//Level 2
-		setting = new GameSettings(5, 4, 70, 1500);
-		setting.changeDataList = Arrays.asList(
-				new ChangeData(0, 0, 2, 2, Color.RED),
-				new ChangeData(1, 0, 2, 2, Color.RED),
-				new ChangeData(2, 0, 2, 2, Color.RED),
-				new ChangeData(3, 0, 2, 2, Color.RED),
-				new ChangeData(4, 0, 2, 2, Color.RED)
-		);
-		result.add(setting);
-
-		//Bonus Stage
-		setting = new GameSettings(5, 4, 1, 1000000);
-		setting.changeDataList = Arrays.asList(
-				new ChangeData(0, 0, 0, 0),
-				new ChangeData(1, 0, 0, 0),
-				new ChangeData(2, 0, 1, 2, Color.yellow),
-				new ChangeData(3, 0, 0, 0),
-				new ChangeData(4, 0, 0, 0),
-
-				new ChangeData(0, 1, 1, 2, Color.yellow),
-				new ChangeData(1, 1, 1, 2, Color.yellow),
-				new ChangeData(2, 1, 1, 2, Color.yellow),
-				new ChangeData(3, 1, 1, 2, Color.yellow),
-				new ChangeData(4, 1, 1, 2, Color.yellow),
-
-				new ChangeData(0, 2, 0, 0),
-				new ChangeData(1, 2, 1, 2, Color.yellow),
-				new ChangeData(2, 2, 1, 2, Color.yellow),
-				new ChangeData(3, 2, 1, 2, Color.yellow),
-				new ChangeData(4, 2, 0, 0),
-
-				new ChangeData(0, 3, 0, 0),
-				new ChangeData(1, 3, 1, 2, Color.yellow),
-				new ChangeData(2, 3, 0, 0),
-				new ChangeData(3, 3, 1, 2, Color.yellow),
-				new ChangeData(4, 3, 0, 0)
-
-		);
-		result.add(setting);
-
-		//Level 4
-		setting = new GameSettings(8, 2, 40, 1000);
-		setting.changeDataList = Arrays.asList(
-				new ChangeData(0, 0, 2, 2, Color.RED),
-				new ChangeData(1, 1, 2, 2, Color.RED),
-				new ChangeData(2, 0, 2, 2, Color.RED),
-				new ChangeData(3, 1, 2, 2, Color.RED),
-				new ChangeData(4, 0, 2, 2, Color.RED),
-				new ChangeData(5, 1, 2, 2, Color.RED),
-				new ChangeData(6, 0, 2, 2, Color.RED),
-				new ChangeData(7, 1, 2, 2, Color.RED)
-		);
-		result.add(setting);
-
-		//Level 5
-		setting = new GameSettings(3, 3, 40, 1000);
-		setting.changeDataList = Arrays.asList(
-				new ChangeData(0, 0, 3, 3, Color.BLUE),
-				new ChangeData(1, 0, 3, 3, Color.BLUE),
-				new ChangeData(2, 0, 3, 3, Color.BLUE),
-
-				new ChangeData(0, 1, 3, 3, Color.BLUE),
-				new ChangeData(1, 1, 10, 10, Color.MAGENTA),
-				new ChangeData(2, 1, 3, 3, Color.BLUE),
-
-				new ChangeData(0, 2, 3, 3, Color.BLUE),
-				new ChangeData(1, 2, 3, 3, Color.BLUE),
-				new ChangeData(2, 2, 3, 3, Color.BLUE)
-
-		);
-		result.add(setting);
-=======
 		List<StageData> stageDataList;
 
 		GameSettings setting;
@@ -264,7 +155,6 @@
 			System.exit(1);
 			return Collections.emptyList();
 		}
->>>>>>> cb89b197
 
 		return result;
 	}
