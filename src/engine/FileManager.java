--- conflicted
+++ resolved
@@ -30,7 +30,6 @@
  *
  */
 public final class FileManager {
-<<<<<<< HEAD
     /**
      * Singleton instance of the class.
      */
@@ -46,7 +45,7 @@
   
     // coins.csv file to save changes about coin content
     private static final String COIN_FILENAME = "coins.csv";
-   
+
     /**
      * private constructor.
      */
@@ -68,9 +67,11 @@
     /**
      * Loads sprites from disk.
      *
-     * @param spriteMap Mapping of sprite type and empty boolean matrix that will
-     * contain the image.
-     * @throws IOException In case of loading problems.
+     * @param spriteMap
+     *            Mapping of sprite type and empty boolean matrix that will
+     *            contain the image.
+     * @throws IOException
+     *             In case of loading problems.
      */
     public void loadSprite(final Map<SpriteType, boolean[][]> spriteMap)
             throws IOException {
@@ -108,10 +109,13 @@
     /**
      * Loads a font of a given size.
      *
-     * @param size Point size of the font.
+     * @param size
+     *            Point size of the font.
      * @return New font.
-     * @throws IOException In case of loading problems.
-     * @throws FontFormatException In case of incorrect font format.
+     * @throws IOException
+     *             In case of loading problems.
+     * @throws FontFormatException
+     *             In case of incorrect font format.
      */
     public Font loadFont(final float size) throws IOException,
             FontFormatException {
@@ -137,7 +141,8 @@
      * file.
      *
      * @return Default high scores.
-     * @throws IOException In case of loading problems.
+     * @throws IOException
+     *             In case of loading problems.
      */
     private List<Score> loadDefaultHighScores() throws IOException {
         List<Score> highScores = new ArrayList<Score>();
@@ -148,6 +153,7 @@
             inputStream = FileManager.class.getClassLoader()
                     .getResourceAsStream("scores.csv");
             reader = new BufferedReader(new InputStreamReader(inputStream));
+
             // except first line
             reader.readLine();
             String input;
@@ -170,7 +176,8 @@
      * value.
      *
      * @return Sorted list of scores - players.
-     * @throws IOException In case of loading problems.
+     * @throws IOException
+     *             In case of loading problems.
      */
     public List<Score> loadHighScores() throws IOException {
 
@@ -218,8 +225,10 @@
     /**
      * Saves user high scores to disk.
      *
-     * @param highScores High scores to save.
-     * @throws IOException In case of loading problems.
+     * @param highScores
+     *            High scores to save.
+     * @throws IOException
+     *             In case of loading problems.
      */
     public void saveHighScores(final List<Score> highScores)
             throws IOException {
@@ -246,6 +255,7 @@
 
             logger.info("Saving user high scores.");
 
+            // Before this PR, we can save only 7 scores, but now we can more.
             for (Score score : highScores) {
                 bufferedWriter.write(score.getName() + "," + score.getScore());
                 bufferedWriter.newLine();
@@ -257,7 +267,7 @@
         }
     }
 
-    /**
+        /**
      * Loads the coin count from the coins.csv file.
      *
      * @return The saved coin count, or 0 if the file is not found or empty.
@@ -464,244 +474,5 @@
             logger.info("No achievements to save");
         }
     }
-=======
-
-	/** Singleton instance of the class. */
-	private static FileManager instance;
-	/** Application logger. */
-	private static Logger logger;
-	/** Max number of high scores. */
-	private static final int MAX_SCORES = 7;
-
-	/**
-	 * private constructor.
-	 */
-	private FileManager() {
-		logger = Core.getLogger();
-	}
-
-	/**
-	 * Returns shared instance of FileManager.
-	 *
-	 * @return Shared instance of FileManager.
-	 */
-	protected static FileManager getInstance() {
-		if (instance == null)
-			instance = new FileManager();
-		return instance;
-	}
-
-	/**
-	 * Loads sprites from disk.
-	 *
-	 * @param spriteMap
-	 *            Mapping of sprite type and empty boolean matrix that will
-	 *            contain the image.
-	 * @throws IOException
-	 *             In case of loading problems.
-	 */
-	public void loadSprite(final Map<SpriteType, boolean[][]> spriteMap)
-			throws IOException {
-		InputStream inputStream = null;
-
-		try {
-			inputStream = DrawManager.class.getClassLoader()
-					.getResourceAsStream("graphics");
-			char c;
-
-			// Sprite loading.
-			for (Map.Entry<SpriteType, boolean[][]> sprite : spriteMap
-					.entrySet()) {
-				for (int i = 0; i < sprite.getValue().length; i++)
-					for (int j = 0; j < sprite.getValue()[i].length; j++) {
-						do
-							c = (char) inputStream.read();
-						while (c != '0' && c != '1');
-
-						if (c == '1')
-							sprite.getValue()[i][j] = true;
-						else
-							sprite.getValue()[i][j] = false;
-					}
-				logger.fine("Sprite " + sprite.getKey() + " loaded.");
-			}
-			if (inputStream != null)
-				inputStream.close();
-		} finally {
-			if (inputStream != null)
-				inputStream.close();
-		}
-	}
-
-	/**
-	 * Loads a font of a given size.
-	 *
-	 * @param size
-	 *            Point size of the font.
-	 * @return New font.
-	 * @throws IOException
-	 *             In case of loading problems.
-	 * @throws FontFormatException
-	 *             In case of incorrect font format.
-	 */
-	public Font loadFont(final float size) throws IOException,
-			FontFormatException {
-		InputStream inputStream = null;
-		Font font;
-
-		try {
-			// Font loading.
-			inputStream = FileManager.class.getClassLoader()
-					.getResourceAsStream("font.ttf");
-			font = Font.createFont(Font.TRUETYPE_FONT, inputStream).deriveFont(
-					size);
-		} finally {
-			if (inputStream != null)
-				inputStream.close();
-		}
-
-		return font;
-	}
-
-	/**
-	 * Returns the application default scores if there is no user high scores
-	 * file.
-	 *
-	 * @return Default high scores.
-	 * @throws IOException
-	 *             In case of loading problems.
-	 */
-	private List<Score> loadDefaultHighScores() throws IOException {
-		List<Score> highScores = new ArrayList<Score>();
-		InputStream inputStream = null;
-		BufferedReader reader = null;
-
-		try {
-			inputStream = FileManager.class.getClassLoader()
-					.getResourceAsStream("scores");
-			reader = new BufferedReader(new InputStreamReader(inputStream));
-
-			Score highScore = null;
-			String name = reader.readLine();
-			String score = reader.readLine();
-
-			while ((name != null) && (score != null)) {
-				highScore = new Score(name, Integer.parseInt(score));
-				highScores.add(highScore);
-				name = reader.readLine();
-				score = reader.readLine();
-			}
-		} finally {
-			if (inputStream != null)
-				inputStream.close();
-		}
-
-		return highScores;
-	}
-
-	/**
-	 * Loads high scores from file, and returns a sorted list of pairs score -
-	 * value.
-	 *
-	 * @return Sorted list of scores - players.
-	 * @throws IOException
-	 *             In case of loading problems.
-	 */
-	public List<Score> loadHighScores() throws IOException {
-
-		List<Score> highScores = new ArrayList<Score>();
-		InputStream inputStream = null;
-		BufferedReader bufferedReader = null;
-
-		try {
-			String jarPath = FileManager.class.getProtectionDomain()
-					.getCodeSource().getLocation().getPath();
-			jarPath = URLDecoder.decode(jarPath, "UTF-8");
-
-			String scoresPath = new File(jarPath).getParent();
-			scoresPath += File.separator;
-			scoresPath += "scores";
-
-			File scoresFile = new File(scoresPath);
-			inputStream = new FileInputStream(scoresFile);
-			bufferedReader = new BufferedReader(new InputStreamReader(
-					inputStream, Charset.forName("UTF-8")));
-
-			logger.info("Loading user high scores.");
-
-			Score highScore = null;
-			String name = bufferedReader.readLine();
-			String score = bufferedReader.readLine();
-
-			while ((name != null) && (score != null)) {
-				highScore = new Score(name, Integer.parseInt(score));
-				highScores.add(highScore);
-				name = bufferedReader.readLine();
-				score = bufferedReader.readLine();
-			}
-
-		} catch (FileNotFoundException e) {
-			// loads default if there's no user scores.
-			logger.info("Loading default high scores.");
-			highScores = loadDefaultHighScores();
-		} finally {
-			if (bufferedReader != null)
-				bufferedReader.close();
-		}
-
-		Collections.sort(highScores);
-		return highScores;
-	}
-
-	/**
-	 * Saves user high scores to disk.
-	 *
-	 * @param highScores
-	 *            High scores to save.
-	 * @throws IOException
-	 *             In case of loading problems.
-	 */
-	public void saveHighScores(final List<Score> highScores)
-			throws IOException {
-		OutputStream outputStream = null;
-		BufferedWriter bufferedWriter = null;
-
-		try {
-			String jarPath = FileManager.class.getProtectionDomain()
-					.getCodeSource().getLocation().getPath();
-			jarPath = URLDecoder.decode(jarPath, "UTF-8");
-
-			String scoresPath = new File(jarPath).getParent();
-			scoresPath += File.separator;
-			scoresPath += "scores";
-
-			File scoresFile = new File(scoresPath);
-
-			if (!scoresFile.exists())
-				scoresFile.createNewFile();
-
-			outputStream = new FileOutputStream(scoresFile);
-			bufferedWriter = new BufferedWriter(new OutputStreamWriter(
-					outputStream, Charset.forName("UTF-8")));
-
-			logger.info("Saving user high scores.");
-
-			// Saves 7 or less scores.
-			int savedCount = 0;
-			for (Score score : highScores) {
-				if (savedCount >= MAX_SCORES)
-					break;
-				bufferedWriter.write(score.getName());
-				bufferedWriter.newLine();
-				bufferedWriter.write(Integer.toString(score.getScore()));
-				bufferedWriter.newLine();
-				savedCount++;
-			}
-
-		} finally {
-			if (bufferedWriter != null)
-				bufferedWriter.close();
-		}
-	}
->>>>>>> 82c46ed3
+}
 }