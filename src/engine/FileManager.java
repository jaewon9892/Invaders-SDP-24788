package engine;

import java.awt.Font;
import java.awt.FontFormatException;
import java.io.BufferedReader;
import java.io.BufferedWriter;
import java.io.File;
import java.io.FileInputStream;
import java.io.FileNotFoundException;
import java.io.FileOutputStream;
import java.io.IOException;
import java.io.InputStream;
import java.io.InputStreamReader;
import java.io.OutputStream;
import java.io.OutputStreamWriter;
import java.net.URLDecoder;
import java.nio.charset.Charset;
import java.util.ArrayList;
import java.util.Collections;
import java.util.List;
import java.util.Map;
import java.util.logging.Logger;

import engine.DrawManager.SpriteType;

/**
 * Manages files used in the application.
 *
 * @author <a href="mailto:RobertoIA1987@gmail.com">Roberto Izquierdo Amo</a>
 *
 */
public final class FileManager {
    /**
     * Singleton instance of the class.
     */
    private static FileManager instance;
    /**
     * Application logger.
     */
    private static Logger logger;
    /**
     * Max number of high scores.
     */
    private static final int MAX_SCORES = 7;

<<<<<<< HEAD
    // 🌟🌟🌟 변경 코드 : coin 내용을 저장하기 위한 coins.csv 파일 🌟🌟🌟
    private static final String COIN_FILENAME = "coins.csv";
    // 🌟🌟🌟 변경 코드 : coin 내용을 저장하기 위한 coins.csv 파일 🌟🌟🌟
=======
>>>>>>> 241717b0
    /**
     * private constructor.
     */
    private FileManager() {
        logger = Core.getLogger();
    }

    /**
     * Returns shared instance of FileManager.
     *
     * @return Shared instance of FileManager.
     */
    protected static FileManager getInstance() {
        if (instance == null)
            instance = new FileManager();
        return instance;
    }

    /**
     * Loads sprites from disk.
     *
     * @param spriteMap Mapping of sprite type and empty boolean matrix that will
<<<<<<< HEAD
     * contain the image.
=======
     *                  contain the image.
>>>>>>> 241717b0
     * @throws IOException In case of loading problems.
     */
    public void loadSprite(final Map<SpriteType, boolean[][]> spriteMap)
            throws IOException {
        InputStream inputStream = null;

        try {
            inputStream = DrawManager.class.getClassLoader()
                    .getResourceAsStream("graphics");
            char c;

            // Sprite loading.
            for (Map.Entry<SpriteType, boolean[][]> sprite : spriteMap
                    .entrySet()) {
                for (int i = 0; i < sprite.getValue().length; i++)
                    for (int j = 0; j < sprite.getValue()[i].length; j++) {
                        do
                            c = (char) inputStream.read();
                        while (c != '0' && c != '1');

                        if (c == '1')
                            sprite.getValue()[i][j] = true;
                        else
                            sprite.getValue()[i][j] = false;
                    }
                logger.fine("Sprite " + sprite.getKey() + " loaded.");
            }
            if (inputStream != null)
                inputStream.close();
        } finally {
            if (inputStream != null)
                inputStream.close();
        }
    }

    /**
     * Loads a font of a given size.
     *
     * @param size Point size of the font.
     * @return New font.
<<<<<<< HEAD
     * @throws IOException In case of loading problems.
=======
     * @throws IOException         In case of loading problems.
>>>>>>> 241717b0
     * @throws FontFormatException In case of incorrect font format.
     */
    public Font loadFont(final float size) throws IOException,
            FontFormatException {
        InputStream inputStream = null;
        Font font;

        try {
            // Font loading.
            inputStream = FileManager.class.getClassLoader()
                    .getResourceAsStream("font.ttf");
            font = Font.createFont(Font.TRUETYPE_FONT, inputStream).deriveFont(
                    size);
        } finally {
            if (inputStream != null)
                inputStream.close();
        }

        return font;
    }

    /**
     * Returns the application default scores if there is no user high scores
     * file.
     *
     * @return Default high scores.
     * @throws IOException In case of loading problems.
     */
    private List<Score> loadDefaultHighScores() throws IOException {
        List<Score> highScores = new ArrayList<Score>();
        InputStream inputStream = null;
        BufferedReader reader = null;

        try {
            inputStream = FileManager.class.getClassLoader()
                    .getResourceAsStream("scores.csv");
            reader = new BufferedReader(new InputStreamReader(inputStream));
            // except first line
            reader.readLine();
            String input;
            while ((input = reader.readLine()) != null) {
                String[] pair = input.split(",");
                String name = pair[0], score = pair[1];
                Score highScore = new Score(name, Integer.parseInt(score));
                highScores.add(highScore);
            }
        } finally {
            if (inputStream != null)
                inputStream.close();
        }

        return highScores;
    }

    /**
     * Loads high scores from file, and returns a sorted list of pairs score -
     * value.
     *
     * @return Sorted list of scores - players.
     * @throws IOException In case of loading problems.
     */
    public List<Score> loadHighScores() throws IOException {

        List<Score> highScores = new ArrayList<Score>();
        InputStream inputStream = null;
        BufferedReader bufferedReader = null;

        try {
            String jarPath = FileManager.class.getProtectionDomain()
                    .getCodeSource().getLocation().getPath();
            jarPath = URLDecoder.decode(jarPath, "UTF-8");

            String scoresPath = new File(jarPath).getParent();
            scoresPath += File.separator;
            scoresPath += "scores.csv";

            File scoresFile = new File(scoresPath);
            inputStream = new FileInputStream(scoresFile);
            bufferedReader = new BufferedReader(new InputStreamReader(
                    inputStream, Charset.forName("UTF-8")));

            logger.info("Loading user high scores.");
            // except first line
            bufferedReader.readLine();
            String input;
            while ((input = bufferedReader.readLine()) != null) {
                String[] pair = input.split(",");
                String name = pair[0], score = pair[1];
                Score highScore = new Score(name, Integer.parseInt(score));
                highScores.add(highScore);
            }
        } catch (FileNotFoundException e) {
            // loads default if there's no user scores.
            logger.info("Loading default high scores.");
            highScores = loadDefaultHighScores();
        } finally {
            if (bufferedReader != null)
                bufferedReader.close();
        }

        Collections.sort(highScores);
        return highScores;
    }

    /**
     * Saves user high scores to disk.
     *
     * @param highScores High scores to save.
     * @throws IOException In case of loading problems.
     */
    public void saveHighScores(final List<Score> highScores)
            throws IOException {
        OutputStream outputStream = null;
        BufferedWriter bufferedWriter = null;

        try {
            String jarPath = FileManager.class.getProtectionDomain()
                    .getCodeSource().getLocation().getPath();
            jarPath = URLDecoder.decode(jarPath, "UTF-8");

            String scoresPath = new File(jarPath).getParent();
            scoresPath += File.separator;
            scoresPath += "scores.csv";

            File scoresFile = new File(scoresPath);

            if (!scoresFile.exists())
                scoresFile.createNewFile();

            outputStream = new FileOutputStream(scoresFile);
            bufferedWriter = new BufferedWriter(new OutputStreamWriter(
                    outputStream, Charset.forName("UTF-8")));

            logger.info("Saving user high scores.");

            for (Score score : highScores) {
<<<<<<< HEAD
                bufferedWriter.write(score.getName() + "," + score.getScore());
=======
                bufferedWriter.write(score.getName()+","+score.getScore());
>>>>>>> 241717b0
                bufferedWriter.newLine();
            }

        } finally {
            if (bufferedWriter != null)
                bufferedWriter.close();
        }
    }

<<<<<<< HEAD
    // ----------------------------------------------------
    // 🌟🌟🌟 변경 코드 : loadCoins 함수 추가 🌟🌟🌟
    // ----------------------------------------------------
    /**
     * Loads the coin count from the coins.csv file.
     *
     * @return The saved coin count, or 0 if the file is not found or empty.
     * @throws IOException In case of loading problems.
     */
    public int loadCoins() throws IOException {
        InputStream inputStream = null;
        BufferedReader bufferedReader = null;

        try {
            String jarPath = FileManager.class.getProtectionDomain()
                    .getCodeSource().getLocation().getPath();
            jarPath = URLDecoder.decode(jarPath, "UTF-8");

            String coinsPath = new File(jarPath).getParent();
            coinsPath += File.separator;
            coinsPath += COIN_FILENAME; // coins.csv 사용

            File coinsFile = new File(coinsPath);
            inputStream = new FileInputStream(coinsFile);
            bufferedReader = new BufferedReader(new InputStreamReader(
                    inputStream, Charset.forName("UTF-8")));

            logger.info("Loading coin count from " + COIN_FILENAME + ".");

            // coins.csv 파일의 맨 첫 줄을 읽어 코인 수를 가져옴
            String line = bufferedReader.readLine();

            if (line != null && !line.trim().isEmpty()) {
                try {
                    // 숫자만 추출하여 변환 시도
                    String rawCoin = line.trim().replaceAll("[^0-9]", "");
                    if (!rawCoin.isEmpty()) {
                        return Integer.parseInt(rawCoin);
                    }
                } catch (NumberFormatException e) {
                    logger.warning("Coin count line is not a valid number. Returning 0.");
                    return 0;
                }
            }

        } catch (FileNotFoundException e) {
            logger.info(COIN_FILENAME + " not found. Returning 0 coins.");
            return 0;
        } finally {
            if (bufferedReader != null)
                bufferedReader.close();
        }

        return 0;
    }

    // ----------------------------------------------------
    // 🌟🌟🌟 변경 코드 : saveCoins 함수 추가 🌟🌟🌟
    // ----------------------------------------------------
    /**
     * Saves the current coin count to the coins.csv file.
     *
     * @param coins The total number of coins acquired.
     * @throws IOException In case of saving problems.
     */
    public void saveCoins(final int coins) throws IOException {
        OutputStream outputStream = null;
        BufferedWriter bufferedWriter = null;

        try {
            String jarPath = FileManager.class.getProtectionDomain()
                    .getCodeSource().getLocation().getPath();
            jarPath = URLDecoder.decode(jarPath, "UTF-8");

            String coinsPath = new File(jarPath).getParent();
            coinsPath += File.separator;
            coinsPath += COIN_FILENAME; // coins.csv 사용

            File coinsFile = new File(coinsPath);

            if (!coinsFile.exists())
                coinsFile.createNewFile();

            outputStream = new FileOutputStream(coinsFile);
            bufferedWriter = new BufferedWriter(new OutputStreamWriter(
                    outputStream, Charset.forName("UTF-8")));

            logger.info("Saving new coin count (" + coins + ") to " + COIN_FILENAME + ".");

            // coins.csv 파일에 코인 수만 한 줄 저장
            bufferedWriter.write(Integer.toString(coins));
            bufferedWriter.newLine();

        } finally {
            if (bufferedWriter != null)
                bufferedWriter.close();
        }
    }

    /**
     * Search Achievement list of user
     *
     * @param userName user's name to search.
     * @throws IOException In case of loading problems.
     */
    public List<Boolean> searchAchievementsByName(String userName)
            throws IOException {
        List<Boolean> achievementList = new ArrayList<Boolean>();

        try {
            String jarPath = FileManager.class.getProtectionDomain()
                    .getCodeSource().getLocation().getPath();
            jarPath = URLDecoder.decode(jarPath, "UTF-8");

            String achievementPath = String.valueOf(new File(jarPath));
            achievementPath += File.separator;
            achievementPath += "achievement.csv";

            InputStream iStream = new FileInputStream(achievementPath);
            BufferedReader bReader = new BufferedReader(
                    new InputStreamReader(iStream, Charset.forName("UTF-8")));

            bReader.readLine(); // Dump header
            String line;
            boolean flag = false;
            while ((line = bReader.readLine()) != null) {
                String[] playRecord = line.split(",");
                if (playRecord[0].equals(userName)) {
                    flag = true;
                    logger.info("Loading user achievements.");
                    for (int i = 1; i < playRecord.length; i++) {
                        achievementList.add(playRecord[i].equals("1") ? true : false);
                    }
                    break;
                }
            }
            if (!flag)
                for (int i = 0; i < 5; i++) {
                    logger.info("Loading default achievement.");
                    achievementList.add(false);
                }
        } catch (FileNotFoundException e) {
            logger.info("Loading default achievement.");
            for (int i = 0; i < 5; i++) {
                achievementList.add(false);
            }
        }
        return achievementList;
    }

    /**
     * Unlocks an achievement for the given user.
     *
     * @param userName user's name to search.
     * @param unlockedAchievement A list of booleans representing which achievements
     * @throws IOException In case of loading problems.
     */
    public void unlockAchievement(String userName, List<Boolean> unlockedAchievement)
            throws IOException {
        List<String[]> records = new ArrayList<>();
        try {
            String jarPath = FileManager.class.getProtectionDomain()
                    .getCodeSource().getLocation().getPath();
            jarPath = URLDecoder.decode(jarPath, "UTF-8");

            String achievementPath = String.valueOf(new File(jarPath));
            achievementPath += File.separator;
            achievementPath += "achievement.csv";

            InputStream iStream = new FileInputStream(achievementPath);
            BufferedReader bReader = new BufferedReader(
                    new InputStreamReader(iStream, Charset.forName("UTF-8")));

            String line;
            boolean flag = false;
            List<String[]> recorder = new ArrayList<>();
            while ((line = bReader.readLine()) != null) {
                String[] playRecord = line.split(",");
                if (playRecord[0].equals(userName)) {
                    flag = true;
                    logger.info("Achievement has been updated");
                    for (int i = 1; i < playRecord.length; i++) {
                        if (playRecord[i].equals("0") && unlockedAchievement.get(i))
                            playRecord[i] = "1";
                    }
                }
                recorder.add(playRecord);
            }
            if (!flag){
                logger.info("User not found, creating new record.");
                String[] newRecord = new String[unlockedAchievement.size() + 1];
                newRecord[0] = userName;
                for (int i = 0; i < unlockedAchievement.size(); i++)
                    newRecord[i+1] = unlockedAchievement.get(i) ? "1" : "0";
                recorder.add(newRecord);
            }


            OutputStream outStream = new FileOutputStream(achievementPath);
            BufferedWriter bWriter = new BufferedWriter(
                    new OutputStreamWriter(outStream, Charset.forName("UTF-8")));

            for (String[] record : recorder) {
                bWriter.write(String.join(",", record));
                bWriter.newLine();
            }

            bWriter.close();

        } catch (FileNotFoundException e) {
            logger.info("No achievements to save");
=======
	/**
	 * Search Achievement list of user
	 *
	 * @param userName user's name to search.
	 * @throws IOException In case of loading problems.
	 */
	public List<Boolean> searchAchievementsByName(String userName)
			throws IOException {
		List<Boolean> achievementList = new ArrayList<Boolean>();

        // the number of achievement 2025-10-03 add variable
        int defaultAchievementCount = new AchievementManager().getAchievements().size();

		try {
			String jarPath = FileManager.class.getProtectionDomain()
					.getCodeSource().getLocation().getPath();
			jarPath = URLDecoder.decode(jarPath, "UTF-8");

			String achievementPath = String.valueOf(new File(jarPath));
			achievementPath += File.separator;
			achievementPath += "achievement.csv";

			InputStream iStream = new FileInputStream(achievementPath);
			BufferedReader bReader = new BufferedReader(
					new InputStreamReader(iStream, Charset.forName("UTF-8")));

			bReader.readLine(); // Dump header
			String line;
			boolean flag = false;
			while ((line = bReader.readLine()) != null) {
				String[] playRecord = line.split(",");
				if (playRecord[0].equals(userName)) {
					flag = true;
					logger.info("Loading user achievements.");
					for (int i = 1; i < playRecord.length; i++) {
						achievementList.add(playRecord[i].equals("1") ? true : false);
					}
					break;
				}
			}
			if (!flag)
				for (int i = 0; i < defaultAchievementCount; i++) {
					logger.info("Loading default achievement.");
					achievementList.add(false);
				}
		} catch (FileNotFoundException e) {
			logger.info("Loading default achievement.");
			for (int i = 0; i < defaultAchievementCount; i++) {
				achievementList.add(false);
			}
		}
		return achievementList;
	}

	/**
	 * Unlocks an achievement for the given user.
	 *
	 * @param userName            user's name to search.
	 * @param unlockedAchievement A list of booleans representing which achievements
	 * @throws IOException In case of loading problems.
	 */
	public void unlockAchievement(String userName, List<Boolean> unlockedAchievement)
			throws IOException {
        List<String[]> records = new ArrayList<>();

        String jarPath = FileManager.class.getProtectionDomain()
                .getCodeSource().getLocation().getPath();
        jarPath = URLDecoder.decode(jarPath, "UTF-8");

        String achievementPath = new File(jarPath).getParent() + File.separator + "achievement.csv";
        File file = new File(achievementPath);
        //Read existing data
        if (file.exists()) {
            try (BufferedReader bReader = new BufferedReader(
                    new InputStreamReader(new FileInputStream(file), Charset.forName("UTF-8")))) {
                String line;
                boolean headerSkipped = false;
                boolean foundUser = false;

                while ((line = bReader.readLine()) != null) {
                    if (!headerSkipped) {
                        headerSkipped = true;
                        continue;
                    }
                    String[] playRecord = line.split(",");
                    if (playRecord[0].equals(userName)) {
                        foundUser = true;
                        logger.info("Achievement has been updated");
                        for (int i = 1; i < playRecord.length; i++) {
                            if (playRecord[i].equals("0") && unlockedAchievement.get(i))
                                playRecord[i] = "1";
                        }
                    }
                    records.add(playRecord);
                }

                if (!foundUser) {
                    logger.info("User not found, creating new record.");
                    String[] newRecord = new String[unlockedAchievement.size() + 1];
                    newRecord[0] = userName;
                    for (int i = 0; i < unlockedAchievement.size(); i++)
                        newRecord[i + 1] = unlockedAchievement.get(i) ? "1" : "0";
                    records.add(newRecord);
                }
            }
        } else {
            String[] newRecord = new String[unlockedAchievement.size() + 1];
            newRecord[0] = userName;
            for (int i = 0; i < unlockedAchievement.size(); i++)
                newRecord[i + 1] = unlockedAchievement.get(i) ? "1" : "0";
            records.add(newRecord);
        }

        //Automatically create csv file headers
        List<Achievement> defaultAchievements = new AchievementManager().getAchievements();
        List<String> headers = new ArrayList<>();
        headers.add("player");
        for (Achievement a : defaultAchievements) {
            headers.add(a.getName());
        }

        try (BufferedWriter bWriter = new BufferedWriter(
                new OutputStreamWriter(new FileOutputStream(file), Charset.forName("UTF-8")))) {

            bWriter.write(String.join(",", headers));
            bWriter.newLine();

            for (String[] record : records) {
                bWriter.write(String.join(",", record));
                bWriter.newLine();
            }
>>>>>>> 241717b0
        }
    }
}<|MERGE_RESOLUTION|>--- conflicted
+++ resolved
@@ -42,13 +42,10 @@
      * Max number of high scores.
      */
     private static final int MAX_SCORES = 7;
-
-<<<<<<< HEAD
-    // 🌟🌟🌟 변경 코드 : coin 내용을 저장하기 위한 coins.csv 파일 🌟🌟🌟
+  
+    // coins.csv file to save changes about coin content
     private static final String COIN_FILENAME = "coins.csv";
-    // 🌟🌟🌟 변경 코드 : coin 내용을 저장하기 위한 coins.csv 파일 🌟🌟🌟
-=======
->>>>>>> 241717b0
+   
     /**
      * private constructor.
      */
@@ -71,11 +68,7 @@
      * Loads sprites from disk.
      *
      * @param spriteMap Mapping of sprite type and empty boolean matrix that will
-<<<<<<< HEAD
      * contain the image.
-=======
-     *                  contain the image.
->>>>>>> 241717b0
      * @throws IOException In case of loading problems.
      */
     public void loadSprite(final Map<SpriteType, boolean[][]> spriteMap)
@@ -116,11 +109,7 @@
      *
      * @param size Point size of the font.
      * @return New font.
-<<<<<<< HEAD
-     * @throws IOException In case of loading problems.
-=======
-     * @throws IOException         In case of loading problems.
->>>>>>> 241717b0
+     * @throws IOException In case of loading problems.
      * @throws FontFormatException In case of incorrect font format.
      */
     public Font loadFont(final float size) throws IOException,
@@ -257,11 +246,7 @@
             logger.info("Saving user high scores.");
 
             for (Score score : highScores) {
-<<<<<<< HEAD
                 bufferedWriter.write(score.getName() + "," + score.getScore());
-=======
-                bufferedWriter.write(score.getName()+","+score.getScore());
->>>>>>> 241717b0
                 bufferedWriter.newLine();
             }
 
@@ -271,7 +256,6 @@
         }
     }
 
-<<<<<<< HEAD
     // ----------------------------------------------------
     // 🌟🌟🌟 변경 코드 : loadCoins 함수 추가 🌟🌟🌟
     // ----------------------------------------------------
@@ -483,139 +467,6 @@
 
         } catch (FileNotFoundException e) {
             logger.info("No achievements to save");
-=======
-	/**
-	 * Search Achievement list of user
-	 *
-	 * @param userName user's name to search.
-	 * @throws IOException In case of loading problems.
-	 */
-	public List<Boolean> searchAchievementsByName(String userName)
-			throws IOException {
-		List<Boolean> achievementList = new ArrayList<Boolean>();
-
-        // the number of achievement 2025-10-03 add variable
-        int defaultAchievementCount = new AchievementManager().getAchievements().size();
-
-		try {
-			String jarPath = FileManager.class.getProtectionDomain()
-					.getCodeSource().getLocation().getPath();
-			jarPath = URLDecoder.decode(jarPath, "UTF-8");
-
-			String achievementPath = String.valueOf(new File(jarPath));
-			achievementPath += File.separator;
-			achievementPath += "achievement.csv";
-
-			InputStream iStream = new FileInputStream(achievementPath);
-			BufferedReader bReader = new BufferedReader(
-					new InputStreamReader(iStream, Charset.forName("UTF-8")));
-
-			bReader.readLine(); // Dump header
-			String line;
-			boolean flag = false;
-			while ((line = bReader.readLine()) != null) {
-				String[] playRecord = line.split(",");
-				if (playRecord[0].equals(userName)) {
-					flag = true;
-					logger.info("Loading user achievements.");
-					for (int i = 1; i < playRecord.length; i++) {
-						achievementList.add(playRecord[i].equals("1") ? true : false);
-					}
-					break;
-				}
-			}
-			if (!flag)
-				for (int i = 0; i < defaultAchievementCount; i++) {
-					logger.info("Loading default achievement.");
-					achievementList.add(false);
-				}
-		} catch (FileNotFoundException e) {
-			logger.info("Loading default achievement.");
-			for (int i = 0; i < defaultAchievementCount; i++) {
-				achievementList.add(false);
-			}
-		}
-		return achievementList;
-	}
-
-	/**
-	 * Unlocks an achievement for the given user.
-	 *
-	 * @param userName            user's name to search.
-	 * @param unlockedAchievement A list of booleans representing which achievements
-	 * @throws IOException In case of loading problems.
-	 */
-	public void unlockAchievement(String userName, List<Boolean> unlockedAchievement)
-			throws IOException {
-        List<String[]> records = new ArrayList<>();
-
-        String jarPath = FileManager.class.getProtectionDomain()
-                .getCodeSource().getLocation().getPath();
-        jarPath = URLDecoder.decode(jarPath, "UTF-8");
-
-        String achievementPath = new File(jarPath).getParent() + File.separator + "achievement.csv";
-        File file = new File(achievementPath);
-        //Read existing data
-        if (file.exists()) {
-            try (BufferedReader bReader = new BufferedReader(
-                    new InputStreamReader(new FileInputStream(file), Charset.forName("UTF-8")))) {
-                String line;
-                boolean headerSkipped = false;
-                boolean foundUser = false;
-
-                while ((line = bReader.readLine()) != null) {
-                    if (!headerSkipped) {
-                        headerSkipped = true;
-                        continue;
-                    }
-                    String[] playRecord = line.split(",");
-                    if (playRecord[0].equals(userName)) {
-                        foundUser = true;
-                        logger.info("Achievement has been updated");
-                        for (int i = 1; i < playRecord.length; i++) {
-                            if (playRecord[i].equals("0") && unlockedAchievement.get(i))
-                                playRecord[i] = "1";
-                        }
-                    }
-                    records.add(playRecord);
-                }
-
-                if (!foundUser) {
-                    logger.info("User not found, creating new record.");
-                    String[] newRecord = new String[unlockedAchievement.size() + 1];
-                    newRecord[0] = userName;
-                    for (int i = 0; i < unlockedAchievement.size(); i++)
-                        newRecord[i + 1] = unlockedAchievement.get(i) ? "1" : "0";
-                    records.add(newRecord);
-                }
-            }
-        } else {
-            String[] newRecord = new String[unlockedAchievement.size() + 1];
-            newRecord[0] = userName;
-            for (int i = 0; i < unlockedAchievement.size(); i++)
-                newRecord[i + 1] = unlockedAchievement.get(i) ? "1" : "0";
-            records.add(newRecord);
-        }
-
-        //Automatically create csv file headers
-        List<Achievement> defaultAchievements = new AchievementManager().getAchievements();
-        List<String> headers = new ArrayList<>();
-        headers.add("player");
-        for (Achievement a : defaultAchievements) {
-            headers.add(a.getName());
-        }
-
-        try (BufferedWriter bWriter = new BufferedWriter(
-                new OutputStreamWriter(new FileOutputStream(file), Charset.forName("UTF-8")))) {
-
-            bWriter.write(String.join(",", headers));
-            bWriter.newLine();
-
-            for (String[] record : records) {
-                bWriter.write(String.join(",", record));
-                bWriter.newLine();
-            }
->>>>>>> 241717b0
         }
     }
 }