--- conflicted
+++ resolved
@@ -30,8 +30,6 @@
  *
  */
 public final class FileManager {
-
-<<<<<<< HEAD
     /**
      * Singleton instance of the class.
      */
@@ -254,243 +252,6 @@
                 bufferedWriter.close();
         }
     }
-=======
-	/**
-	 * Singleton instance of the class.
-	 */
-	private static FileManager instance;
-	/**
-	 * Application logger.
-	 */
-	private static Logger logger;
-	/**
-	 * Max number of high scores.
-	 */
-	private static final int MAX_SCORES = 7;
-
-	/**
-	 * private constructor.
-	 */
-	private FileManager() {
-		logger = Core.getLogger();
-	}
-
-	/**
-	 * Returns shared instance of FileManager.
-	 *
-	 * @return Shared instance of FileManager.
-	 */
-	protected static FileManager getInstance() {
-		if (instance == null)
-			instance = new FileManager();
-		return instance;
-	}
-
-	/**
-	 * Loads sprites from disk.
-	 *
-	 * @param spriteMap Mapping of sprite type and empty boolean matrix that will
-	 *                  contain the image.
-	 * @throws IOException In case of loading problems.
-	 */
-	public void loadSprite(final Map<SpriteType, boolean[][]> spriteMap)
-			throws IOException {
-		InputStream inputStream = null;
-
-		try {
-			inputStream = DrawManager.class.getClassLoader()
-					.getResourceAsStream("graphics");
-			char c;
-
-			// Sprite loading.
-			for (Map.Entry<SpriteType, boolean[][]> sprite : spriteMap
-					.entrySet()) {
-				for (int i = 0; i < sprite.getValue().length; i++)
-					for (int j = 0; j < sprite.getValue()[i].length; j++) {
-						do
-							c = (char) inputStream.read();
-						while (c != '0' && c != '1');
-
-						if (c == '1')
-							sprite.getValue()[i][j] = true;
-						else
-							sprite.getValue()[i][j] = false;
-					}
-				logger.fine("Sprite " + sprite.getKey() + " loaded.");
-			}
-			if (inputStream != null)
-				inputStream.close();
-		} finally {
-			if (inputStream != null)
-				inputStream.close();
-		}
-	}
-
-	/**
-	 * Loads a font of a given size.
-	 *
-	 * @param size Point size of the font.
-	 * @return New font.
-	 * @throws IOException         In case of loading problems.
-	 * @throws FontFormatException In case of incorrect font format.
-	 */
-	public Font loadFont(final float size) throws IOException,
-			FontFormatException {
-		InputStream inputStream = null;
-		Font font;
-
-		try {
-			// Font loading.
-			inputStream = FileManager.class.getClassLoader()
-					.getResourceAsStream("font.ttf");
-			font = Font.createFont(Font.TRUETYPE_FONT, inputStream).deriveFont(
-					size);
-		} finally {
-			if (inputStream != null)
-				inputStream.close();
-		}
-
-		return font;
-	}
-
-	/**
-	 * Returns the application default scores if there is no user high scores
-	 * file.
-	 *
-	 * @return Default high scores.
-	 * @throws IOException In case of loading problems.
-	 */
-	private List<Score> loadDefaultHighScores() throws IOException {
-		List<Score> highScores = new ArrayList<Score>();
-		InputStream inputStream = null;
-		BufferedReader reader = null;
-
-		try {
-			inputStream = FileManager.class.getClassLoader()
-					.getResourceAsStream("scores");
-			reader = new BufferedReader(new InputStreamReader(inputStream));
-
-			Score highScore = null;
-			String name = reader.readLine();
-			String score = reader.readLine();
-
-			while ((name != null) && (score != null)) {
-				highScore = new Score(name, Integer.parseInt(score));
-				highScores.add(highScore);
-				name = reader.readLine();
-				score = reader.readLine();
-			}
-		} finally {
-			if (inputStream != null)
-				inputStream.close();
-		}
-
-		return highScores;
-	}
-
-	/**
-	 * Loads high scores from file, and returns a sorted list of pairs score -
-	 * value.
-	 *
-	 * @return Sorted list of scores - players.
-	 * @throws IOException In case of loading problems.
-	 */
-	public List<Score> loadHighScores() throws IOException {
-
-		List<Score> highScores = new ArrayList<Score>();
-		InputStream inputStream = null;
-		BufferedReader bufferedReader = null;
-
-		try {
-			String jarPath = FileManager.class.getProtectionDomain()
-					.getCodeSource().getLocation().getPath();
-			jarPath = URLDecoder.decode(jarPath, "UTF-8");
-
-			String scoresPath = new File(jarPath).getParent();
-			scoresPath += File.separator;
-			scoresPath += "scores";
-
-			File scoresFile = new File(scoresPath);
-			inputStream = new FileInputStream(scoresFile);
-			bufferedReader = new BufferedReader(new InputStreamReader(
-					inputStream, Charset.forName("UTF-8")));
-
-			logger.info("Loading user high scores.");
-
-			Score highScore = null;
-			String name = bufferedReader.readLine();
-			String score = bufferedReader.readLine();
-
-			while ((name != null) && (score != null)) {
-				highScore = new Score(name, Integer.parseInt(score));
-				highScores.add(highScore);
-				name = bufferedReader.readLine();
-				score = bufferedReader.readLine();
-			}
-
-		} catch (FileNotFoundException e) {
-			// loads default if there's no user scores.
-			logger.info("Loading default high scores.");
-			highScores = loadDefaultHighScores();
-		} finally {
-			if (bufferedReader != null)
-				bufferedReader.close();
-		}
-
-		Collections.sort(highScores);
-		return highScores;
-	}
-
-	/**
-	 * Saves user high scores to disk.
-	 *
-	 * @param highScores High scores to save.
-	 * @throws IOException In case of loading problems.
-	 */
-	public void saveHighScores(final List<Score> highScores)
-			throws IOException {
-		OutputStream outputStream = null;
-		BufferedWriter bufferedWriter = null;
-
-		try {
-			String jarPath = FileManager.class.getProtectionDomain()
-					.getCodeSource().getLocation().getPath();
-			jarPath = URLDecoder.decode(jarPath, "UTF-8");
-
-			String scoresPath = new File(jarPath).getParent();
-			scoresPath += File.separator;
-			scoresPath += "scores";
-
-			File scoresFile = new File(scoresPath);
-
-			if (!scoresFile.exists())
-				scoresFile.createNewFile();
-
-			outputStream = new FileOutputStream(scoresFile);
-			bufferedWriter = new BufferedWriter(new OutputStreamWriter(
-					outputStream, Charset.forName("UTF-8")));
-
-			logger.info("Saving user high scores.");
-
-			// Saves 7 or less scores.
-			int savedCount = 0;
-			for (Score score : highScores) {
-				if (savedCount >= MAX_SCORES)
-					break;
-				bufferedWriter.write(score.getName());
-				bufferedWriter.newLine();
-				bufferedWriter.write(Integer.toString(score.getScore()));
-				bufferedWriter.newLine();
-				savedCount++;
-			}
-
-		} finally {
-			if (bufferedWriter != null)
-				bufferedWriter.close();
-		}
-
-	}
-
 
 	/**
 	 * Search Achievement list of user
@@ -606,5 +367,4 @@
 			logger.info("No achievements to save");
 		}
 	}
->>>>>>> c33885d3
 }