package engine;

import java.awt.Font;
import java.awt.FontFormatException;
import java.io.BufferedReader;
import java.io.BufferedWriter;
import java.io.File;
import java.io.FileInputStream;
import java.io.FileNotFoundException;
import java.io.FileOutputStream;
import java.io.IOException;
import java.io.InputStream;
import java.io.InputStreamReader;
import java.io.OutputStream;
import java.io.OutputStreamWriter;
import java.net.URLDecoder;
import java.nio.charset.Charset;
import java.util.ArrayList;
import java.util.Collections;
import java.util.List;
import java.util.Map;
import java.util.logging.Logger;

import engine.DrawManager.SpriteType;

/**
 * Manages files used in the application.
 *
 * @author <a href="mailto:RobertoIA1987@gmail.com">Roberto Izquierdo Amo</a>
 *
 */
public final class FileManager {
    /**
     * Singleton instance of the class.
     */
    private static FileManager instance;
    /**
     * Application logger.
     */
    private static Logger logger;
    /**
     * Max number of high scores.
     */
    private static final int MAX_SCORES = 7;
  
    // coins.csv file to save changes about coin content
    private static final String COIN_FILENAME = "coins.csv";

    /**
     * private constructor.
     */
    private FileManager() {
        logger = Core.getLogger();
    }

    /**
     * Returns shared instance of FileManager.
     *
     * @return Shared instance of FileManager.
     */
    protected static FileManager getInstance() {
        if (instance == null)
            instance = new FileManager();
        return instance;
    }

    /**
     * Loads sprites from disk.
     *
     * @param spriteMap
     *            Mapping of sprite type and empty boolean matrix that will
     *            contain the image.
     * @throws IOException
     *             In case of loading problems.
     */
    public void loadSprite(final Map<SpriteType, boolean[][]> spriteMap)
            throws IOException {
        InputStream inputStream = null;

        try {
            inputStream = DrawManager.class.getClassLoader()
                    .getResourceAsStream("graphics");
            char c;

            // Sprite loading.
            for (Map.Entry<SpriteType, boolean[][]> sprite : spriteMap
                    .entrySet()) {
                for (int i = 0; i < sprite.getValue().length; i++)
                    for (int j = 0; j < sprite.getValue()[i].length; j++) {
                        do
                            c = (char) inputStream.read();
                        while (c != '0' && c != '1');

                        if (c == '1')
                            sprite.getValue()[i][j] = true;
                        else
                            sprite.getValue()[i][j] = false;
                    }
                logger.fine("Sprite " + sprite.getKey() + " loaded.");
            }
            if (inputStream != null)
                inputStream.close();
        } finally {
            if (inputStream != null)
                inputStream.close();
        }
    }

    /**
     * Loads a font of a given size.
     *
     * @param size
     *            Point size of the font.
     * @return New font.
     * @throws IOException
     *             In case of loading problems.
     * @throws FontFormatException
     *             In case of incorrect font format.
     */
    public Font loadFont(final float size) throws IOException,
            FontFormatException {
        InputStream inputStream = null;
        Font font;

        try {
            // Font loading.
            inputStream = FileManager.class.getClassLoader()
                    .getResourceAsStream("font.ttf");
            font = Font.createFont(Font.TRUETYPE_FONT, inputStream).deriveFont(
                    size);
        } finally {
            if (inputStream != null)
                inputStream.close();
        }

        return font;
    }

    /**
     * Returns the application default scores if there is no user high scores
     * file.
     *
     * @return Default high scores.
     * @throws IOException
     *             In case of loading problems.
     */
    private List<Score> loadDefaultHighScores() throws IOException {
        List<Score> highScores = new ArrayList<Score>();
        InputStream inputStream = null;
        BufferedReader reader = null;

        try {
            inputStream = FileManager.class.getClassLoader()
                    .getResourceAsStream("scores.csv");
            reader = new BufferedReader(new InputStreamReader(inputStream));

            // except first line
            reader.readLine();
            String input;
            while ((input = reader.readLine()) != null) {
                String[] pair = input.split(",");
                String name = pair[0], score = pair[1];
                Score highScore = new Score(name, Integer.parseInt(score));
                highScores.add(highScore);
            }
        } finally {
            if (inputStream != null)
                inputStream.close();
        }

        return highScores;
    }

    /**
     * Loads high scores from file, and returns a sorted list of pairs score -
     * value.
     *
     * @return Sorted list of scores - players.
     * @throws IOException
     *             In case of loading problems.
     */
    public List<Score> loadHighScores() throws IOException {

        List<Score> highScores = new ArrayList<Score>();
        InputStream inputStream = null;
        BufferedReader bufferedReader = null;

        try {
            String jarPath = FileManager.class.getProtectionDomain()
                    .getCodeSource().getLocation().getPath();
            jarPath = URLDecoder.decode(jarPath, "UTF-8");

            String scoresPath = new File(jarPath).getParent();
            scoresPath += File.separator;
            scoresPath += "scores.csv";

            File scoresFile = new File(scoresPath);
            inputStream = new FileInputStream(scoresFile);
            bufferedReader = new BufferedReader(new InputStreamReader(
                    inputStream, Charset.forName("UTF-8")));

            logger.info("Loading user high scores.");
            // except first line
            bufferedReader.readLine();
            String input;
            while ((input = bufferedReader.readLine()) != null) {
                String[] pair = input.split(",");
                String name = pair[0], score = pair[1];
                Score highScore = new Score(name, Integer.parseInt(score));
                highScores.add(highScore);
            }
        } catch (FileNotFoundException e) {
            // loads default if there's no user scores.
            logger.info("Loading default high scores.");
            highScores = loadDefaultHighScores();
        } finally {
            if (bufferedReader != null)
                bufferedReader.close();
        }

        Collections.sort(highScores);
        return highScores;
    }

    /**
     * Saves user high scores to disk.
     *
     * @param highScores
     *            High scores to save.
     * @throws IOException
     *             In case of loading problems.
     */
    public void saveHighScores(final List<Score> highScores)
            throws IOException {
        OutputStream outputStream = null;
        BufferedWriter bufferedWriter = null;

        try {
            String jarPath = FileManager.class.getProtectionDomain()
                    .getCodeSource().getLocation().getPath();
            jarPath = URLDecoder.decode(jarPath, "UTF-8");

            String scoresPath = new File(jarPath).getParent();
            scoresPath += File.separator;
            scoresPath += "scores.csv";

            File scoresFile = new File(scoresPath);

            if (!scoresFile.exists())
                scoresFile.createNewFile();

            outputStream = new FileOutputStream(scoresFile);
            bufferedWriter = new BufferedWriter(new OutputStreamWriter(
                    outputStream, Charset.forName("UTF-8")));

            logger.info("Saving user high scores.");

            // Before this PR, we can save only 7 scores, but now we can more.
            for (Score score : highScores) {
<<<<<<< HEAD
                bufferedWriter.write(score.getName()+","+score.getScore());
=======
                bufferedWriter.write(score.getName() + "," + score.getScore());
>>>>>>> 1890a542
                bufferedWriter.newLine();
            }

        } finally {
            if (bufferedWriter != null)
                bufferedWriter.close();
        }
    }

        /**
     * Loads the coin count from the coins.csv file.
     *
     * @return The saved coin count, or 0 if the file is not found or empty.
     * @throws IOException In case of loading problems.
     */
    public int loadCoins() throws IOException {
        InputStream inputStream = null;
        BufferedReader bufferedReader = null;

        try {
            String jarPath = FileManager.class.getProtectionDomain()
                    .getCodeSource().getLocation().getPath();
            jarPath = URLDecoder.decode(jarPath, "UTF-8");

            String coinsPath = new File(jarPath).getParent();
            coinsPath += File.separator;
            coinsPath += COIN_FILENAME; // coins.csv 사용

            File coinsFile = new File(coinsPath);
            inputStream = new FileInputStream(coinsFile);
            bufferedReader = new BufferedReader(new InputStreamReader(
                    inputStream, Charset.forName("UTF-8")));

            logger.info("Loading coin count from " + COIN_FILENAME + ".");

            // coins.csv Read the first line of the file to get the number of coins
            String line = bufferedReader.readLine();

            if (line != null && !line.trim().isEmpty()) {
                try {
                    // Attempt to convert by extracting only numbers
                    String rawCoin = line.trim().replaceAll("[^0-9]", "");
                    if (!rawCoin.isEmpty()) {
                        return Integer.parseInt(rawCoin);
                    }
                } catch (NumberFormatException e) {
                    logger.warning("Coin count line is not a valid number. Returning 0.");
                    return 0;
                }
            }

        } catch (FileNotFoundException e) {
            logger.info(COIN_FILENAME + " not found. Returning 0 coins.");
            return 0;
        } finally {
            if (bufferedReader != null)
                bufferedReader.close();
        }

        return 0;
    }

    /**
     * Saves the current coin count to the coins.csv file.
     *
     * @param coins The total number of coins acquired.
     * @throws IOException In case of saving problems.
     */
    public void saveCoins(final int coins) throws IOException {
        OutputStream outputStream = null;
        BufferedWriter bufferedWriter = null;

        try {
            String jarPath = FileManager.class.getProtectionDomain()
                    .getCodeSource().getLocation().getPath();
            jarPath = URLDecoder.decode(jarPath, "UTF-8");

            String coinsPath = new File(jarPath).getParent();
            coinsPath += File.separator;
            coinsPath += COIN_FILENAME; // Use coins.csv

            File coinsFile = new File(coinsPath);

            if (!coinsFile.exists())
                coinsFile.createNewFile();

            outputStream = new FileOutputStream(coinsFile);
            bufferedWriter = new BufferedWriter(new OutputStreamWriter(
                    outputStream, Charset.forName("UTF-8")));

            logger.info("Saving new coin count (" + coins + ") to " + COIN_FILENAME + ".");

            // Save only one line of coin count to the coins.csv file.
            bufferedWriter.write(Integer.toString(coins));
            bufferedWriter.newLine();

        } finally {
            if (bufferedWriter != null)
                bufferedWriter.close();
        }
    }

    /**
     * Search Achievement list of user
     *
     * @param userName user's name to search.
     * @throws IOException In case of loading problems.
     */
    public List<Boolean> searchAchievementsByName(String userName)
            throws IOException {
        List<Boolean> achievementList = new ArrayList<Boolean>();

        try {
            String jarPath = FileManager.class.getProtectionDomain()
                    .getCodeSource().getLocation().getPath();
            jarPath = URLDecoder.decode(jarPath, "UTF-8");

            String achievementPath = String.valueOf(new File(jarPath));
            achievementPath += File.separator;
            achievementPath += "achievement.csv";

            InputStream iStream = new FileInputStream(achievementPath);
            BufferedReader bReader = new BufferedReader(
                    new InputStreamReader(iStream, Charset.forName("UTF-8")));

            bReader.readLine(); // Dump header
            String line;
            boolean flag = false;
            while ((line = bReader.readLine()) != null) {
                String[] playRecord = line.split(",");
                if (playRecord[0].equals(userName)) {
                    flag = true;
                    logger.info("Loading user achievements.");
                    for (int i = 1; i < playRecord.length; i++) {
                        achievementList.add(playRecord[i].equals("1") ? true : false);
                    }
                    break;
                }
            }
            if (!flag)
                for (int i = 0; i < 5; i++) {
                    logger.info("Loading default achievement.");
                    achievementList.add(false);
                }
        } catch (FileNotFoundException e) {
            logger.info("Loading default achievement.");
            for (int i = 0; i < 5; i++) {
                achievementList.add(false);
            }
        }
        return achievementList;
    }

    /**
     * Unlocks an achievement for the given user.
     *
     * @param userName user's name to search.
     * @param unlockedAchievement A list of booleans representing which achievements
     * @throws IOException In case of loading problems.
     */
    public void unlockAchievement(String userName, List<Boolean> unlockedAchievement)
            throws IOException {
        List<String[]> records = new ArrayList<>();
        try {
            String jarPath = FileManager.class.getProtectionDomain()
                    .getCodeSource().getLocation().getPath();
            jarPath = URLDecoder.decode(jarPath, "UTF-8");

            String achievementPath = String.valueOf(new File(jarPath));
            achievementPath += File.separator;
            achievementPath += "achievement.csv";

            InputStream iStream = new FileInputStream(achievementPath);
            BufferedReader bReader = new BufferedReader(
                    new InputStreamReader(iStream, Charset.forName("UTF-8")));

            String line;
            boolean flag = false;
            List<String[]> recorder = new ArrayList<>();
            while ((line = bReader.readLine()) != null) {
                String[] playRecord = line.split(",");
                if (playRecord[0].equals(userName)) {
                    flag = true;
                    logger.info("Achievement has been updated");
                    for (int i = 1; i < playRecord.length; i++) {
                        if (playRecord[i].equals("0") && unlockedAchievement.get(i))
                            playRecord[i] = "1";
                    }
                }
                recorder.add(playRecord);
            }
            if (!flag){
                logger.info("User not found, creating new record.");
                String[] newRecord = new String[unlockedAchievement.size() + 1];
                newRecord[0] = userName;
                for (int i = 0; i < unlockedAchievement.size(); i++)
                    newRecord[i+1] = unlockedAchievement.get(i) ? "1" : "0";
                recorder.add(newRecord);
            }


            OutputStream outStream = new FileOutputStream(achievementPath);
            BufferedWriter bWriter = new BufferedWriter(
                    new OutputStreamWriter(outStream, Charset.forName("UTF-8")));

            for (String[] record : recorder) {
                bWriter.write(String.join(",", record));
                bWriter.newLine();
            }

            bWriter.close();

        } catch (FileNotFoundException e) {
            logger.info("No achievements to save");
        }
    }
}
}<|MERGE_RESOLUTION|>--- conflicted
+++ resolved
@@ -257,11 +257,7 @@
 
             // Before this PR, we can save only 7 scores, but now we can more.
             for (Score score : highScores) {
-<<<<<<< HEAD
-                bufferedWriter.write(score.getName()+","+score.getScore());
-=======
                 bufferedWriter.write(score.getName() + "," + score.getScore());
->>>>>>> 1890a542
                 bufferedWriter.newLine();
             }
 
