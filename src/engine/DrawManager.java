package engine;

import java.awt.*;
import java.awt.image.BufferedImage;
import java.awt.Rectangle; // add this line
import java.io.IOException;
import java.util.LinkedHashMap;
import java.util.List;
import java.util.Map;
import java.util.logging.Logger;

import Animations.BasicGameSpace;
import Animations.MenuSpace;
import screen.Screen;
import entity.Entity;
import entity.Ship;
import entity.Bullet;

/**
 * Manages screen drawing.
 *
 * @author <a href="mailto:RobertoIA1987@gmail.com">Roberto Izquierdo Amo</a>
 *
 */
public final class DrawManager {

	/** Singleton instance of the class. */
	private static DrawManager instance;
	/** Current frame. */
	private static Frame frame;
	/** FileManager instance. */
	private static FileManager fileManager;
	/** Application logger. */
	private static Logger logger;
	/** Graphics context. */
	private static Graphics graphics;
	/** Buffer Graphics. */
	private static Graphics backBufferGraphics;
	/** Buffer image. */
	private static BufferedImage backBuffer;
	/** Normal sized font. */
	private static Font fontRegular;
	/** Normal sized font properties. */
	private static FontMetrics fontRegularMetrics; // add this line
	/** Big sized font. */
	private static Font fontBig;
	/** Big sized font properties. */
	private static FontMetrics fontBigMetrics;

	/** Sprite types mapped to their images. */
	private static Map<SpriteType, boolean[][]> spriteMap;

    /**
     * Stars background animations for both game and main menu
     * Star density specified as argument.
     * */
    BasicGameSpace basicGameSpace = new BasicGameSpace(100);
    MenuSpace menuSpace = new MenuSpace(50);

    // Variables for hitbox fine-tuning
    private int menuHitboxOffset = 20; // add this line

    // Label for back button
    private static final String BACK_LABEL = "< Back";

	/** Sprite types. */
	public static enum SpriteType {
		/** Player ship. */
		Ship,
		/** Destroyed player ship. */
		ShipDestroyed,
		/** Player bullet. */
		Bullet,
		/** Enemy bullet. */
		EnemyBullet,
		/** First enemy ship - first form. */
		EnemyShipA1,
		/** First enemy ship - second form. */
		EnemyShipA2,
		/** Second enemy ship - first form. */
		EnemyShipB1,
		/** Second enemy ship - second form. */
		EnemyShipB2,
		/** Third enemy ship - first form. */
		EnemyShipC1,
		/** Third enemy ship - second form. */
		EnemyShipC2,
		/** Bonus ship. */
		EnemyShipSpecial,
		/** Destroyed enemy ship. */
		Explosion,

        /** Item Graphics Temp */
        ItemScore,
        ItemCoin,
        ItemHeal
	};

	/**
	 * Private constructor.
	 */
	private DrawManager() {
		fileManager = Core.getFileManager();
		logger = Core.getLogger();
		logger.info("Started loading resources.");

		try {
			spriteMap = new LinkedHashMap<SpriteType, boolean[][]>();

			spriteMap.put(SpriteType.Ship, new boolean[13][8]);
			spriteMap.put(SpriteType.ShipDestroyed, new boolean[13][8]);
			spriteMap.put(SpriteType.Bullet, new boolean[3][5]);
			spriteMap.put(SpriteType.EnemyBullet, new boolean[3][5]);
			spriteMap.put(SpriteType.EnemyShipA1, new boolean[12][8]);
			spriteMap.put(SpriteType.EnemyShipA2, new boolean[12][8]);
			spriteMap.put(SpriteType.EnemyShipB1, new boolean[12][8]);
			spriteMap.put(SpriteType.EnemyShipB2, new boolean[12][8]);
			spriteMap.put(SpriteType.EnemyShipC1, new boolean[12][8]);
			spriteMap.put(SpriteType.EnemyShipC2, new boolean[12][8]);
			spriteMap.put(SpriteType.EnemyShipSpecial, new boolean[16][7]);
			spriteMap.put(SpriteType.Explosion, new boolean[13][7]);

            // Item sprite placeholder
            spriteMap.put(SpriteType.ItemScore, new boolean[5][5]);
            spriteMap.put(SpriteType.ItemCoin, new boolean[5][5]);
            spriteMap.put(SpriteType.ItemHeal, new boolean[5][5]);

			fileManager.loadSprite(spriteMap);
			logger.info("Finished loading the sprites.");

			// Font loading.
			fontRegular = fileManager.loadFont(14f);
			fontBig = fileManager.loadFont(24f);
			logger.info("Finished loading the fonts.");

		} catch (IOException e) {
			logger.warning("Loading failed.");
		} catch (FontFormatException e) {
			logger.warning("Font formating failed.");
		}
	}

	/**
	 * Returns shared instance of DrawManager.
	 *
	 * @return Shared instance of DrawManager.
	 */
	protected static DrawManager getInstance() {
		if (instance == null)
			instance = new DrawManager();
		return instance;
	}

	/**
	 * Sets the frame to draw the image on.
	 *
	 * @param currentFrame
	 *                     Frame to draw on.
	 */
	public void setFrame(final Frame currentFrame) {
		frame = currentFrame;
	}

	/**
	 * First part of the drawing process. Initialises buffers, draws the
	 * background and prepares the images.
	 *
	 * @param screen
	 *               Screen to draw in.
	 */
	public void initDrawing(final Screen screen) {
		backBuffer = new BufferedImage(screen.getWidth(), screen.getHeight(),
				BufferedImage.TYPE_INT_RGB);

		graphics = frame.getGraphics();
		backBufferGraphics = backBuffer.getGraphics();

		backBufferGraphics.setColor(Color.BLACK);
		backBufferGraphics
				.fillRect(0, 0, screen.getWidth(), screen.getHeight());

		fontRegularMetrics = backBufferGraphics.getFontMetrics(fontRegular);
		fontBigMetrics = backBufferGraphics.getFontMetrics(fontBig);

		// drawBorders(screen);
		// drawGrid(screen);
	}

	/**
	 * Draws the completed drawing on screen.
	 *
	 * @param screen
	 *               Screen to draw on.
	 */
	public void completeDrawing(final Screen screen) {
		graphics.drawImage(backBuffer, frame.getInsets().left,
				frame.getInsets().top, frame);
	}

	/**
	 * Draws an entity, using the appropriate image.
	 *
	 * @param entity
	 *                  Entity to be drawn.
	 * @param positionX
	 *                  Coordinates for the left side of the image.
	 * @param positionY
	 *                  Coordinates for the upper side of the image.
	 */
	public void drawEntity(final Entity entity, final int positionX,
			final int positionY) {
		boolean[][] image = spriteMap.get(entity.getSpriteType());

		// 2P mode: start with the entity's own color
		Color color = entity.getColor();

		// Color-code by player when applicable
		if (entity instanceof Ship) {
			Ship ship = (Ship) entity;
			int pid = ship.getPlayerId(); // requires Ship.getPlayerId()
			if (pid == 1)
				color = Color.BLUE; // P1 ship
			else if (pid == 2)
				color = Color.RED; // P2 ship

			// else leave default (e.g., green) for legacy/unknown
		} else if (entity instanceof Bullet) {
			Bullet bullet = (Bullet) entity;
			int pid = bullet.getPlayerId(); // requires Bullet.getPlayerId()
			if (pid == 1)
				color = Color.CYAN; // P1 bullet
			else if (pid == 2)
				color = Color.MAGENTA; // P2 bullet
			// enemy bullets will keep their default color from the entity
		}

		backBufferGraphics.setColor(color);
		for (int i = 0; i < image.length; i++)
			for (int j = 0; j < image[i].length; j++)
				if (image[i][j])
					backBufferGraphics.drawRect(positionX + i * 2, positionY
							+ j * 2, 1, 1);
	}


    /**
     * Draws the main menu stars background animation
     */
    public void updateMenuSpace(){
        menuSpace.updateStars();

        Graphics2D g2d = (Graphics2D) backBufferGraphics;
        g2d.setRenderingHint(RenderingHints.KEY_ANTIALIASING, RenderingHints.VALUE_ANTIALIAS_ON);

        backBufferGraphics.setColor(Color.WHITE);
        int[][] positions = menuSpace.getStarLocations();

        for(int i = 0; i < menuSpace.getNumStars(); i++){

            int size = 1;
            int radius = size * 2;

            float[] dist = {0.0f, 1.0f};
            Color[] colors = {
                    new Color(255, 255, 200, 255),
                    new Color(255, 255, 200, 0)
            };

            RadialGradientPaint paint = new RadialGradientPaint(
                    new Point(positions[i][0], positions[i][1]),
                    radius,
                    dist,
                    colors
            );
            g2d.setPaint(paint);
            g2d.fillOval(positions[i][0] - radius / 2, positions[i][1] - radius / 2, radius, radius);


            backBufferGraphics.fillOval(positions[i][0], positions[i][1], size, size);
        }
    }

    /**
     * Draws the stars background animation during the game
     */
    public void updateGameSpace(){
        basicGameSpace.update();

        Graphics2D g2d = (Graphics2D) backBufferGraphics;
        g2d.setRenderingHint(RenderingHints.KEY_ANTIALIASING, RenderingHints.VALUE_ANTIALIAS_ON);

        backBufferGraphics.setColor(Color.WHITE);
        int[][] positions = basicGameSpace.getStarLocations();
        for(int i = 0; i < basicGameSpace.getNumStars(); i++){

            int size = (positions[i][2] < 2) ? 2 : 1;
            int radius = size * 2;

            float[] dist = {0.0f, 1.0f};
            Color[] colors = {
                    new Color(255, 255, 200, 50),
                    new Color(255, 255, 200, 0)
            };

            RadialGradientPaint paint = new RadialGradientPaint(
                    new Point(positions[i][0] + size / 2, positions[i][1] + size / 2),
                    radius,
                    dist,
                    colors
            );
            g2d.setPaint(paint);
            g2d.fillOval(positions[i][0] - radius / 2, positions[i][1] - radius / 2, radius, radius);


            backBufferGraphics.fillOval(positions[i][0], positions[i][1], size, size);
        }
    }

	/**
	 * For debugging purposes, draws the canvas borders.
	 *
	 * @param screen
	 *               Screen to draw in.
	 */
	@SuppressWarnings("unused")
	private void drawBorders(final Screen screen) {
		backBufferGraphics.setColor(Color.GREEN);
		backBufferGraphics.drawLine(0, 0, screen.getWidth() - 1, 0);
		backBufferGraphics.drawLine(0, 0, 0, screen.getHeight() - 1);
		backBufferGraphics.drawLine(screen.getWidth() - 1, 0,
				screen.getWidth() - 1, screen.getHeight() - 1);
		backBufferGraphics.drawLine(0, screen.getHeight() - 1,
				screen.getWidth() - 1, screen.getHeight() - 1);
	}

	/**
	 * For debugging purposes, draws a grid over the canvas.
	 *
	 * @param screen
	 *               Screen to draw in.
	 */
	@SuppressWarnings("unused")
	private void drawGrid(final Screen screen) {
		backBufferGraphics.setColor(Color.DARK_GRAY);
		for (int i = 0; i < screen.getHeight() - 1; i += 2)
			backBufferGraphics.drawLine(0, i, screen.getWidth() - 1, i);
		for (int j = 0; j < screen.getWidth() - 1; j += 2)
			backBufferGraphics.drawLine(j, 0, j, screen.getHeight() - 1);
	}

	/**
	 * Draws current score on screen.
	 *
	 * @param screen
	 *               Screen to draw on.
	 * @param score
	 *               Current score.
	 */
	public void drawScore(final Screen screen, final int score) {
		backBufferGraphics.setFont(fontRegular);
		backBufferGraphics.setColor(Color.WHITE);
		String scoreString = String.format("%04d", score);
		backBufferGraphics.drawString(scoreString, screen.getWidth() - 60, 25);
	}

	/**
	 * Draws number of remaining lives on screen.
	 *
	 * @param screen
	 *               Screen to draw on.
	 * @param lives
	 *               Current lives.
	 */
	public void drawLives(final Screen screen, final int lives) {
		backBufferGraphics.setFont(fontRegular);
		backBufferGraphics.setColor(Color.WHITE);
		backBufferGraphics.drawString(Integer.toString(lives), 20, 25);
		Ship dummyShip = new Ship(0, 0);
		for (int i = 0; i < lives; i++)
			drawEntity(dummyShip, 40 + 35 * i, 10);
	}

	/**
	 * Draws current coin count on screen.
	 *
	 * @param screen
	 *               Screen to draw on.
	 * @param coins
	 *               Current coin count.
	 */ // ADD THIS METHOD
	public void drawCoins(final Screen screen, final int coins) { // ADD THIS METHOD
		backBufferGraphics.setFont(fontRegular); // ADD THIS METHOD
		backBufferGraphics.setColor(Color.YELLOW); // ADD THIS METHOD
		String coinString = String.format("Coins: %04d", coins); // ADD THIS METHOD
		backBufferGraphics.drawString(coinString, screen.getWidth() - 180, 25); // ADD THIS METHOD
	} // ADD THIS METHOD

    // 2P mode: drawCoins method but for both players, but separate coin counts
    public void drawCoinsP1P2(final Screen screen, final int coinsP1, final int coinsP2) {
        backBufferGraphics.setFont(fontRegular);
        backBufferGraphics.setColor(Color.YELLOW);

        backBufferGraphics.drawString("P1: " + String.format("%04d", coinsP1), screen.getWidth() - 200, 25);
        backBufferGraphics.drawString("P2: " + String.format("%04d", coinsP2), screen.getWidth() - 100, 25);
    }

    /**
     * Draws a thick line from side to side of the screen.
     *
     * @param screen
     *                  Screen to draw on.
     * @param positionY
     *                  Y coordinate of the line.
     */
    public void drawHorizontalLine(final Screen screen, final int positionY) {
        backBufferGraphics.setColor(Color.GREEN);
        backBufferGraphics.drawLine(0, positionY, screen.getWidth(), positionY);
        backBufferGraphics.drawLine(0, positionY + 1, screen.getWidth(),
                positionY + 1);
    }

    /**
     * Draws game title.
     *
     * @param screen
     *               Screen to draw on.
     */
    public void drawTitle(final Screen screen) {
        String titleString = "Invaders";
        String instructionsString = "select with w+s / arrows, confirm with space";

        backBufferGraphics.setColor(Color.GRAY);
        drawCenteredRegularString(screen, instructionsString,
                screen.getHeight() / 2);

        backBufferGraphics.setColor(Color.GREEN);
        drawCenteredBigString(screen, titleString, screen.getHeight() / 3);
    }

	/**
	 * Draws main menu. - remodified for 2P mode, using string array for efficiency
	 *
	 * @param screen
	 *               Screen to draw on.
	 * @param selectedIndex
	 *               Option selected.
	 */
	public void drawMenu(final Screen screen, final int option, final Integer hoverOption, final int selectedIndex) {
        // Return Code List
        // 1. Play, 2. In-game, 3. High Scores, 4. Settings, 5. mode selection, 0. exit
        String[] items = {"Play", "Achievements", "Settings", "Exit"};

        int baseY = screen.getHeight() / 3 * 2; // same option choice, different formatting
        for (int i = 0; i < items.length; i++) {
            boolean highlight = (hoverOption != null) ? (i == hoverOption) : (i == selectedIndex);
            backBufferGraphics.setColor(highlight ? Color.GREEN : Color.WHITE);
            drawCenteredRegularString(screen, items[i], (int) (baseY + fontRegularMetrics.getHeight() * 1.5 * i));
        }
	}

    /**
     * Draws game results.
     *
     * @param screen
     *                       Screen to draw on.
     * @param score
     *                       Score obtained.
     * @param livesRemaining
     *                       Lives remaining when finished.
     * @param shipsDestroyed
     *                       Total ships destroyed.
     * @param accuracy
     *                       Total accuracy.
     * @param isNewRecord
     *                       If the score is a new high score.
     */
    public void drawResults(final Screen screen, final int score,
                            final int livesRemaining, final int shipsDestroyed,
                            final float accuracy, final boolean isNewRecord, final boolean accuracy1P) {
        String scoreString = String.format("score %04d", score);
        String livesRemainingString = "lives remaining " + livesRemaining;
        String shipsDestroyedString = "enemies destroyed " + shipsDestroyed;
        String accuracyString = String
                .format("accuracy %.2f%%", accuracy * 100);

        int height = isNewRecord ? 4 : 2;

        backBufferGraphics.setColor(Color.WHITE);
        drawCenteredRegularString(screen, scoreString, screen.getHeight()
                / height);
        drawCenteredRegularString(screen, livesRemainingString,
                screen.getHeight() / height + fontRegularMetrics.getHeight()
                        * 2);
        drawCenteredRegularString(screen, shipsDestroyedString,
                screen.getHeight() / height + fontRegularMetrics.getHeight()
                        * 4);
        // Draw accuracy for player in 1P mode
        if (accuracy1P) {
            drawCenteredRegularString(screen, accuracyString, screen.getHeight()
                    / height + fontRegularMetrics.getHeight() * 6);
        }
    }

    /**
     * Draws interactive characters for name input.
     *
     * @param screen
     *                         Screen to draw on.
     * @param name
     *                         Current name selected.
     * @param nameCharSelected
     *                         Current character selected for modification.
     */
    public void drawNameInput(final Screen screen, final char[] name,
                              final int nameCharSelected) {
        String newRecordString = "New Record!";
        String introduceNameString = "Introduce name:";

        backBufferGraphics.setColor(Color.GREEN);
        drawCenteredRegularString(screen, newRecordString, screen.getHeight()
                / 4 + fontRegularMetrics.getHeight() * 10);
        backBufferGraphics.setColor(Color.WHITE);
        drawCenteredRegularString(screen, introduceNameString,
                screen.getHeight() / 4 + fontRegularMetrics.getHeight() * 12);

        // 3 letters name.
        int positionX = screen.getWidth()
                / 2
                - (fontRegularMetrics.getWidths()[name[0]]
                + fontRegularMetrics.getWidths()[name[1]]
                + fontRegularMetrics.getWidths()[name[2]]
                + fontRegularMetrics.getWidths()[' ']) / 2;

        for (int i = 0; i < 3; i++) {
            if (i == nameCharSelected)
                backBufferGraphics.setColor(Color.GREEN);
            else
                backBufferGraphics.setColor(Color.WHITE);

            positionX += fontRegularMetrics.getWidths()[name[i]] / 2;
            positionX = i == 0 ? positionX
                    : positionX
                    + (fontRegularMetrics.getWidths()[name[i - 1]]
                    + fontRegularMetrics.getWidths()[' ']) / 2;

            backBufferGraphics.drawString(Character.toString(name[i]),
                    positionX,
                    screen.getHeight() / 4 + fontRegularMetrics.getHeight()
                            * 14);
        }
    }

    /**
     * Draws basic content of game over screen.
     *
     * @param screen
     *                     Screen to draw on.
     * @param acceptsInput
     *                     If the screen accepts input.
     * @param isNewRecord
     *                     If the score is a new high score.
     */
    public void drawGameOver(final Screen screen, final boolean acceptsInput,
                             final boolean isNewRecord) {
        String gameOverString = "Game Over";
        String continueOrExitString = "Press Space to play again, Escape to exit";

        int height = isNewRecord ? 4 : 2;

        backBufferGraphics.setColor(Color.GREEN);
        drawCenteredBigString(screen, gameOverString, screen.getHeight()
                / height - fontBigMetrics.getHeight() * 2);

        if (acceptsInput)
            backBufferGraphics.setColor(Color.GREEN);
        else
            backBufferGraphics.setColor(Color.GRAY);
        drawCenteredRegularString(screen, continueOrExitString,
                screen.getHeight() / 2 + fontRegularMetrics.getHeight() * 10);
    }

    /**
     * Draws high score screen title and instructions.
     *
     * @param screen
     *               Screen to draw on.
     */
    public void drawHighScoreMenu(final Screen screen) {
        String highScoreString = "High Scores";
        String instructionsString = "Press Space to return";

        int midX = screen.getWidth() / 2;
        int startY = screen.getHeight() / 3;

        backBufferGraphics.setColor(Color.GREEN);
        drawCenteredBigString(screen, highScoreString, screen.getHeight() / 8);

        backBufferGraphics.setColor(Color.GRAY);
        drawCenteredRegularString(screen, instructionsString,
                screen.getHeight() / 5);

        backBufferGraphics.setColor(Color.GREEN);
        backBufferGraphics.drawString("1-PLAYER MODE", midX / 2 - fontBigMetrics.stringWidth("1-PLAYER MODE") / 2 + 40,
                startY);

        backBufferGraphics.drawString("2-PLAYER MODE",
                midX + midX / 2 - fontBigMetrics.stringWidth("2-PLAYER MODE") / 2 + 40, startY);
    }

    /**
     * Draws high scores.
     *
     * @param screen
     *                   Screen to draw on.
     * @param highScores
     *                   List of high scores.
     */
    public void drawHighScores(final Screen screen,
                               final List<Score> highScores, final String mode) { // add mode to parameter
        backBufferGraphics.setColor(Color.WHITE);
        int i = 0;
        String scoreString = "";

        int midX = screen.getWidth() / 2;
        int startY = screen.getHeight() / 3 + fontBigMetrics.getHeight() + 20;
        int lineHeight = fontRegularMetrics.getHeight() + 5;

        for (Score score : highScores) {
            scoreString = String.format("%s        %04d", score.getName(), score.getScore());
            int x;
            if (mode.equals("1P")) {
                // Left column(1P)
                x = midX / 2 - fontRegularMetrics.stringWidth(scoreString) / 2;
            } else {
                // Right column(2P)
                x = midX + midX / 2 - fontRegularMetrics.stringWidth(scoreString) / 2;
            }
            backBufferGraphics.drawString(scoreString, x, startY + lineHeight * i);
            i++;
        }
    }
	// Made it to check if the Achievement button works temporarily.
	public void drawAchievementMenu(final Screen screen) {
		String AchievementsString = "Achievements";
		String instructionsString = "Press Space to return";
		backBufferGraphics.setColor(Color.GREEN);
		drawCenteredBigString(screen, AchievementsString, screen.getHeight() / 8);

		backBufferGraphics.setColor(Color.GRAY);
		drawCenteredRegularString(screen, instructionsString,
				screen.getHeight() / 5);
	}

    public void drawSettingMenu(final Screen screen) {
        String settingsString = "Settings";
        String instructionsString = "Press Space to return";

        backBufferGraphics.setColor(Color.GREEN);
        drawCenteredBigString(screen, settingsString, screen.getHeight() / 8);
		backBufferGraphics.setFont(fontRegular);
        backBufferGraphics.setColor(Color.GRAY);
<<<<<<< HEAD
        drawCenteredRegularString(screen, instructionsString,
                screen.getHeight() / 5);

        // draw back button at top-left
        drawBackButton(screen, false);
=======
        drawCenteredRegularString(screen, instructionsString, screen.getHeight() / 6);
>>>>>>> 357360ba
    }
	public void drawSettingLayout(final Screen screen, final String[] menuItems, final int selectedmenuItems) {
		int splitPointX = screen.getWidth() *3/10;
		backBufferGraphics.setFont(fontRegular);
		int menuY = screen.getHeight()*3/10;
		for (int i = 0; i < menuItems.length; i++) {
			if (i == selectedmenuItems) {
				backBufferGraphics.setColor(Color.GREEN);
			}
			else {
				backBufferGraphics.setColor(Color.WHITE);
			}
			backBufferGraphics.drawString(menuItems[i], 30, menuY+(i*60));
			backBufferGraphics.setColor(Color.GREEN);
		}
		backBufferGraphics.drawLine(splitPointX, screen.getHeight()/4, splitPointX,(menuY+menuItems.length*60));
	}
	public void drawVolumeBar(final Screen screen, final int volumlevel){
		int bar_startWidth = screen.getWidth() / 2;
		int bar_endWidth = screen.getWidth()-40;
		int barHeight = screen.getHeight()*3/10;

		String volumelabel = "Volume";
		backBufferGraphics.setFont(fontRegular);
		backBufferGraphics.setColor(Color.WHITE);
		backBufferGraphics.drawLine(bar_startWidth, barHeight, bar_endWidth, barHeight);

		backBufferGraphics.setColor(Color.WHITE);
		backBufferGraphics.drawString(volumelabel, bar_startWidth-80, barHeight+7);

<<<<<<< HEAD
        backBufferGraphics.setColor(Color.GRAY);
        drawCenteredRegularString(screen, instructionsString,
                screen.getHeight() / 5);

        // draw back button at top-left
        drawBackButton(screen, false);
    }
=======
		int indicatorX = bar_startWidth + (int)((bar_endWidth-bar_startWidth)*(volumlevel/100.0));
		int indicatorY = barHeight+7;
		backBufferGraphics.fillRect(indicatorX, indicatorY-13, 14, 14);
		backBufferGraphics.setColor(Color.WHITE);
		String volumeText = Integer.toString(volumlevel);
		backBufferGraphics.drawString(volumeText, bar_endWidth+10, indicatorY);
>>>>>>> 357360ba

	}

	/**
	 * Draws a centered string on regular font.
	 *
	 * @param screen
	 *               Screen to draw on.
	 * @param string
	 *               String to draw.
	 * @param height
	 *               Height of the drawing.
	 */
	public void drawCenteredRegularString(final Screen screen,
			final String string, final int height) {
		backBufferGraphics.setFont(fontRegular);
		backBufferGraphics.drawString(string, screen.getWidth() / 2
				- fontRegularMetrics.stringWidth(string) / 2, height);
	}

    /**
     * Draws a centered string on big font.
     *
     * @param screen
     *               Screen to draw on.
     * @param string
     *               String to draw.
     * @param height
     *               Height of the drawing.
     */
    public void drawCenteredBigString(final Screen screen, final String string,
                                      final int height) {
        backBufferGraphics.setFont(fontBig);
        backBufferGraphics.drawString(string, screen.getWidth() / 2
                - fontBigMetrics.stringWidth(string) / 2, height);
    }

    /**
     * Countdown to game start.
     *
     * @param screen
     *                  Screen to draw on.
     * @param level
     *                  Game difficulty level.
     * @param number
     *                  Countdown number.
     * @param bonusLife
     *                  Checks if a bonus life is received.
     */
    public void drawCountDown(final Screen screen, final int level,
                              final int number, final boolean bonusLife) {
        int rectWidth = screen.getWidth();
        int rectHeight = screen.getHeight() / 6;
        backBufferGraphics.setColor(Color.BLACK);
        backBufferGraphics.fillRect(0, screen.getHeight() / 2 - rectHeight / 2,
                rectWidth, rectHeight);
        backBufferGraphics.setColor(Color.GREEN);
        if (number >= 4)
            if (!bonusLife) {
                drawCenteredBigString(screen, "Level " + level,
                        screen.getHeight() / 2
                                + fontBigMetrics.getHeight() / 3);
            } else {
                drawCenteredBigString(screen, "Level " + level
                                + " - Bonus life!",
                        screen.getHeight() / 2
                                + fontBigMetrics.getHeight() / 3);
            }
        else if (number != 0)
            drawCenteredBigString(screen, Integer.toString(number),
                    screen.getHeight() / 2 + fontBigMetrics.getHeight() / 3);
        else
            drawCenteredBigString(screen, "GO!", screen.getHeight() / 2
                    + fontBigMetrics.getHeight() / 3);
    }

    /**
     * Draws the play mode selection menu (1P / 2P / Back).
     *
     * @param screen
     *                  Screen to draw on.
     * @param selectedIndex
     *                  Currently selected option (0 = 1P, 1 = 2P, 2 = Back).
     */
    // Modify to accept hoverIndex for highlighting
    public void drawPlayMenu(final Screen screen, final Integer hoverOption, final int selectedIndex) {
        String[] items = {"1 Player", "2 Players"};
        // Removed center back button

        // draw back button at top-left corner\, Set the selectedIndex to Highlight the Back Button
        drawBackButton(screen, selectedIndex == 2);

        int baseY = screen.getHeight() / 2 - 20; // Modified the position with the choice reduced to two
        for (int i = 0; i < items.length; i++) {
            boolean highlight = (hoverOption != null) ? (i == hoverOption) : (i == selectedIndex);
            backBufferGraphics.setColor(highlight ? Color.GREEN : Color.WHITE);
            drawCenteredRegularString(screen, items[i],
                    baseY + fontRegularMetrics.getHeight() * 3 * i);
        }
    }

    // Draw a "BACK_LABEL" button at the top-left corner.
    public void drawBackButton(final Screen screen, final boolean highlighted) {
        backBufferGraphics.setFont(fontRegular);
        backBufferGraphics.setColor(highlighted ? Color.GREEN : Color.WHITE);

        int margin = 12;
        int ascent = fontRegularMetrics.getAscent();
        backBufferGraphics.drawString(BACK_LABEL, margin, margin + ascent);
    }

    // add this line
    // hitbox coordinate function
    // [Refactor] unified hitbox logic to match drawMenu() for consistency
    public Rectangle[] getMenuHitboxes (final Screen screen) {
        if (fontRegularMetrics == null) {
            backBufferGraphics.setFont(fontRegular);
            fontRegularMetrics = backBufferGraphics.getFontMetrics(fontRegular);
        }

        final String[] buttons = {"Play", "Achievement", "Settings", "Exit"};

        int baseY = screen.getHeight() / 3 * 2;
        Rectangle[] boxes= new Rectangle[buttons.length];

        for (int i = 0; i < buttons.length; i++) {
            int baseline = (int) (baseY + fontRegularMetrics.getHeight() * 1.5 * i);
            boxes[i] = centeredStringBounds(screen, buttons[i], baseline);
        }

        return boxes;
    }

    // hitbox for Back button
    public Rectangle getBackButtonHitbox (final Screen screen) {
        if  (fontRegularMetrics == null) {
            backBufferGraphics.setFont(fontRegular);
            fontRegularMetrics = backBufferGraphics.getFontMetrics(fontRegular);
        }

        int margin = 12;
        int ascent = fontRegularMetrics.getAscent();
        int descent = fontRegularMetrics.getDescent();
        int padTop = 2;

        int y = margin - padTop;
        int w = fontRegularMetrics.stringWidth(BACK_LABEL);
        int h = ascent + descent + 25;

        return new Rectangle(margin, y, w, h);
    }

    public Rectangle[] getPlayMenuHitboxes(final Screen screen) {
        if (fontRegularMetrics == null) {
            backBufferGraphics.setFont(fontRegular);
            fontRegularMetrics = backBufferGraphics.getFontMetrics(fontRegular);
        }

        final String[] items = {"1 Player", "2 Players"};
        int baseY = screen.getHeight() / 2 - 20;
        Rectangle[] boxes = new Rectangle[items.length];

        for (int i = 0; i < items.length; i++) {
            int baselineY = baseY + fontRegularMetrics.getHeight() * 3 * i;
            boxes[i] = centeredStringBounds(screen, items[i], baselineY);
        }

        return boxes;
    }

    /*
    When a given string is aligned in the middle of the screen,
    the pixel area occupied by the string is calculated as Rectangle and returned
     */
    private Rectangle centeredStringBounds(final Screen screen, final String string, final int baselineY) {
        backBufferGraphics.setFont(fontRegular);
        final int pad = 4;

        int textWidth = fontRegularMetrics.stringWidth(string);
        int ascent = fontRegularMetrics.getAscent();
        int descent = fontRegularMetrics.getDescent();

        int x = screen.getWidth() / 2 - textWidth / 2;
        int y = baselineY - ascent + menuHitboxOffset - pad / 2;
        int h = ascent + descent + pad;

        return new Rectangle(x, y, textWidth, h);
    }
}<|MERGE_RESOLUTION|>--- conflicted
+++ resolved
@@ -41,7 +41,7 @@
 	/** Normal sized font. */
 	private static Font fontRegular;
 	/** Normal sized font properties. */
-	private static FontMetrics fontRegularMetrics; // add this line
+	private static FontMetrics fontRegularMetrics;
 	/** Big sized font. */
 	private static Font fontBig;
 	/** Big sized font properties. */
@@ -456,7 +456,38 @@
             backBufferGraphics.setColor(highlight ? Color.GREEN : Color.WHITE);
             drawCenteredRegularString(screen, items[i], (int) (baseY + fontRegularMetrics.getHeight() * 1.5 * i));
         }
-	}
+
+        /** String playString = "1-Player Mode";
+         String play2String = "2-Player Mode";
+         String highScoresString = "High scores";
+         String exitString = "exit";
+         int spacing = fontRegularMetrics.getHeight() + 10;
+
+         if (option == 2)
+         backBufferGraphics.setColor(Color.GREEN);
+         else
+         backBufferGraphics.setColor(Color.WHITE);
+         drawCenteredRegularString(screen, playString,
+         screen.getHeight() / 3 * 2);
+         if (option == 1)
+         backBufferGraphics.setColor(Color.GREEN);
+         else
+         backBufferGraphics.setColor(Color.WHITE);
+         drawCenteredRegularString(screen, play2String,
+         screen.getHeight() / 3 * 2 + spacing);
+         if (option == 3)
+         backBufferGraphics.setColor(Color.GREEN);
+         else
+         backBufferGraphics.setColor(Color.WHITE);
+         drawCenteredRegularString(screen, highScoresString, screen.getHeight()
+         / 3 * 2 + spacing * 2);
+         if (option == 0)
+         backBufferGraphics.setColor(Color.GREEN);
+         else
+         backBufferGraphics.setColor(Color.WHITE);
+         drawCenteredRegularString(screen, exitString, screen.getHeight() / 3
+         * 2 + spacing * 3); */
+    }
 
     /**
      * Draws game results.
@@ -639,17 +670,6 @@
             i++;
         }
     }
-	// Made it to check if the Achievement button works temporarily.
-	public void drawAchievementMenu(final Screen screen) {
-		String AchievementsString = "Achievements";
-		String instructionsString = "Press Space to return";
-		backBufferGraphics.setColor(Color.GREEN);
-		drawCenteredBigString(screen, AchievementsString, screen.getHeight() / 8);
-
-		backBufferGraphics.setColor(Color.GRAY);
-		drawCenteredRegularString(screen, instructionsString,
-				screen.getHeight() / 5);
-	}
 
     public void drawSettingMenu(final Screen screen) {
         String settingsString = "Settings";
@@ -657,48 +677,7 @@
 
         backBufferGraphics.setColor(Color.GREEN);
         drawCenteredBigString(screen, settingsString, screen.getHeight() / 8);
-		backBufferGraphics.setFont(fontRegular);
-        backBufferGraphics.setColor(Color.GRAY);
-<<<<<<< HEAD
-        drawCenteredRegularString(screen, instructionsString,
-                screen.getHeight() / 5);
-
-        // draw back button at top-left
-        drawBackButton(screen, false);
-=======
-        drawCenteredRegularString(screen, instructionsString, screen.getHeight() / 6);
->>>>>>> 357360ba
-    }
-	public void drawSettingLayout(final Screen screen, final String[] menuItems, final int selectedmenuItems) {
-		int splitPointX = screen.getWidth() *3/10;
-		backBufferGraphics.setFont(fontRegular);
-		int menuY = screen.getHeight()*3/10;
-		for (int i = 0; i < menuItems.length; i++) {
-			if (i == selectedmenuItems) {
-				backBufferGraphics.setColor(Color.GREEN);
-			}
-			else {
-				backBufferGraphics.setColor(Color.WHITE);
-			}
-			backBufferGraphics.drawString(menuItems[i], 30, menuY+(i*60));
-			backBufferGraphics.setColor(Color.GREEN);
-		}
-		backBufferGraphics.drawLine(splitPointX, screen.getHeight()/4, splitPointX,(menuY+menuItems.length*60));
-	}
-	public void drawVolumeBar(final Screen screen, final int volumlevel){
-		int bar_startWidth = screen.getWidth() / 2;
-		int bar_endWidth = screen.getWidth()-40;
-		int barHeight = screen.getHeight()*3/10;
-
-		String volumelabel = "Volume";
-		backBufferGraphics.setFont(fontRegular);
-		backBufferGraphics.setColor(Color.WHITE);
-		backBufferGraphics.drawLine(bar_startWidth, barHeight, bar_endWidth, barHeight);
-
-		backBufferGraphics.setColor(Color.WHITE);
-		backBufferGraphics.drawString(volumelabel, bar_startWidth-80, barHeight+7);
-
-<<<<<<< HEAD
+
         backBufferGraphics.setColor(Color.GRAY);
         drawCenteredRegularString(screen, instructionsString,
                 screen.getHeight() / 5);
@@ -706,33 +685,39 @@
         // draw back button at top-left
         drawBackButton(screen, false);
     }
-=======
-		int indicatorX = bar_startWidth + (int)((bar_endWidth-bar_startWidth)*(volumlevel/100.0));
-		int indicatorY = barHeight+7;
-		backBufferGraphics.fillRect(indicatorX, indicatorY-13, 14, 14);
-		backBufferGraphics.setColor(Color.WHITE);
-		String volumeText = Integer.toString(volumlevel);
-		backBufferGraphics.drawString(volumeText, bar_endWidth+10, indicatorY);
->>>>>>> 357360ba
-
-	}
-
-	/**
-	 * Draws a centered string on regular font.
-	 *
-	 * @param screen
-	 *               Screen to draw on.
-	 * @param string
-	 *               String to draw.
-	 * @param height
-	 *               Height of the drawing.
-	 */
-	public void drawCenteredRegularString(final Screen screen,
-			final String string, final int height) {
-		backBufferGraphics.setFont(fontRegular);
-		backBufferGraphics.drawString(string, screen.getWidth() / 2
-				- fontRegularMetrics.stringWidth(string) / 2, height);
-	}
+
+    // Made it to check if the Achievement button works temporarily.
+    public void drawAchievementMenu(final Screen screen) {
+        String AchievementsString = "Achievements";
+        String instructionsString = "Press Space to return";
+
+        backBufferGraphics.setColor(Color.GREEN);
+        drawCenteredBigString(screen, AchievementsString, screen.getHeight() / 8);
+
+        backBufferGraphics.setColor(Color.GRAY);
+        drawCenteredRegularString(screen, instructionsString,
+                screen.getHeight() / 5);
+
+        // draw back button at top-left
+        drawBackButton(screen, false);
+    }
+
+    /**
+     * Draws a centered string on regular font.
+     *
+     * @param screen
+     *               Screen to draw on.
+     * @param string
+     *               String to draw.
+     * @param height
+     *               Height of the drawing.
+     */
+    public void drawCenteredRegularString(final Screen screen,
+                                          final String string, final int height) {
+        backBufferGraphics.setFont(fontRegular);
+        backBufferGraphics.drawString(string, screen.getWidth() / 2
+                - fontRegularMetrics.stringWidth(string) / 2, height);
+    }
 
     /**
      * Draws a centered string on big font.
