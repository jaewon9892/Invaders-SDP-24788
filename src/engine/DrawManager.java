--- conflicted
+++ resolved
@@ -1,15 +1,12 @@
 package engine;
 
 import java.awt.*;
-<<<<<<< HEAD
-=======
 import java.awt.event.KeyEvent;
 import java.awt.Color;
 import java.awt.Font;
 import java.awt.FontFormatException;
 import java.awt.FontMetrics;
 import java.awt.Graphics;
->>>>>>> c5bd7a94
 import java.awt.image.BufferedImage;
 import java.awt.Rectangle; // add this line
 import java.io.IOException;
@@ -654,41 +651,53 @@
             i++;
         }
     }
+	// Made it to check if the Achievement button works temporarily.
+	public void drawAchievementMenu(final Screen screen) {
+		String AchievementsString = "Achievements";
+		String instructionsString = "Press Space to return";
+		backBufferGraphics.setColor(Color.GREEN);
+		drawCenteredBigString(screen, AchievementsString, screen.getHeight() / 8);
+
+		backBufferGraphics.setColor(Color.GRAY);
+		drawCenteredRegularString(screen, instructionsString,
+				screen.getHeight() / 5);
+
+        // draw back button at top-left
+        drawBackButton(screen, false);
+	}
 
     public void drawSettingMenu(final Screen screen) {
         String settingsString = "Settings";
-<<<<<<< HEAD
-
-=======
         String instructionsString = "Press ESC to return";
->>>>>>> c5bd7a94
 
         backBufferGraphics.setColor(Color.GREEN);
         drawCenteredBigString(screen, settingsString, screen.getHeight() / 8);
-
+		backBufferGraphics.setFont(fontRegular);
         backBufferGraphics.setColor(Color.GRAY);
-        drawCenteredRegularString(screen, "",
-                screen.getHeight() / 5);
-
-        // draw back button at top-left
-        drawBackButton(screen, false);
-    }
-
-    // Made it to check if the Achievement button works temporarily.
-    public void drawAchievementMenu(final Screen screen) {
-        String AchievementsString = "Achievements";
-        String instructionsString = "Press Space to return";
-
-        backBufferGraphics.setColor(Color.GREEN);
-        drawCenteredBigString(screen, AchievementsString, screen.getHeight() / 8);
-
-        backBufferGraphics.setColor(Color.GRAY);
-        drawCenteredRegularString(screen, instructionsString,
-                screen.getHeight() / 5);
-
-        // draw back button at top-left
-        drawBackButton(screen, false);
-    }
+        drawCenteredRegularString(screen, instructionsString, screen.getHeight() / 6);
+    }
+
+	public void drawVolumeBar(final Screen screen, final int volumlevel){
+		int bar_startWidth = screen.getWidth() / 2;
+		int bar_endWidth = screen.getWidth()-40;
+		int barHeight = screen.getHeight()*3/10;
+
+		String volumelabel = "Volume";
+		backBufferGraphics.setFont(fontRegular);
+		backBufferGraphics.setColor(Color.WHITE);
+		backBufferGraphics.drawLine(bar_startWidth, barHeight, bar_endWidth, barHeight);
+
+		backBufferGraphics.setColor(Color.WHITE);
+		backBufferGraphics.drawString(volumelabel, bar_startWidth-80, barHeight+7);
+
+		int indicatorX = bar_startWidth + (int)((bar_endWidth-bar_startWidth)*(volumlevel/100.0));
+		int indicatorY = barHeight+7;
+		backBufferGraphics.fillRect(indicatorX, indicatorY-13, 14, 14);
+		backBufferGraphics.setColor(Color.WHITE);
+		String volumeText = Integer.toString(volumlevel);
+		backBufferGraphics.drawString(volumeText, bar_endWidth+10, indicatorY);
+
+	}
 
 
     public void drawKeysettings(final Screen screen, int playerNum, int selectedSection, int selectedKeyIndex, boolean[] keySelected,int[] currentKeys) {
@@ -985,6 +994,7 @@
 		}
 		backBufferGraphics.drawLine(splitPointX, screen.getHeight()/4, splitPointX,(menuY+menuItems.length*60));
 	}
+
 //	int for adjust volume hitbox
 	private int volumeHitBoxOffset = 20;
 
