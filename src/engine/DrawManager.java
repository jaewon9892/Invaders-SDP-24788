package engine;

<<<<<<< HEAD
import java.awt.*;
import java.awt.event.KeyEvent;
=======
import java.awt.Color;
import java.awt.Font;
import java.awt.FontFormatException;
import java.awt.FontMetrics;
import java.awt.Graphics;
>>>>>>> 683f07f2
import java.awt.image.BufferedImage;
import java.io.IOException;
import java.util.LinkedHashMap;
import java.util.List;
import java.util.Map;
import java.util.logging.Logger;

import screen.Screen;
import entity.Entity;
import entity.Ship;
import entity.Bullet;

/**
 * Manages screen drawing.
 *
 * @author <a href="mailto:RobertoIA1987@gmail.com">Roberto Izquierdo Amo</a>
 *
 */
public final class DrawManager {

	/** Singleton instance of the class. */
	private static DrawManager instance;
	/** Current frame. */
	private static Frame frame;
	/** FileManager instance. */
	private static FileManager fileManager;
	/** Application logger. */
	private static Logger logger;
	/** Graphics context. */
	private static Graphics graphics;
	/** Buffer Graphics. */
	private static Graphics backBufferGraphics;
	/** Buffer image. */
	private static BufferedImage backBuffer;
	/** Normal sized font. */
	private static Font fontRegular;
	/** Normal sized font properties. */
	private static FontMetrics fontRegularMetrics;
	/** Big sized font. */
	private static Font fontBig;
	/** Big sized font properties. */
	private static FontMetrics fontBigMetrics;

	/** Sprite types mapped to their images. */
	private static Map<SpriteType, boolean[][]> spriteMap;

    /** Sprite types. */
    public static enum SpriteType {
        /** Player ship. */
        Ship,
        /** Destroyed player ship. */
        ShipDestroyed,
        /** Player bullet. */
        Bullet,
        /** Enemy bullet. */
        EnemyBullet,
        /** First enemy ship - first form. */
        EnemyShipA1,
        /** First enemy ship - second form. */
        EnemyShipA2,
        /** Second enemy ship - first form. */
        EnemyShipB1,
        /** Second enemy ship - second form. */
        EnemyShipB2,
        /** Third enemy ship - first form. */
        EnemyShipC1,
        /** Third enemy ship - second form. */
        EnemyShipC2,
        /** Bonus ship. */
        EnemyShipSpecial,
        /** Destroyed enemy ship. */
        Explosion,
        /** Item Graphics Temp */
        ItemScore,
        ItemCoin,
        ItemHeal
	};

	/**
	 * Private constructor.
	 */
	private DrawManager() {
		fileManager = Core.getFileManager();
		logger = Core.getLogger();
		logger.info("Started loading resources.");

		try {
			spriteMap = new LinkedHashMap<SpriteType, boolean[][]>();

			spriteMap.put(SpriteType.Ship, new boolean[13][8]);
			spriteMap.put(SpriteType.ShipDestroyed, new boolean[13][8]);
			spriteMap.put(SpriteType.Bullet, new boolean[3][5]);
			spriteMap.put(SpriteType.EnemyBullet, new boolean[3][5]);
			spriteMap.put(SpriteType.EnemyShipA1, new boolean[12][8]);
			spriteMap.put(SpriteType.EnemyShipA2, new boolean[12][8]);
			spriteMap.put(SpriteType.EnemyShipB1, new boolean[12][8]);
			spriteMap.put(SpriteType.EnemyShipB2, new boolean[12][8]);
			spriteMap.put(SpriteType.EnemyShipC1, new boolean[12][8]);
			spriteMap.put(SpriteType.EnemyShipC2, new boolean[12][8]);
			spriteMap.put(SpriteType.EnemyShipSpecial, new boolean[16][7]);
			spriteMap.put(SpriteType.Explosion, new boolean[13][7]);

            // Item sprite placeholder
            spriteMap.put(SpriteType.ItemScore, new boolean[5][5]);
            spriteMap.put(SpriteType.ItemCoin, new boolean[5][5]);
            spriteMap.put(SpriteType.ItemHeal, new boolean[5][5]);

            fileManager.loadSprite(spriteMap);
            logger.info("Finished loading the sprites.");

			// Font loading.
			fontRegular = fileManager.loadFont(14f);
			fontBig = fileManager.loadFont(24f);
			logger.info("Finished loading the fonts.");

		} catch (IOException e) {
			logger.warning("Loading failed.");
		} catch (FontFormatException e) {
			logger.warning("Font formating failed.");
		}
	}

	/**
	 * Returns shared instance of DrawManager.
	 *
	 * @return Shared instance of DrawManager.
	 */
	protected static DrawManager getInstance() {
		if (instance == null)
			instance = new DrawManager();
		return instance;
	}

	/**
	 * Sets the frame to draw the image on.
	 *
	 * @param currentFrame
	 *                     Frame to draw on.
	 */
	public void setFrame(final Frame currentFrame) {
		frame = currentFrame;
	}

	/**
	 * First part of the drawing process. Initialises buffers, draws the
	 * background and prepares the images.
	 *
	 * @param screen
	 *               Screen to draw in.
	 */
	public void initDrawing(final Screen screen) {
		backBuffer = new BufferedImage(screen.getWidth(), screen.getHeight(),
				BufferedImage.TYPE_INT_RGB);

		graphics = frame.getGraphics();
		backBufferGraphics = backBuffer.getGraphics();

		backBufferGraphics.setColor(Color.BLACK);
		backBufferGraphics
				.fillRect(0, 0, screen.getWidth(), screen.getHeight());

		fontRegularMetrics = backBufferGraphics.getFontMetrics(fontRegular);
		fontBigMetrics = backBufferGraphics.getFontMetrics(fontBig);

		// drawBorders(screen);
		// drawGrid(screen);
	}

	/**
	 * Draws the completed drawing on screen.
	 *
	 * @param screen
	 *               Screen to draw on.
	 */
	public void completeDrawing(final Screen screen) {
		graphics.drawImage(backBuffer, frame.getInsets().left,
				frame.getInsets().top, frame);
	}

	/**
	 * Draws an entity, using the appropriate image.
	 *
	 * @param entity
	 *                  Entity to be drawn.
	 * @param positionX
	 *                  Coordinates for the left side of the image.
	 * @param positionY
	 *                  Coordinates for the upper side of the image.
	 */
	public void drawEntity(final Entity entity, final int positionX,
			final int positionY) {
		boolean[][] image = spriteMap.get(entity.getSpriteType());

		// 2P mode: start with the entity's own color
		Color color = entity.getColor();

		// Color-code by player when applicable
		if (entity instanceof Ship) {
			Ship ship = (Ship) entity;
			int pid = ship.getPlayerId(); // requires Ship.getPlayerId()
			if (pid == 1)
				color = Color.BLUE; // P1 ship
			else if (pid == 2)
				color = Color.RED; // P2 ship

			// else leave default (e.g., green) for legacy/unknown
		} else if (entity instanceof Bullet) {
			Bullet bullet = (Bullet) entity;
			int pid = bullet.getPlayerId(); // requires Bullet.getPlayerId()
			if (pid == 1)
				color = Color.CYAN; // P1 bullet
			else if (pid == 2)
				color = Color.MAGENTA; // P2 bullet
			// enemy bullets will keep their default color from the entity
		}

        /**
         * Makes A-type enemies semi-transparent when their health is 1.
         * Checks if the entity is an EnemyShip of type A (EnemyShipA1 or A2),
         * and sets its color alpha to 32 to indicate critical damage.
         */
        if (entity instanceof entity.EnemyShip) {
            entity.EnemyShip enemy = (entity.EnemyShip) entity;
            if ((enemy.getSpriteType() == SpriteType.EnemyShipA1
                    || enemy.getSpriteType() == SpriteType.EnemyShipA2)
                    && enemy.getHealth() == 1) {
                color = new Color(color.getRed(), color.getGreen(), color.getBlue(), 32);
            }
        }

        // Set the drawing color for the entity
        backBufferGraphics.setColor(color);

        // Draw the original sprite pixels (pre-scaling)
        for (int i = 0; i < image.length; i++)
            for (int j = 0; j < image[i].length; j++)
                if (image[i][j])
                    backBufferGraphics.drawRect(positionX + i * 2, positionY
                            + j * 2, 1, 1);

        // --- Scaling logic ---
        // Original sprite dimensions
        int spriteWidth = image.length;
        int spriteHeight = image[0].length;

        // Entity dimensions (modified via Bullet constructor or other entities)
        int entityWidth = entity.getWidth();
        int entityHeight = entity.getHeight();

        // Calculate scaling ratios compared to original sprite
        float widthRatio = (float) entityWidth / (spriteWidth * 2);
        float heightRatio = (float) entityHeight / (spriteHeight * 2);
        // --- End of scaling logic ---

        // Set drawing color again
        backBufferGraphics.setColor(color);
        // Draw the sprite with scaling applied
        for (int i = 0; i < spriteWidth; i++) {
            for (int j = 0; j < spriteHeight; j++) {
                if (image[i][j]) {
                    // Apply calculated scaling ratio to pixel positions and size
                    backBufferGraphics.fillRect(
                            positionX + (int)(i * 2 * widthRatio),
                            positionY + (int)(j * 2 * heightRatio),
                            (int)Math.ceil(widthRatio * 2), // Adjust the width of the pixel
                            (int)Math.ceil(heightRatio * 2) // Adjust the height of the pixel
                    );
                }
            }
        }
    }

    /**
     * For debugging purposes, draws the canvas borders.
     *
     * @param screen
     *               Screen to draw in.
     */
    @SuppressWarnings("unused")
    private void drawBorders(final Screen screen) {
        backBufferGraphics.setColor(Color.GREEN);
        backBufferGraphics.drawLine(0, 0, screen.getWidth() - 1, 0);
        backBufferGraphics.drawLine(0, 0, 0, screen.getHeight() - 1);
        backBufferGraphics.drawLine(screen.getWidth() - 1, 0,
                screen.getWidth() - 1, screen.getHeight() - 1);
        backBufferGraphics.drawLine(0, screen.getHeight() - 1,
                screen.getWidth() - 1, screen.getHeight() - 1);
    }

    /**
     * For debugging purposes, draws a grid over the canvas.
     *
     * @param screen
     *               Screen to draw in.
     */
    @SuppressWarnings("unused")
    private void drawGrid(final Screen screen) {
        backBufferGraphics.setColor(Color.DARK_GRAY);
        for (int i = 0; i < screen.getHeight() - 1; i += 2)
            backBufferGraphics.drawLine(0, i, screen.getWidth() - 1, i);
        for (int j = 0; j < screen.getWidth() - 1; j += 2)
            backBufferGraphics.drawLine(j, 0, j, screen.getHeight() - 1);
    }

    /**
     * Draws current score on screen.
     *
     * @param screen
     *               Screen to draw on.
     * @param score
     *               Current score.
     */
    public void drawScore(final Screen screen, final int score) {
        backBufferGraphics.setFont(fontRegular);
        backBufferGraphics.setColor(Color.WHITE);
        String scoreString = String.format("%04d", score);
        backBufferGraphics.drawString(scoreString, screen.getWidth() - 60, 25);
    }

    /**
     * Draws number of remaining lives on screen.
     *
     * @param screen
     *               Screen to draw on.
     * @param lives
     *               Current lives.
     */
    public void drawLives(final Screen screen, final int lives) {
        backBufferGraphics.setFont(fontRegular);
        backBufferGraphics.setColor(Color.WHITE);
        backBufferGraphics.drawString(Integer.toString(lives), 20, 25);
        Ship dummyShip = new Ship(0, 0);
        for (int i = 0; i < lives; i++)
            drawEntity(dummyShip, 40 + 35 * i, 10);
    }

    /**
     * Draws current coin count on screen.
     *
     * @param screen
     *               Screen to draw on.
     * @param coins
     *               Current coin count.
     */ // ADD THIS METHOD
    public void drawCoins(final Screen screen, final int coins) { // ADD THIS METHOD
        backBufferGraphics.setFont(fontRegular); // ADD THIS METHOD
        backBufferGraphics.setColor(Color.YELLOW); // ADD THIS METHOD
        String coinString = String.format("Coins: %04d", coins); // ADD THIS METHOD
        backBufferGraphics.drawString(coinString, screen.getWidth() - 180, 25); // ADD THIS METHOD
    } // ADD THIS METHOD

    // 2P mode: drawCoins method but for both players, but separate coin counts
    public void drawCoinsP1P2(final Screen screen, final int coinsP1, final int coinsP2) {
        backBufferGraphics.setFont(fontRegular);
        backBufferGraphics.setColor(Color.YELLOW);

        backBufferGraphics.drawString("P1: " + String.format("%04d", coinsP1), screen.getWidth() - 200, 25);
        backBufferGraphics.drawString("P2: " + String.format("%04d", coinsP2), screen.getWidth() - 100, 25);
    }

    /**
     * Draws a thick line from side to side of the screen.
     *
     * @param screen
     *                  Screen to draw on.
     * @param positionY
     *                  Y coordinate of the line.
     */
    public void drawHorizontalLine(final Screen screen, final int positionY) {
        backBufferGraphics.setColor(Color.GREEN);
        backBufferGraphics.drawLine(0, positionY, screen.getWidth(), positionY);
        backBufferGraphics.drawLine(0, positionY + 1, screen.getWidth(),
                positionY + 1);
    }

    /**
     * Draws game title.
     *
     * @param screen
     *               Screen to draw on.
     */
    public void drawTitle(final Screen screen) {
        String titleString = "Invaders";
        String instructionsString = "select with w+s / arrows, confirm with space";

        backBufferGraphics.setColor(Color.GRAY);
        drawCenteredRegularString(screen, instructionsString,
                screen.getHeight() / 2);

        backBufferGraphics.setColor(Color.GREEN);
        drawCenteredBigString(screen, titleString, screen.getHeight() / 3);
    }

	/**
	 * Draws main menu. - remodified for 2P mode, using string array for efficiency
	 *
	 * @param screen
	 *               Screen to draw on.
	 * @param selectedIndex
	 *               Option selected.
	 */
	public void drawMenu(final Screen screen, final int selectedIndex) {
        String[] items = {"Play", "Achievements", "Settings", "Exit"}; // High scores -> Achievements

        int baseY = screen.getHeight() / 3 * 2; // same option choice, different formatting
        for (int i = 0; i < items.length; i++) {
            backBufferGraphics.setColor(i == selectedIndex ? Color.GREEN : Color.WHITE);
            drawCenteredRegularString(screen, items[i], (int) (baseY + fontRegularMetrics.getHeight() * 1.5 * i));
        }

        /** String playString = "1-Player Mode";
         String play2String = "2-Player Mode";
         String highScoresString = "High scores";
         String exitString = "exit";
         int spacing = fontRegularMetrics.getHeight() + 10;

         if (option == 2)
         backBufferGraphics.setColor(Color.GREEN);
         else
         backBufferGraphics.setColor(Color.WHITE);
         drawCenteredRegularString(screen, playString,
         screen.getHeight() / 3 * 2);
         if (option == 1)
         backBufferGraphics.setColor(Color.GREEN);
         else
         backBufferGraphics.setColor(Color.WHITE);
         drawCenteredRegularString(screen, play2String,
         screen.getHeight() / 3 * 2 + spacing);
         if (option == 3)
         backBufferGraphics.setColor(Color.GREEN);
         else
         backBufferGraphics.setColor(Color.WHITE);
         drawCenteredRegularString(screen, highScoresString, screen.getHeight()
         / 3 * 2 + spacing * 2);
         if (option == 0)
         backBufferGraphics.setColor(Color.GREEN);
         else
         backBufferGraphics.setColor(Color.WHITE);
         drawCenteredRegularString(screen, exitString, screen.getHeight() / 3
         * 2 + spacing * 3); */
    }

    /**
     * Draws game results.
     *
     * @param screen
     *                       Screen to draw on.
     * @param score
     *                       Score obtained.
     * @param livesRemaining
     *                       Lives remaining when finished.
     * @param shipsDestroyed
     *                       Total ships destroyed.
     * @param accuracy
     *                       Total accuracy.
     * @param isNewRecord
     *                       If the score is a new high score.
     */
    public void drawResults(final Screen screen, final int score,
                            final int livesRemaining, final int shipsDestroyed,
                            final float accuracy, final boolean isNewRecord, final boolean accuracy1P) {
        String scoreString = String.format("score %04d", score);
        String livesRemainingString = "lives remaining " + livesRemaining;
        String shipsDestroyedString = "enemies destroyed " + shipsDestroyed;
        String accuracyString = String
                .format("accuracy %.2f%%", accuracy * 100);

        int height = isNewRecord ? 4 : 2;

        backBufferGraphics.setColor(Color.WHITE);
        drawCenteredRegularString(screen, scoreString, screen.getHeight()
                / height);
        drawCenteredRegularString(screen, livesRemainingString,
                screen.getHeight() / height + fontRegularMetrics.getHeight()
                        * 2);
        drawCenteredRegularString(screen, shipsDestroyedString,
                screen.getHeight() / height + fontRegularMetrics.getHeight()
                        * 4);
        // Draw accuracy for player in 1P mode
        if (accuracy1P) {
            drawCenteredRegularString(screen, accuracyString, screen.getHeight()
                    / height + fontRegularMetrics.getHeight() * 6);
        }
    }

    /**
     * Draws interactive characters for name input.
     *
     * @param screen
     *                         Screen to draw on.
     * @param name
     *                         Current name selected.
     * @param nameCharSelected
     *                         Current character selected for modification.
     */
    public void drawNameInput(final Screen screen, final char[] name,
                              final int nameCharSelected) {
        String newRecordString = "New Record!";
        String introduceNameString = "Introduce name:";

        backBufferGraphics.setColor(Color.GREEN);
        drawCenteredRegularString(screen, newRecordString, screen.getHeight()
                / 4 + fontRegularMetrics.getHeight() * 10);
        backBufferGraphics.setColor(Color.WHITE);
        drawCenteredRegularString(screen, introduceNameString,
                screen.getHeight() / 4 + fontRegularMetrics.getHeight() * 12);

        // 3 letters name.
        int positionX = screen.getWidth()
                / 2
                - (fontRegularMetrics.getWidths()[name[0]]
                + fontRegularMetrics.getWidths()[name[1]]
                + fontRegularMetrics.getWidths()[name[2]]
                + fontRegularMetrics.getWidths()[' ']) / 2;

        for (int i = 0; i < 3; i++) {
            if (i == nameCharSelected)
                backBufferGraphics.setColor(Color.GREEN);
            else
                backBufferGraphics.setColor(Color.WHITE);

            positionX += fontRegularMetrics.getWidths()[name[i]] / 2;
            positionX = i == 0 ? positionX
                    : positionX
                    + (fontRegularMetrics.getWidths()[name[i - 1]]
                    + fontRegularMetrics.getWidths()[' ']) / 2;

            backBufferGraphics.drawString(Character.toString(name[i]),
                    positionX,
                    screen.getHeight() / 4 + fontRegularMetrics.getHeight()
                            * 14);
        }
    }

    /**
     * Draws basic content of game over screen.
     *
     * @param screen
     *                     Screen to draw on.
     * @param acceptsInput
     *                     If the screen accepts input.
     * @param isNewRecord
     *                     If the score is a new high score.
     */
    public void drawGameOver(final Screen screen, final boolean acceptsInput,
                             final boolean isNewRecord) {
        String gameOverString = "Game Over";
        String continueOrExitString = "Press Space to play again, Escape to exit";

        int height = isNewRecord ? 4 : 2;

        backBufferGraphics.setColor(Color.GREEN);
        drawCenteredBigString(screen, gameOverString, screen.getHeight()
                / height - fontBigMetrics.getHeight() * 2);

        if (acceptsInput)
            backBufferGraphics.setColor(Color.GREEN);
        else
            backBufferGraphics.setColor(Color.GRAY);
        drawCenteredRegularString(screen, continueOrExitString,
                screen.getHeight() / 2 + fontRegularMetrics.getHeight() * 10);
    }
	public void drawPauseOverlay(final Screen screen){
		backBufferGraphics.setColor(new Color(0,0,0,200));
		backBufferGraphics.fillRect(0, 0, screen.getWidth(), screen.getHeight());

		String pauseString = "PAUSED";
		backBufferGraphics.setFont(fontBig);
		backBufferGraphics.setColor(Color.WHITE);
		drawCenteredBigString(screen, pauseString, screen.getHeight()/2);

		String returnMenu = "PRESS BACKSPACE TO RETURN TO TITLE";
		backBufferGraphics.setFont(fontRegular);
		backBufferGraphics.setColor(Color.WHITE);
		drawCenteredRegularString(screen, returnMenu, screen.getHeight()-50);
	}//ADD This Screen
    /**
     * Draws high score screen title and instructions.
     *
     * @param screen
     *               Screen to draw on.
     */
    public void drawHighScoreMenu(final Screen screen) {
        String highScoreString = "High Scores";
        String instructionsString = "Press Space to return";

        int midX = screen.getWidth() / 2;
        int startY = screen.getHeight() / 3;

        backBufferGraphics.setColor(Color.GREEN);
        drawCenteredBigString(screen, highScoreString, screen.getHeight() / 8);

        backBufferGraphics.setColor(Color.GRAY);
        drawCenteredRegularString(screen, instructionsString,
                screen.getHeight() / 5);

        backBufferGraphics.setColor(Color.GREEN);
        backBufferGraphics.drawString("1-PLAYER MODE", midX / 2 - fontBigMetrics.stringWidth("1-PLAYER MODE") / 2 + 40,
                startY);

        backBufferGraphics.drawString("2-PLAYER MODE",
                midX + midX / 2 - fontBigMetrics.stringWidth("2-PLAYER MODE") / 2 + 40, startY);
    }

    /**
     * Draws high scores.
     *
     * @param screen
     *                   Screen to draw on.
     * @param highScores
     *                   List of high scores.
     */
    public void drawHighScores(final Screen screen,
                               final List<Score> highScores, final String mode) { // add mode to parameter
        backBufferGraphics.setColor(Color.WHITE);
        int i = 0;
        String scoreString = "";

        int midX = screen.getWidth() / 2;
        int startY = screen.getHeight() / 3 + fontBigMetrics.getHeight() + 20;
        int lineHeight = fontRegularMetrics.getHeight() + 5;

        for (Score score : highScores) {
            scoreString = String.format("%s        %04d", score.getName(), score.getScore());
            int x;
            if (mode.equals("1P")) {
                // Left column(1P)
                x = midX / 2 - fontRegularMetrics.stringWidth(scoreString) / 2;
            } else {
                // Right column(2P)
                x = midX + midX / 2 - fontRegularMetrics.stringWidth(scoreString) / 2;
            }
            backBufferGraphics.drawString(scoreString, x, startY + lineHeight * i);
            i++;
        }
    }
	// Made it to check if the Achievement button works temporarily.
	public void drawAchievementMenu(final Screen screen) {
		String AchievementsString = "Achievements";
		String instructionsString = "Press Space to return";
		backBufferGraphics.setColor(Color.GREEN);
		drawCenteredBigString(screen, AchievementsString, screen.getHeight() / 8);

		backBufferGraphics.setColor(Color.GRAY);
		drawCenteredRegularString(screen, instructionsString,
				screen.getHeight() / 5);
	}

    public void drawSettingMenu(final Screen screen) {
        String settingsString = "Settings";
        String instructionsString = "Press ESC to return";

        backBufferGraphics.setColor(Color.GREEN);
        drawCenteredBigString(screen, settingsString, screen.getHeight() / 8);
		backBufferGraphics.setFont(fontRegular);
        backBufferGraphics.setColor(Color.GRAY);
        drawCenteredRegularString(screen, instructionsString, screen.getHeight() / 6);
    }
	public void drawSettingLayout(final Screen screen, final String[] menuItems, final int selectedmenuItems) {
		int splitPointX = screen.getWidth() *3/10;
		backBufferGraphics.setFont(fontRegular);
		int menuY = screen.getHeight()*3/10;
		for (int i = 0; i < menuItems.length; i++) {
			if (i == selectedmenuItems) {
				backBufferGraphics.setColor(Color.GREEN);
			}
			else {
				backBufferGraphics.setColor(Color.WHITE);
			}
			backBufferGraphics.drawString(menuItems[i], 30, menuY+(i*60));
			backBufferGraphics.setColor(Color.GREEN);
		}
		backBufferGraphics.drawLine(splitPointX, screen.getHeight()/4, splitPointX,(menuY+menuItems.length*60));
	}
	public void drawVolumeBar(final Screen screen, final int volumlevel){
		int bar_startWidth = screen.getWidth() / 2;
		int bar_endWidth = screen.getWidth()-40;
		int barHeight = screen.getHeight()*3/10;

		String volumelabel = "Volume";
		backBufferGraphics.setFont(fontRegular);
		backBufferGraphics.setColor(Color.WHITE);
		backBufferGraphics.drawLine(bar_startWidth, barHeight, bar_endWidth, barHeight);

		backBufferGraphics.setColor(Color.WHITE);
		backBufferGraphics.drawString(volumelabel, bar_startWidth-80, barHeight+7);

		int indicatorX = bar_startWidth + (int)((bar_endWidth-bar_startWidth)*(volumlevel/100.0));
		int indicatorY = barHeight+7;
		backBufferGraphics.fillRect(indicatorX, indicatorY-13, 14, 14);
		backBufferGraphics.setColor(Color.WHITE);
		String volumeText = Integer.toString(volumlevel);
		backBufferGraphics.drawString(volumeText, bar_endWidth+10, indicatorY);

	}

<<<<<<< HEAD
    public void drawKeysettings(final Screen screen, int playerNum, int selectedSection, int selectedKeyIndex, boolean[] keySelected,int[] currentKeys) {
        int panelWidth = 220;
        int panelHeight = 180;
        int x = screen.getWidth() - panelWidth - 50;
        int y = screen.getHeight() / 4;

        String[] labels = {"MOVE LEFT :", "MOVE RIGHT:", "ATTACK :"};
        String[] keys = new String[3];

        for (int i = 0; i < labels.length; i++) {
            int textY = y + 70 + (i * 50);
            keys[i] = KeyEvent.getKeyText(currentKeys[i]); // Convert set key codes to characters
            // draw the dividing line
            if (i < labels.length - 1) {
                backBufferGraphics.setColor(Color.DARK_GRAY);
                backBufferGraphics.drawLine(x + 20, textY + 20, x + panelWidth - 20, textY + 20);
            }

            // Verify that the current item is in key selection (waiting) status and select color
            if (keySelected[i]) {
                backBufferGraphics.setColor(Color.YELLOW);
            } else if (selectedSection == 1 && selectedKeyIndex == i) {
                backBufferGraphics.setColor(Color.GREEN);
            } else {
                backBufferGraphics.setColor(Color.LIGHT_GRAY);
            }
            // draw key
            backBufferGraphics.drawString(labels[i], x + 30, textY);
            backBufferGraphics.setColor(Color.WHITE);
            backBufferGraphics.drawString(keys[i], x + 150, textY);
        }

    }

	/**
	 * Draws a centered string on regular font.
	 *
	 * @param screen
	 *               Screen to draw on.
	 * @param string
	 *               String to draw.
	 * @param height
	 *               Height of the drawing.
	 */
	public void drawCenteredRegularString(final Screen screen,
			final String string, final int height) {
		backBufferGraphics.setFont(fontRegular);
		backBufferGraphics.drawString(string, screen.getWidth() / 2
				- fontRegularMetrics.stringWidth(string) / 2, height);
	}
=======
    /**
     * Draws a centered string on regular font.
     *
     * @param screen
     *               Screen to draw on.
     * @param string
     *               String to draw.
     * @param height
     *               Height of the drawing.
     */
    public void drawCenteredRegularString(final Screen screen,
                                          final String string, final int height) {
        backBufferGraphics.setFont(fontRegular);
        backBufferGraphics.drawString(string, screen.getWidth() / 2
                - fontRegularMetrics.stringWidth(string) / 2, height);
    }

    /**
     * Draws a centered string on regular font at a specific coordinate.
     *
     * @param string
     * String to draw.
     * @param x
     * X coordinate to center the string on.
     * @param y
     * Y coordinate of the drawing.
     */
    public void drawCenteredRegularString(final String string, final int x, final int y) {
        backBufferGraphics.setFont(fontRegular);
        backBufferGraphics.drawString(string, x - fontRegularMetrics.stringWidth(string) / 2, y);
    }
>>>>>>> 683f07f2

    /**
     * Draws a centered string on big font.
     *
     * @param screen
     *               Screen to draw on.
     * @param string
     *               String to draw.
     * @param height
     *               Height of the drawing.
     */
    public void drawCenteredBigString(final Screen screen, final String string,
                                      final int height) {
        backBufferGraphics.setFont(fontBig);
        backBufferGraphics.drawString(string, screen.getWidth() / 2
                - fontBigMetrics.stringWidth(string) / 2, height);
    }

    /**
     * Countdown to game start.
     *
     * @param screen
     *                  Screen to draw on.
     * @param level
     *                  Game difficulty level.
     * @param number
     *                  Countdown number.
     * @param bonusLife
     *                  Checks if a bonus life is received.
     */
    public void drawCountDown(final Screen screen, final int level,
                              final int number, final boolean bonusLife) {
        int rectWidth = screen.getWidth();
        int rectHeight = screen.getHeight() / 6;
        backBufferGraphics.setColor(Color.BLACK);
        backBufferGraphics.fillRect(0, screen.getHeight() / 2 - rectHeight / 2,
                rectWidth, rectHeight);
        backBufferGraphics.setColor(Color.GREEN);
        if (number >= 4)
            if (!bonusLife) {
                drawCenteredBigString(screen, "Level " + level,
                        screen.getHeight() / 2
                                + fontBigMetrics.getHeight() / 3);
            } else {
                drawCenteredBigString(screen, "Level " + level
                                + " - Bonus life!",
                        screen.getHeight() / 2
                                + fontBigMetrics.getHeight() / 3);
            }
        else if (number != 0)
            drawCenteredBigString(screen, Integer.toString(number),
                    screen.getHeight() / 2 + fontBigMetrics.getHeight() / 3);
        else
            drawCenteredBigString(screen, "GO!", screen.getHeight() / 2
                    + fontBigMetrics.getHeight() / 3);
    }

    /**
     * Draws the play mode selection menu (1P / 2P / Back).
     *
     * @param screen
     *                  Screen to draw on.
     * @param selectedIndex
     *                  Currently selected option (0 = 1P, 1 = 2P, 2 = Back).
     */

    public void drawPlayMenu(final Screen screen, final int selectedIndex) {
        String[] items = {"1 Player", "2 Players", "Back"};

        int baseY = screen.getHeight() / 3 * 1;
        for (int i = 0; i < items.length; i++) {
            backBufferGraphics.setColor(i == selectedIndex ? Color.GREEN : Color.WHITE);
            drawCenteredRegularString(screen, items[i],
                    baseY + fontRegularMetrics.getHeight() * 3 * i);
        }
    }
}<|MERGE_RESOLUTION|>--- conflicted
+++ resolved
@@ -1,15 +1,12 @@
 package engine;
 
-<<<<<<< HEAD
 import java.awt.*;
 import java.awt.event.KeyEvent;
-=======
 import java.awt.Color;
 import java.awt.Font;
 import java.awt.FontFormatException;
 import java.awt.FontMetrics;
 import java.awt.Graphics;
->>>>>>> 683f07f2
 import java.awt.image.BufferedImage;
 import java.io.IOException;
 import java.util.LinkedHashMap;
@@ -706,7 +703,7 @@
 
 	}
 
-<<<<<<< HEAD
+
     public void drawKeysettings(final Screen screen, int playerNum, int selectedSection, int selectedKeyIndex, boolean[] keySelected,int[] currentKeys) {
         int panelWidth = 220;
         int panelHeight = 180;
@@ -757,23 +754,6 @@
 		backBufferGraphics.drawString(string, screen.getWidth() / 2
 				- fontRegularMetrics.stringWidth(string) / 2, height);
 	}
-=======
-    /**
-     * Draws a centered string on regular font.
-     *
-     * @param screen
-     *               Screen to draw on.
-     * @param string
-     *               String to draw.
-     * @param height
-     *               Height of the drawing.
-     */
-    public void drawCenteredRegularString(final Screen screen,
-                                          final String string, final int height) {
-        backBufferGraphics.setFont(fontRegular);
-        backBufferGraphics.drawString(string, screen.getWidth() / 2
-                - fontRegularMetrics.stringWidth(string) / 2, height);
-    }
 
     /**
      * Draws a centered string on regular font at a specific coordinate.
@@ -789,7 +769,6 @@
         backBufferGraphics.setFont(fontRegular);
         backBufferGraphics.drawString(string, x - fontRegularMetrics.stringWidth(string) / 2, y);
     }
->>>>>>> 683f07f2
 
     /**
      * Draws a centered string on big font.
