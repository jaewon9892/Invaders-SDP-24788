--- conflicted
+++ resolved
@@ -353,16 +353,11 @@
 	 * @param selectedIndex
 	 *               Option selected.
 	 */
-<<<<<<< HEAD
 	public void drawMenu(final Screen screen, final int option, final Integer hoverOption, final int selectedIndex) {
         // Return Code List
         // 1. Play, 2. In-game, 3. High Scores, 4. Settings, 5. mode selection, 0. exit
-        String[] items = {"Play", "High scores", "Settings", "Exit"};
+        String[] items = {"Play", "Achievements", "Settings", "Exit"};
         final int[] returnCodes = {1, 3, 4, 0};
-=======
-	public void drawMenu(final Screen screen, final int selectedIndex) {
-        String[] items = {"Play", "Achievements", "Settings", "Exit"}; // High scores -> Achievements
->>>>>>> d8f65c9d
 
         int baseY = screen.getHeight() / 3 * 2; // same option choice, different formatting
         for (int i = 0; i < items.length; i++) {
