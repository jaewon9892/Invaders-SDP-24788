package engine;

import java.awt.*;
import java.awt.event.KeyEvent;
import java.awt.Color;
import java.awt.Font;
import java.awt.FontFormatException;
import java.awt.FontMetrics;
import java.awt.Graphics;
import java.awt.image.BufferedImage;
import java.awt.Rectangle; // add this line
import java.io.IOException;
<<<<<<< HEAD
import java.util.LinkedHashMap;
import java.util.ArrayList;
=======
import java.util.*;
>>>>>>> 474f9f43
import java.util.List;
import java.util.logging.Logger;

import Animations.BasicGameSpace;
import Animations.Explosion;
import Animations.MenuSpace;
import com.sun.tools.javac.Main;
import screen.Screen;
import entity.Entity;
import entity.Ship;
import entity.Bullet;

/**
 * Manages screen drawing.
 *
 * @author <a href="mailto:RobertoIA1987@gmail.com">Roberto Izquierdo Amo</a>
 *
 */
public final class DrawManager {

    /** Singleton instance of the class. */
    private static DrawManager instance;
    /** Current frame. */
    private static Frame frame;
    /** FileManager instance. */
    private static FileManager fileManager;
    /** Application logger. */
    private static Logger logger;
    /** Graphics context. */
    private static Graphics graphics;
    /** Buffer Graphics. */
    private static Graphics backBufferGraphics;
    /** Buffer image. */
    private static BufferedImage backBuffer;
    /** Normal sized font. */
    private static Font fontRegular;
    /** Normal sized font properties. */
    private static FontMetrics fontRegularMetrics;
    /** Big sized font. */
    private static Font fontBig;
    /** Big sized font properties. */
    private static FontMetrics fontBigMetrics;

    /** Sprite types mapped to their images. */
    private static Map<SpriteType, boolean[][]> spriteMap;

    private final java.util.List<Explosion> explosions = new java.util.ArrayList<>();

    /**
     * Stars background animations for both game and main menu
     * Star density specified as argument.
     * */
    BasicGameSpace basicGameSpace = new BasicGameSpace(100);
    MenuSpace menuSpace = new MenuSpace(50);
    int explosion_size = 2;


    // Variables for hitbox fine-tuning
    private int menuHitboxOffset = 20; // add this line

    // Label for back button
    private static final String BACK_LABEL = "< Back";

    /** Sprite types. */
    public static enum SpriteType {
        /** Player ship. */
        Ship1,
        Ship2,
        Ship3,
        Ship4,
        /** Destroyed player ship. */
        ShipDestroyed1,
        ShipDestroyed2,
        ShipDestroyed3,
        ShipDestroyed4,
        /** Player bullet. */
        Bullet,
        /** Enemy bullet. */
        EnemyBullet,
        /** First enemy ship - first form. */
        EnemyShipA1,
        /** First enemy ship - second form. */
        EnemyShipA2,
        /** Second enemy ship - first form. */
        EnemyShipB1,
        /** Second enemy ship - second form. */
        EnemyShipB2,
        /** Third enemy ship - first form. */
        EnemyShipC1,
        /** Third enemy ship - second form. */
        EnemyShipC2,
        /** Bonus ship. */
        EnemyShipSpecial,
        /** Destroyed enemy ship. */
        Explosion,
        /** Item Graphics Temp */
        ItemScore,
        ItemCoin,
        ItemHeal,
        ItemTripleShot,
        ItemScoreBooster,
        ItemBulletSpeedUp
    };

    /**
     * Private constructor.
     */
    private DrawManager() {
        fileManager = Core.getFileManager();
        logger = Core.getLogger();
        logger.info("Started loading resources.");

        try {
            spriteMap = new LinkedHashMap<SpriteType, boolean[][]>();

<<<<<<< HEAD
            spriteMap.put(SpriteType.Ship, new boolean[13][8]);
            spriteMap.put(SpriteType.ShipDestroyed, new boolean[13][8]);
=======
            spriteMap.put(SpriteType.Ship1, new boolean[13][8]);
            spriteMap.put(SpriteType.Ship2, new boolean[13][8]);
            spriteMap.put(SpriteType.Ship3, new boolean[13][8]);
            spriteMap.put(SpriteType.Ship4, new boolean[13][8]);
            spriteMap.put(SpriteType.ShipDestroyed1, new boolean[13][8]);
            spriteMap.put(SpriteType.ShipDestroyed2, new boolean[13][8]);
            spriteMap.put(SpriteType.ShipDestroyed3, new boolean[13][8]);
            spriteMap.put(SpriteType.ShipDestroyed4, new boolean[13][8]);
>>>>>>> 474f9f43
            spriteMap.put(SpriteType.Bullet, new boolean[3][5]);
            spriteMap.put(SpriteType.EnemyBullet, new boolean[3][5]);
            spriteMap.put(SpriteType.EnemyShipA1, new boolean[12][8]);
            spriteMap.put(SpriteType.EnemyShipA2, new boolean[12][8]);
            spriteMap.put(SpriteType.EnemyShipB1, new boolean[12][8]);
            spriteMap.put(SpriteType.EnemyShipB2, new boolean[12][8]);
            spriteMap.put(SpriteType.EnemyShipC1, new boolean[12][8]);
            spriteMap.put(SpriteType.EnemyShipC2, new boolean[12][8]);
            spriteMap.put(SpriteType.EnemyShipSpecial, new boolean[16][7]);
            spriteMap.put(SpriteType.Explosion, new boolean[13][7]);

            // Item sprite placeholder
            spriteMap.put(SpriteType.ItemScore, new boolean[5][5]);
            spriteMap.put(SpriteType.ItemCoin, new boolean[5][5]);
            spriteMap.put(SpriteType.ItemHeal, new boolean[5][5]);
            spriteMap.put(SpriteType.ItemTripleShot, new boolean[5][5]);
            spriteMap.put(SpriteType.ItemScoreBooster, new boolean[5][5]);
            spriteMap.put(SpriteType.ItemBulletSpeedUp, new boolean[5][5]);

            fileManager.loadSprite(spriteMap);
            logger.info("Finished loading the sprites.");

            // Font loading.
            fontRegular = fileManager.loadFont(14f);
            fontBig = fileManager.loadFont(24f);
            logger.info("Finished loading the fonts.");

        } catch (IOException e) {
            logger.warning("Loading failed.");
        } catch (FontFormatException e) {
            logger.warning("Font formating failed.");
        }
    }

    /**
     * Returns shared instance of DrawManager.
     *
     * @return Shared instance of DrawManager.
     */
    protected static DrawManager getInstance() {
        if (instance == null)
            instance = new DrawManager();
        return instance;
    }

    /**
     * Sets the frame to draw the image on.
     *
     * @param currentFrame
     *                     Frame to draw on.
     */
    public void setFrame(final Frame currentFrame) {
        frame = currentFrame;
    }

    /**
     * First part of the drawing process. Initialises buffers, draws the
     * background and prepares the images.
     *
     * @param screen
     *               Screen to draw in.
     */
    public void initDrawing(final Screen screen) {
        backBuffer = new BufferedImage(screen.getWidth(), screen.getHeight(),
                BufferedImage.TYPE_INT_RGB);

        graphics = frame.getGraphics();
        backBufferGraphics = backBuffer.getGraphics();

        backBufferGraphics.setColor(Color.BLACK);
        backBufferGraphics
                .fillRect(0, 0, screen.getWidth(), screen.getHeight());

        fontRegularMetrics = backBufferGraphics.getFontMetrics(fontRegular);
        fontBigMetrics = backBufferGraphics.getFontMetrics(fontBig);

        // drawBorders(screen);
        // drawGrid(screen);
    }

    /**
     * Draws the completed drawing on screen.
     *
     * @param screen
     *               Screen to draw on.
     */
    public void completeDrawing(final Screen screen) {
        graphics.drawImage(backBuffer, frame.getInsets().left,
                frame.getInsets().top, frame);
    }

    /**
     * Draws an entity, using the appropriate image.
     *
     * @param entity
     *                  Entity to be drawn.
     * @param positionX
     *                  Coordinates for the left side of the image.
     * @param positionY
     *                  Coordinates for the upper side of the image.
     */
    public void drawEntity(final Entity entity, final int positionX,
                           final int positionY) {
        boolean[][] image = spriteMap.get(entity.getSpriteType());

        // 2P mode: start with the entity's own color
        Color color = entity.getColor();

        // Color-code by player when applicable
        if (entity instanceof Ship) {
            Ship ship = (Ship) entity;
            int pid = ship.getPlayerId(); // requires Ship.getPlayerId()
            if (pid == 1)
                color = Color.BLUE; // P1 ship
            else if (pid == 2)
                color = Color.RED; // P2 ship

            // else leave default (e.g., green) for legacy/unknown
        } else if (entity instanceof Bullet) {
            Bullet bullet = (Bullet) entity;
            int pid = bullet.getPlayerId(); // requires Bullet.getPlayerId()
            if (pid == 1)
                color = Color.CYAN; // P1 bullet
            else if (pid == 2)
                color = Color.MAGENTA; // P2 bullet
            // enemy bullets will keep their default color from the entity
        }

        // --- Scaling logic ---
        // Original sprite dimensions
        int spriteWidth = image.length;
        int spriteHeight = image[0].length;

        // Entity dimensions (modified via Bullet constructor or other entities)
        int entityWidth = entity.getWidth();
        int entityHeight = entity.getHeight();

        // Calculate scaling ratios compared to original sprite
        float widthRatio = (float) entityWidth / (spriteWidth * 2);
        float heightRatio = (float) entityHeight / (spriteHeight * 2);
        // --- End of scaling logic ---

        // Set drawing color again
        backBufferGraphics.setColor(color);
        // Draw the sprite with scaling applied
        for (int i = 0; i < spriteWidth; i++) {
            for (int j = 0; j < spriteHeight; j++) {
                if (image[i][j]) {
                    // Apply calculated scaling ratio to pixel positions and size
                    backBufferGraphics.fillRect(
                            positionX + (int)(i * 2 * widthRatio),
                            positionY + (int)(j * 2 * heightRatio),
                            (int)Math.ceil(widthRatio * 2), // Adjust the width of the pixel
                            (int)Math.ceil(heightRatio * 2) // Adjust the height of the pixel
                    );
                }
            }
        }
    }


    public void menuHover(final int state){
        menuSpace.setColor(state);
        menuSpace.setSpeed(state == 4);
    }

    public void triggerExplosion(int x, int y, boolean enemy, boolean finalExplosion) {
        logger.info("Enemy: "+enemy);
        logger.info("final: "+finalExplosion);
        explosions.add(new Explosion(x, y, enemy, finalExplosion));
    }

    public void drawExplosions(){

        Graphics2D g2d = (Graphics2D) backBufferGraphics;
        g2d.setRenderingHint(RenderingHints.KEY_ANTIALIASING, RenderingHints.VALUE_ANTIALIAS_ON);

        g2d.setColor(Color.WHITE);


        Iterator<Explosion> iterator = explosions.iterator();

        while(iterator.hasNext()){
            Explosion e = iterator.next();
            e.update();

            if (!e.isActive()) {
                iterator.remove();
                continue;
            }

            for(Explosion.Particle p : e.getParticles()){
                if(!p.active){
                    continue;
                }

                int baseSize;

                Random random = new Random();
                if (e.getSize() == 4)
                    baseSize = random.nextInt(5) + 2;
                else
                    baseSize = random.nextInt(6)+18;

                int flickerAlpha = Math.max(0, Math.min(255, p.color.getAlpha() - (int)(Math.random() * 50)));


                float[] dist = {0.0f, 0.3f, 0.7f, 1.0f};
                Color[] colors;
                if(e.enemy()){
                    colors = new Color[]{
                            new Color(255, 255, 250, flickerAlpha),
                            new Color(255, 250, 180, flickerAlpha),
                            new Color(255, 200, 220, flickerAlpha / 2),
                            new Color(0, 0, 0, 0)
                    };
                }
                else{
                    colors = new Color[]{
                            new Color(255, 255, 180, flickerAlpha),
                            new Color(255, 200, 0, flickerAlpha),
                            new Color(255, 80, 0, flickerAlpha / 2),
                            new Color(0, 0, 0, 0)
                    };
                }

                RadialGradientPaint paint = new RadialGradientPaint(
                        new Point((int) p.x, (int) p.y),
                        baseSize,
                        dist,
                        colors
                );

                g2d.setPaint(paint);

                int offsetX = (int) (Math.random() * 4 - 2);
                int offsetY = (int) (Math.random() * 4 - 2);

                g2d.fillOval(
                        (int) (p.x - baseSize / 2 + offsetX),
                        (int) (p.y - baseSize / 2 + offsetY),
                        baseSize,
                        baseSize
                );
            }

        }
    }



    /**
     * Draws the main menu stars background animation
     */
    public void updateMenuSpace(){
        menuSpace.updateStars();

        Graphics2D g2d = (Graphics2D) backBufferGraphics;
        g2d.setRenderingHint(RenderingHints.KEY_ANTIALIASING, RenderingHints.VALUE_ANTIALIAS_ON);

        backBufferGraphics.setColor(Color.WHITE);
        int[][] positions = menuSpace.getStarLocations();

        for(int i = 0; i < menuSpace.getNumStars(); i++){

            int size = 1;
            int radius = size * 2;

            float[] dist = {0.0f, 1.0f};
            Color[] colors = {
                    menuSpace.getColor(),
                    new Color(255, 255, 200, 0)
            };

            RadialGradientPaint paint = new RadialGradientPaint(
                    new Point(positions[i][0], positions[i][1]),
                    radius,
                    dist,
                    colors
            );
            g2d.setPaint(paint);
            g2d.fillOval(positions[i][0] - radius / 2, positions[i][1] - radius / 2, radius, radius);


            backBufferGraphics.fillOval(positions[i][0], positions[i][1], size, size);
        }
    }

    public void setLastLife(boolean status){
        basicGameSpace.setLastLife(status);
    }

    public void setDeath(boolean status){
        if(status)
            explosion_size = 20;
        else
            explosion_size = 2;
    }


    /**
     * Draws the stars background animation during the game
     */
    public void updateGameSpace(){
        basicGameSpace.update();

        Graphics2D g2d = (Graphics2D) backBufferGraphics;
        g2d.setRenderingHint(RenderingHints.KEY_ANTIALIASING, RenderingHints.VALUE_ANTIALIAS_ON);

        backBufferGraphics.setColor(Color.WHITE);
        int[][] positions = basicGameSpace.getStarLocations();
        for(int i = 0; i < basicGameSpace.getNumStars(); i++){

            int size = (positions[i][2] < 2) ? 2 : 1;
            int radius = size * 2;

            float[] dist = {0.0f, 1.0f};
            Color[] colors = new Color[2];
            if(basicGameSpace.isLastLife()){
                colors[0] = new Color(255, 0, 0, 100);
                colors[1] = new Color(255, 0, 0, 50);
            }
            else{
                colors[0] = new Color(255, 255, 200, 50);
                colors[1] = new Color(255, 255, 200, 50);
            }

            RadialGradientPaint paint = new RadialGradientPaint(
                    new Point(positions[i][0] + size / 2, positions[i][1] + size / 2),
                    radius,
                    dist,
                    colors
            );
            g2d.setPaint(paint);
            g2d.fillOval(positions[i][0] - radius / 2, positions[i][1] - radius / 2, radius, radius);


            backBufferGraphics.fillOval(positions[i][0], positions[i][1], size, size);
        }
    }
    /**
     * For debugging purposes, draws the canvas borders.
     *
     * @param screen
     *               Screen to draw in.
     */
    @SuppressWarnings("unused")
    private void drawBorders(final Screen screen) {
        backBufferGraphics.setColor(Color.GREEN);
        backBufferGraphics.drawLine(0, 0, screen.getWidth() - 1, 0);
        backBufferGraphics.drawLine(0, 0, 0, screen.getHeight() - 1);
        backBufferGraphics.drawLine(screen.getWidth() - 1, 0,
                screen.getWidth() - 1, screen.getHeight() - 1);
        backBufferGraphics.drawLine(0, screen.getHeight() - 1,
                screen.getWidth() - 1, screen.getHeight() - 1);
    }

    /**
     * For debugging purposes, draws a grid over the canvas.
     *
     * @param screen
     *               Screen to draw in.
     */
    @SuppressWarnings("unused")
    private void drawGrid(final Screen screen) {
        backBufferGraphics.setColor(Color.DARK_GRAY);
        for (int i = 0; i < screen.getHeight() - 1; i += 2)
            backBufferGraphics.drawLine(0, i, screen.getWidth() - 1, i);
        for (int j = 0; j < screen.getWidth() - 1; j += 2)
            backBufferGraphics.drawLine(j, 0, j, screen.getHeight() - 1);
    }

    /**
     * Draws current score on screen.
     *
     * @param screen
     *               Screen to draw on.
     * @param score
     *               Current score.
     */
    public void drawScore(final Screen screen, final int score) {
        backBufferGraphics.setFont(fontRegular);
        backBufferGraphics.setColor(Color.WHITE);
        String scoreString = String.format("%04d", score);
        backBufferGraphics.drawString(scoreString, screen.getWidth() - 60, 25);
    }

    /**
     * Draws number of remaining lives on screen.
     *
     * @param screen
     *               Screen to draw on.
     * @param lives
     *               Current lives.
     */
    public void drawLives(final Screen screen, final int lives) {
        backBufferGraphics.setFont(fontRegular);
        backBufferGraphics.setColor(Color.WHITE);
        backBufferGraphics.drawString(Integer.toString(lives), 20, 25);
        Ship dummyShip = new Ship(0, 0, null, null, null);
        for (int i = 0; i < lives; i++)
            drawEntity(dummyShip, 40 + 35 * i, 10);
    }

    /**
     * Draws current coin count on screen.
     *
     * @param screen
     *               Screen to draw on.
     * @param coins
     *               Current coin count.
     */ // ADD THIS METHOD
    public void drawCoins(final Screen screen, final int coins) { // ADD THIS METHOD
        backBufferGraphics.setFont(fontRegular); // ADD THIS METHOD
        backBufferGraphics.setColor(Color.YELLOW); // ADD THIS METHOD
        String coinString = String.format("Coins: %04d", coins); // ADD THIS METHOD
        backBufferGraphics.drawString(coinString, screen.getWidth() - 180, 25); // ADD THIS METHOD
    } // ADD THIS METHOD

    // 2P mode: drawCoins method but for both players, but separate coin counts
    public void drawCoinsP1P2(final Screen screen, final int coinsP1, final int coinsP2) {
        backBufferGraphics.setFont(fontRegular);
        backBufferGraphics.setColor(Color.YELLOW);

        backBufferGraphics.drawString("P1: " + String.format("%04d", coinsP1), screen.getWidth() - 200, 25);
        backBufferGraphics.drawString("P2: " + String.format("%04d", coinsP2), screen.getWidth() - 100, 25);
    }

    /**
     * Draws a thick line from side to side of the screen.
     *
     * @param screen
     *                  Screen to draw on.
     * @param positionY
     *                  Y coordinate of the line.
     */
    public void drawHorizontalLine(final Screen screen, final int positionY) {
        backBufferGraphics.setColor(Color.GREEN);
        backBufferGraphics.drawLine(0, positionY, screen.getWidth(), positionY);
        backBufferGraphics.drawLine(0, positionY + 1, screen.getWidth(),
                positionY + 1);
    }

    /**
     * Draws game title.
     *
     * @param screen
     *               Screen to draw on.
     */
    public void drawTitle(final Screen screen) {
        String titleString = "Invaders";
        String instructionsString = "select with w+s / arrows, confirm with space";

        backBufferGraphics.setColor(Color.GRAY);
        drawCenteredRegularString(screen, instructionsString,
                screen.getHeight() / 2);

        backBufferGraphics.setColor(Color.GREEN);
        drawCenteredBigString(screen, titleString, screen.getHeight() / 3);
    }

    /**
     * Draws main menu. - remodified for 2P mode, using string array for efficiency
     *
     * @param screen
     *               Screen to draw on.
     * @param selectedIndex
     *               Option selected.
     */
    public void drawMenu(final Screen screen, final int option, final Integer hoverOption, final int selectedIndex) {
        String[] items = {"Play", "Achievements", "High scores","Settings", "Exit"};

        int baseY = screen.getHeight() / 3 * 2 - 20; // Adjust spacing due to high society button addition
        int spacing = (int) (fontRegularMetrics.getHeight() * 1.5);
        for (int i = 0; i < items.length; i++) {
            boolean highlight = (hoverOption != null) ? (i == hoverOption) : (i == selectedIndex);
            backBufferGraphics.setColor(highlight ? Color.GREEN : Color.WHITE);
            drawCenteredRegularString(screen, items[i], baseY + spacing * i);
        }

        /** String playString = "1-Player Mode";
         String play2String = "2-Player Mode";
         String highScoresString = "High scores";
         String exitString = "exit";
         int spacing = fontRegularMetrics.getHeight() + 10;

         if (option == 2)
         backBufferGraphics.setColor(Color.GREEN);
         else
         backBufferGraphics.setColor(Color.WHITE);
         drawCenteredRegularString(screen, playString,
         screen.getHeight() / 3 * 2);
         if (option == 1)
         backBufferGraphics.setColor(Color.GREEN);
         else
         backBufferGraphics.setColor(Color.WHITE);
         drawCenteredRegularString(screen, play2String,
         screen.getHeight() / 3 * 2 + spacing);
         if (option == 3)
         backBufferGraphics.setColor(Color.GREEN);
         else
         backBufferGraphics.setColor(Color.WHITE);
         drawCenteredRegularString(screen, highScoresString, screen.getHeight()
         / 3 * 2 + spacing * 2);
         if (option == 0)
         backBufferGraphics.setColor(Color.GREEN);
         else
         backBufferGraphics.setColor(Color.WHITE);
         drawCenteredRegularString(screen, exitString, screen.getHeight() / 3
         * 2 + spacing * 3); */
    }

    /**
     * Draws game results.
     *
     * @param screen
     *                       Screen to draw on.
     * @param score
     *                       Score obtained.
     * @param livesRemaining
     *                       Lives remaining when finished.
     * @param shipsDestroyed
     *                       Total ships destroyed.
     * @param accuracy
     *                       Total accuracy.
     */
    public void drawResults(final Screen screen, final int score,
                            final int livesRemaining, final int shipsDestroyed,
                            final float accuracy, final boolean accuracy1P) {
        String scoreString = String.format("score %04d", score);
        String livesRemainingString = "lives remaining " + livesRemaining;
        String shipsDestroyedString = "enemies destroyed " + shipsDestroyed;
        String accuracyString = String
                .format("accuracy %.2f%%", accuracy * 100);

        int height = 4;

        backBufferGraphics.setColor(Color.WHITE);
        drawCenteredRegularString(screen, scoreString, screen.getHeight()
                / height);
        drawCenteredRegularString(screen, livesRemainingString,
                screen.getHeight() / height + fontRegularMetrics.getHeight()
                        * 2);
        drawCenteredRegularString(screen, shipsDestroyedString,
                screen.getHeight() / height + fontRegularMetrics.getHeight()
                        * 4);
        // Draw accuracy for player in 1P mode
        if (accuracy1P) {
            drawCenteredRegularString(screen, accuracyString, screen.getHeight()
                    / height + fontRegularMetrics.getHeight() * 6);
        }
    }

    /**
     * Draws interactive characters for name input.
     *
     * @param screen
     *                         Screen to draw on.
     * @param name
     *                         Current name selected.
     * @param nameCharSelected
     *                         Current character selected for modification.
     */
    public void drawNameInput(final Screen screen, final char[] name,
                              final int nameCharSelected, final boolean newRecord) {
        String newRecordString = (newRecord) ? "New Record!" : "";
        String introduceNameString = "Introduce name:";

        backBufferGraphics.setColor(Color.GREEN);
        drawCenteredRegularString(screen, newRecordString, screen.getHeight()
                / 4 + fontRegularMetrics.getHeight() * 10);
        backBufferGraphics.setColor(Color.WHITE);
        drawCenteredRegularString(screen, introduceNameString,
                screen.getHeight() / 4 + fontRegularMetrics.getHeight() * 12);

        // 3 letters name.
        int positionX = screen.getWidth()
                / 2
                - (fontRegularMetrics.getWidths()[name[0]]
                + fontRegularMetrics.getWidths()[name[1]]
                + fontRegularMetrics.getWidths()[name[2]]
                + fontRegularMetrics.getWidths()[' ']) / 2;

        for (int i = 0; i < 3; i++) {
            if (i == nameCharSelected)
                backBufferGraphics.setColor(Color.GREEN);
            else
                backBufferGraphics.setColor(Color.WHITE);

            positionX += fontRegularMetrics.getWidths()[name[i]] / 2;
            positionX = i == 0 ? positionX
                    : positionX
                    + (fontRegularMetrics.getWidths()[name[i - 1]]
                    + fontRegularMetrics.getWidths()[' ']) / 2;

            backBufferGraphics.drawString(Character.toString(name[i]),
                    positionX,
                    screen.getHeight() / 4 + fontRegularMetrics.getHeight()
                            * 14);
        }
    }

    /**
     * Draws basic content of game over screen.
     *
     * @param screen
     *                     Screen to draw on.
     * @param acceptsInput
     *                     If the screen accepts input.
     */
    public void drawGameOver(final Screen screen, final boolean acceptsInput) {
        String gameOverString = "Game Over";
        String continueOrExitString = "Press Space to play again, Escape to exit";

        int height = 4;

        backBufferGraphics.setColor(Color.GREEN);
        drawCenteredBigString(screen, gameOverString, screen.getHeight()
                / height - fontBigMetrics.getHeight() * 2);

        if (acceptsInput)
            backBufferGraphics.setColor(Color.GREEN);
        else
            backBufferGraphics.setColor(Color.GRAY);
        drawCenteredRegularString(screen, continueOrExitString,
                screen.getHeight() / 2 + fontRegularMetrics.getHeight() * 10);
    }
    public void drawPauseOverlay(final Screen screen){
        backBufferGraphics.setColor(new Color(0,0,0,200));
        backBufferGraphics.fillRect(0, 0, screen.getWidth(), screen.getHeight());

        String pauseString = "PAUSED";
        backBufferGraphics.setFont(fontBig);
        backBufferGraphics.setColor(Color.WHITE);
        drawCenteredBigString(screen, pauseString, screen.getHeight()/2);

        String returnMenu = "PRESS BACKSPACE TO RETURN TO TITLE";
        backBufferGraphics.setFont(fontRegular);
        backBufferGraphics.setColor(Color.WHITE);
        drawCenteredRegularString(screen, returnMenu, screen.getHeight()-50);
    }//ADD This Screen
    /**
     * Draws high score screen title and instructions.
     *
     * @param screen
     *               Screen to draw on.
     */
    public void drawHighScoreMenu(final Screen screen) {
        String highScoreString = "High Scores";
        String instructionsString = "Press ESC to return";

        int midX = screen.getWidth() / 2;
        int startY = screen.getHeight() / 3;

        backBufferGraphics.setColor(Color.GREEN);
        drawCenteredBigString(screen, highScoreString, screen.getHeight() / 8);

        backBufferGraphics.setColor(Color.GRAY);
        drawCenteredRegularString(screen, instructionsString,
                screen.getHeight() / 5);

        backBufferGraphics.setColor(Color.GREEN);
        backBufferGraphics.drawString("1-PLAYER MODE", midX / 2 - fontBigMetrics.stringWidth("1-PLAYER MODE") / 2 + 40, startY);
        backBufferGraphics.drawString("2-PLAYER MODE", midX + midX / 2 - fontBigMetrics.stringWidth("2-PLAYER MODE") / 2 + 40, startY);

        // draw back button at top-left
        drawBackButton(screen, false);
    }

    /**
     * Draws high scores.
     *
     * @param screen
     *                   Screen to draw on.
     * @param highScores
     *                   List of high scores.
     */
    public void drawHighScores(final Screen screen, final List<Score> highScores, final String mode) { // add mode to parameter
        backBufferGraphics.setColor(Color.WHITE);
        int i = 0;
        String scoreString = "";

        int midX = screen.getWidth() / 2;
        int startY = screen.getHeight() / 3 + fontBigMetrics.getHeight() + 20;
        int lineHeight = fontRegularMetrics.getHeight() + 5;

        for (Score score : highScores) {
            scoreString = String.format("%s        %04d", score.getName(), score.getScore());
            int x;
            if (mode.equals("1P")) {
                // Left column(1P)
                x = midX / 2 - fontRegularMetrics.stringWidth(scoreString) / 2;
            } else {
                // Right column(2P)
                x = midX + midX / 2 - fontRegularMetrics.stringWidth(scoreString) / 2;
            }
            backBufferGraphics.drawString(scoreString, x, startY + lineHeight * i);
            i++;
        }
    }

    /**
     * Draws high scores.
     *
     * @param screen
     *                   Screen to draw on.
     * @param completer
     *                   List of completer
     * [2025-10-09] Added in commit: feat: complete drawAchievementMenu method in DrawManager
     */
    public void drawAchievementMenu(final Screen screen,
                                    Achievement achievement, List<String> completer) {
        String achievementsTitle = "Achievements";
        String instructionsString = "Press ESC to return";
        String playerModeString = "              1P                                      2P              ";
        String prevNextString = "PREV                                                              NEXT";
        String achievementName = achievement.getName();
        String descriptionString = achievement.getDescription();

        // Draw the title, achievement name, and description
        backBufferGraphics.setColor(Color.GREEN);
        drawCenteredBigString(screen, achievementsTitle, screen.getHeight() / 10);
        drawCenteredRegularString(screen, achievementName, screen.getHeight() / 7);
        backBufferGraphics.setColor(Color.GRAY);
        drawCenteredRegularString(screen, descriptionString, screen.getHeight() / 5);
        backBufferGraphics.setColor(Color.GREEN);
        drawCenteredRegularString(screen, playerModeString, (int) (screen.getHeight() / 4));
        backBufferGraphics.setColor(Color.GRAY);
        drawCenteredRegularString(screen, instructionsString, (int) (screen.getHeight() * 0.9));

        // Starting Y position for player names
        int startY = (int) (screen.getHeight() * 0.3);
        int lineHeight = 25;

        // X positions for the 1P and 2P columns
        int leftX = screen.getWidth() / 4;      // 1P column
        int rightX = screen.getWidth() * 2 / 3; // 2P column

        List<String> team1 = new ArrayList<>();
        List<String> team2 = new ArrayList<>();

        // Separate completers into 1P and 2P teams based on the mode prefix
        if (completer != null && !completer.isEmpty()) {
            for (String entry : completer) {
                String[] parts = entry.split(":");
                if (parts.length == 2) {
                    String modeString = parts[0].trim();                      // e.g., "2P"
                    String numericPart = modeString.replaceAll("[^0-9]", ""); // Extract numeric part: "2"
                    int mode = Integer.parseInt(numericPart);
                    String name = parts[1].trim();
                    if (mode == 1) {
                        team1.add(name);
                    } else if (mode == 2) {
                        team2.add(name);
                    }
                }
            }

            // Draw names in each column, up to the max number of lines
            int maxLines = Math.max(team1.size(), team2.size());
            for (int i = 0; i < maxLines; i++) {
                int y = startY + i * lineHeight;
                if (i < team1.size()) {
                    backBufferGraphics.setColor(Color.WHITE);
                    backBufferGraphics.drawString(team1.get(i), leftX, y);
                }
                if (i < team2.size()) {
                    backBufferGraphics.setColor(Color.WHITE);
                    backBufferGraphics.drawString(team2.get(i), rightX, y);
                }
            }

        } else {
            // Display placeholder text if no achievers were found
            backBufferGraphics.setColor(Color.GREEN);
            drawCenteredBigString(screen, "No achievers found.", (int) (screen.getHeight() * 0.5));
        }

        // Draw prev/next navigation buttons at the bottom
        backBufferGraphics.setColor(Color.GREEN);
        drawCenteredRegularString(screen, prevNextString, (int) (screen.getHeight() * 0.8));

        // Draw back button at the top-left corner
        drawBackButton(screen, false);
    }



    public void drawSettingMenu(final Screen screen) {
        String settingsString = "Settings";
        String instructionsString = "Press ESC to return";

        backBufferGraphics.setColor(Color.GREEN);
        drawCenteredBigString(screen, settingsString, screen.getHeight() / 8);
        backBufferGraphics.setFont(fontRegular);
        backBufferGraphics.setColor(Color.GRAY);
        drawCenteredRegularString(screen, instructionsString, screen.getHeight() / 6);
    }

    public void drawKeysettings(final Screen screen, int playerNum, int selectedSection, int selectedKeyIndex, boolean[] keySelected,int[] currentKeys) {
        int panelWidth = 220;
        int panelHeight = 180;
        int x = screen.getWidth() - panelWidth - 50;
        int y = screen.getHeight() / 4;

        String[] labels = {"MOVE LEFT :", "MOVE RIGHT:", "ATTACK :"};
        String[] keys = new String[3];

        for (int i = 0; i < labels.length; i++) {
            int textY = y + 70 + (i * 50);
            keys[i] = KeyEvent.getKeyText(currentKeys[i]); // Convert set key codes to characters
            // draw the dividing line
            if (i < labels.length - 1) {
                backBufferGraphics.setColor(Color.DARK_GRAY);
                backBufferGraphics.drawLine(x + 20, textY + 20, x + panelWidth - 20, textY + 20);
            }

            // Verify that the current item is in key selection (waiting) status and select color
            if (keySelected[i]) {
                backBufferGraphics.setColor(Color.YELLOW);
            } else if (selectedSection == 1 && selectedKeyIndex == i) {
                backBufferGraphics.setColor(Color.GREEN);
            } else {
                backBufferGraphics.setColor(Color.LIGHT_GRAY);
            }
            // draw key
            backBufferGraphics.drawString(labels[i], x + 30, textY);
            backBufferGraphics.setColor(Color.WHITE);
            backBufferGraphics.drawString(keys[i], x + 150, textY);
        }

    }

    /**
     * Draws a centered string on regular font.
     *
     * @param screen
     *               Screen to draw on.
     * @param string
     *               String to draw.
     * @param height
     *               Height of the drawing.
     */
    public void drawCenteredRegularString(final Screen screen,
                                          final String string, final int height) {
        backBufferGraphics.setFont(fontRegular);
        backBufferGraphics.drawString(string, screen.getWidth() / 2
                - fontRegularMetrics.stringWidth(string) / 2, height);
    }

    /**
     * Draws a centered string on regular font at a specific coordinate.
     *
     * @param string
     *              String to draw.
     * @param x
     *              X coordinate to center the string on.
     * @param y
     *              Y coordinate of the drawing.
     */
    public void drawCenteredRegularString(final String string, final int x, final int y) {
        backBufferGraphics.setFont(fontRegular);
        backBufferGraphics.drawString(string, x - fontRegularMetrics.stringWidth(string) / 2, y);
    }

    /**
     * Draws a centered string on big font.
     *
     * @param screen
     *               Screen to draw on.
     * @param string
     *               String to draw.
     * @param height
     *               Height of the drawing.
     */
    public void drawCenteredBigString(final Screen screen, final String string,
                                      final int height) {
        backBufferGraphics.setFont(fontBig);
        backBufferGraphics.drawString(string, screen.getWidth() / 2
                - fontBigMetrics.stringWidth(string) / 2, height);
    }

    /**
     * Countdown to game start.
     *
     * @param screen
     *                  Screen to draw on.
     * @param level
     *                  Game difficulty level.
     * @param number
     *                  Countdown number.
     * @param bonusLife
     *                  Checks if a bonus life is received.
     */
    public void drawCountDown(final Screen screen, final int level,
                              final int number, final boolean bonusLife) {
        int rectWidth = screen.getWidth();
        int rectHeight = screen.getHeight() / 6;
        backBufferGraphics.setColor(Color.BLACK);
        backBufferGraphics.fillRect(0, screen.getHeight() / 2 - rectHeight / 2,
                rectWidth, rectHeight);
        backBufferGraphics.setColor(Color.GREEN);
        if (number >= 4)
            if (!bonusLife) {
                drawCenteredBigString(screen, "Level " + level,
                        screen.getHeight() / 2
                                + fontBigMetrics.getHeight() / 3);
            } else {
                drawCenteredBigString(screen, "Level " + level
                                + " - Bonus life!",
                        screen.getHeight() / 2
                                + fontBigMetrics.getHeight() / 3);
            }
        else if (number != 0)
            drawCenteredBigString(screen, Integer.toString(number),
                    screen.getHeight() / 2 + fontBigMetrics.getHeight() / 3);
        else
            drawCenteredBigString(screen, "GO!", screen.getHeight() / 2
                    + fontBigMetrics.getHeight() / 3);
    }

    /**
     * Draws the play mode selection menu (1P / 2P / Back).
     *
     * @param screen
     *                  Screen to draw on.
     * @param selectedIndex
     *                  Currently selected option (0 = 1P, 1 = 2P, 2 = Back).
     */
    // Modify to accept hoverIndex for highlighting
    public void drawPlayMenu(final Screen screen, final Integer hoverOption, final int selectedIndex) {
        String[] items = {"1 Player", "2 Players"};
        // Removed center back button

        // draw back button at top-left corner\, Set the selectedIndex to Highlight the Back Button
        drawBackButton(screen, selectedIndex == 2);

        int baseY = screen.getHeight() / 2 - 20; // Modified the position with the choice reduced to two
        for (int i = 0; i < items.length; i++) {
            boolean highlight = (hoverOption != null) ? (i == hoverOption) : (i == selectedIndex);
            backBufferGraphics.setColor(highlight ? Color.GREEN : Color.WHITE);
            drawCenteredRegularString(screen, items[i],
                    baseY + fontRegularMetrics.getHeight() * 3 * i);
        }
    }

    // Draw a "BACK_LABEL" button at the top-left corner.
    public void drawBackButton(final Screen screen, final boolean highlighted) {
        backBufferGraphics.setFont(fontRegular);
        backBufferGraphics.setColor(highlighted ? Color.GREEN : Color.WHITE);

        int margin = 12;
        int ascent = fontRegularMetrics.getAscent();
        backBufferGraphics.drawString(BACK_LABEL, margin, margin + ascent);
    }

    // add this line
    // hitbox coordinate function
    // [Refactor] unified hitbox logic to match drawMenu() for consistency
    public Rectangle[] getMenuHitboxes (final Screen screen) {
        if (fontRegularMetrics == null) {
            backBufferGraphics.setFont(fontRegular);
            fontRegularMetrics = backBufferGraphics.getFontMetrics(fontRegular);
        }

        final String[] buttons = {"Play", "Achievement", "High scores", "Settings", "Exit"};

        int baseY = screen.getHeight() / 3 * 2 - 20;
        int spacing = (int) (fontRegularMetrics.getHeight() * 1.5);
        Rectangle[] boxes= new Rectangle[buttons.length];

        for (int i = 0; i < buttons.length; i++) {
            int baseline = baseY + spacing * i;
            boxes[i] = centeredStringBounds(screen, buttons[i], baseline);
        }

        return boxes;
    }

    // hitbox for Back button
    public Rectangle getBackButtonHitbox (final Screen screen) {
        if  (fontRegularMetrics == null) {
            backBufferGraphics.setFont(fontRegular);
            fontRegularMetrics = backBufferGraphics.getFontMetrics(fontRegular);
        }

        int margin = 12;
        int ascent = fontRegularMetrics.getAscent();
        int descent = fontRegularMetrics.getDescent();
        int padTop = 2;

        int y = margin - padTop;
        int w = fontRegularMetrics.stringWidth(BACK_LABEL);
        int h = ascent + descent + 25;

        return new Rectangle(margin, y, w, h);
    }

    public Rectangle[] getPlayMenuHitboxes(final Screen screen) {
        if (fontRegularMetrics == null) {
            backBufferGraphics.setFont(fontRegular);
            fontRegularMetrics = backBufferGraphics.getFontMetrics(fontRegular);
        }

        final String[] items = {"1 Player", "2 Players"};
        int baseY = screen.getHeight() / 2 - 20;
        Rectangle[] boxes = new Rectangle[items.length];

        for (int i = 0; i < items.length; i++) {
            int baselineY = baseY + fontRegularMetrics.getHeight() * 3 * i;
            boxes[i] = centeredStringBounds(screen, items[i], baselineY);
        }

        return boxes;
    }

    public void drawShipSelectionMenu(final Screen screen, final Ship[] shipExamples, final int selectedShipIndex, final int playerIndex) {
        Ship ship = shipExamples[selectedShipIndex];
        int centerX = ship.getPositionX();

        String screenTitle = "PLAYER " + playerIndex + " : CHOOSE YOUR SHIP";

        // Ship Type Info
        String[] shipNames = {"Normal Type", "Big Shot Type", "Double Shot Type", "Speed Type"};
        String[] shipSpeeds = {"SPEED: NORMAL", "SPEED: SLOW", "SPEED: SLOW", "SPEED: FAST"};
        String[] shipFireRates = {"FIRE RATE: NORMAL", "FIRE RATE: NORMAL", "FIRE RATE: NORMAL", "FIRE RATE: SLOW"};

        drawEntity(ship, ship.getPositionX() - ship.getWidth()/2, ship.getPositionY());
//        for (int i = 0; i < 4; i++) {
//            // Draw Player Ship
//            drawManager.drawEntity(ship, ship.getPositionX() - ship.getWidth()/2, ship.getPositionY());
//        }

        // Draw Selected Player Page Title
        backBufferGraphics.setColor(Color.GREEN);
        drawCenteredBigString(screen, screenTitle, screen.getHeight() / 4);
        // Draw Selected Player Ship Type
        backBufferGraphics.setColor(Color.white);
        drawCenteredRegularString(screen, " > " + shipNames[selectedShipIndex] + " < ", screen.getHeight() / 2 - 40);
        // Draw Selected Player Ship Info
        backBufferGraphics.setColor(Color.WHITE);
//        drawCenteredRegularString(shipSpeeds[selectedShipIndex], centerX, screen.getHeight() / 2 + 60);
//        drawCenteredRegularString(shipFireRates[selectedShipIndex], centerX, screen.getHeight() / 2 + 80);
        drawCenteredRegularString(screen, shipSpeeds[selectedShipIndex], screen.getHeight() / 2 + 60);
        drawCenteredRegularString(screen, shipFireRates[selectedShipIndex], screen.getHeight() / 2 + 80);

        backBufferGraphics.setColor(Color.GRAY);
        drawCenteredRegularString(screen, "Press SPACE to Select", screen.getHeight() - 50);
    }

    /*
    When a given string is aligned in the middle of the screen,
    the pixel area occupied by the string is calculated as Rectangle and returned
     */
    private Rectangle centeredStringBounds(final Screen screen, final String string, final int baselineY) {
        backBufferGraphics.setFont(fontRegular);
        final int pad = 4;

        int textWidth = fontRegularMetrics.stringWidth(string);
        int ascent = fontRegularMetrics.getAscent();
        int descent = fontRegularMetrics.getDescent();

        int x = screen.getWidth() / 2 - textWidth / 2;
        int y = baselineY - ascent + menuHitboxOffset - pad / 2;
        int h = ascent + descent + pad;

        return new Rectangle(x, y, textWidth, h);
    }

    public void drawVolumeBar(final Screen screen, final int volumlevel, final boolean dragging){
        int bar_startWidth = screen.getWidth() / 2;
        int bar_endWidth = screen.getWidth()-40;
        int barHeight = screen.getHeight()*3/10;

        String volumelabel = "Volume";
        backBufferGraphics.setFont(fontRegular);
        backBufferGraphics.setColor(Color.WHITE);
        backBufferGraphics.drawLine(bar_startWidth, barHeight, bar_endWidth, barHeight);

        backBufferGraphics.setColor(Color.WHITE);
        backBufferGraphics.drawString(volumelabel, bar_startWidth-80, barHeight+7);

//		change this line to get indicator center position
        int size = 14;
        double ratio = volumlevel / 100.0;
        int centerX = bar_startWidth + (int) ((bar_endWidth - bar_startWidth) * ratio);
        int indicatorX = centerX - size / 2 - 3;
        int indicatorY = barHeight - size / 2 ;

        int rawX = Core.getInputManager().getMouseX();
        int rawY = Core.getInputManager().getMouseY();
        Insets insets = frame.getInsets();
        int mouseX = rawX - insets.left;
        int mouseY = rawY - insets.top;

        boolean hoverIndicator = mouseX >= indicatorX && mouseX <= indicatorX + size &&
                mouseY >= indicatorY && mouseY <= indicatorY + size;

        if (hoverIndicator || dragging) {
            backBufferGraphics.setColor(Color.GREEN);
        } else {
            backBufferGraphics.setColor(Color.WHITE);
        }

        backBufferGraphics.fillRect(indicatorX, indicatorY, size, size);

        backBufferGraphics.setColor(Color.WHITE);
        String volumeText = Integer.toString(volumlevel);
        backBufferGraphics.drawString(volumeText, bar_endWidth+10, barHeight +7);

    }

    public void drawSettingLayout(final Screen screen, final String[] menuItems, final int selectedmenuItems) {
        int splitPointX = screen.getWidth() *3/10;
        backBufferGraphics.setFont(fontRegular);
        int menuY = screen.getHeight()*3/10;
        for (int i = 0; i < menuItems.length; i++) {
            if (i == selectedmenuItems) {
                backBufferGraphics.setColor(Color.GREEN);
            }
            else {
                backBufferGraphics.setColor(Color.WHITE);
            }
            backBufferGraphics.drawString(menuItems[i], 30, menuY+(i*60));
            backBufferGraphics.setColor(Color.GREEN);
        }
        backBufferGraphics.drawLine(splitPointX, screen.getHeight()/4, splitPointX,(menuY+menuItems.length*60));
    }

    //	int for adjust volume hitbox
    private int volumeHitBoxOffset = 20;

    public Rectangle getVolumeBarHitbox(final Screen screen){
        int bar_startWidth = screen.getWidth() / 2;
        int bar_endWidth = screen.getWidth() - 40;
        int barHeight = screen.getHeight() * 3 / 10;

        int barThickness = 20;

        int centerY = barHeight + volumeHitBoxOffset;

        int x = bar_startWidth;
        int y = centerY - barThickness;
        int width = bar_endWidth - bar_startWidth;
        int height = barThickness * 2;

        return new Rectangle(x, y, width, height);
    }
}<|MERGE_RESOLUTION|>--- conflicted
+++ resolved
@@ -10,13 +10,11 @@
 import java.awt.image.BufferedImage;
 import java.awt.Rectangle; // add this line
 import java.io.IOException;
-<<<<<<< HEAD
 import java.util.LinkedHashMap;
 import java.util.ArrayList;
-=======
 import java.util.*;
->>>>>>> 474f9f43
 import java.util.List;
+import java.util.Map;
 import java.util.logging.Logger;
 
 import Animations.BasicGameSpace;
@@ -131,10 +129,6 @@
         try {
             spriteMap = new LinkedHashMap<SpriteType, boolean[][]>();
 
-<<<<<<< HEAD
-            spriteMap.put(SpriteType.Ship, new boolean[13][8]);
-            spriteMap.put(SpriteType.ShipDestroyed, new boolean[13][8]);
-=======
             spriteMap.put(SpriteType.Ship1, new boolean[13][8]);
             spriteMap.put(SpriteType.Ship2, new boolean[13][8]);
             spriteMap.put(SpriteType.Ship3, new boolean[13][8]);
@@ -143,7 +137,6 @@
             spriteMap.put(SpriteType.ShipDestroyed2, new boolean[13][8]);
             spriteMap.put(SpriteType.ShipDestroyed3, new boolean[13][8]);
             spriteMap.put(SpriteType.ShipDestroyed4, new boolean[13][8]);
->>>>>>> 474f9f43
             spriteMap.put(SpriteType.Bullet, new boolean[3][5]);
             spriteMap.put(SpriteType.EnemyBullet, new boolean[3][5]);
             spriteMap.put(SpriteType.EnemyShipA1, new boolean[12][8]);
