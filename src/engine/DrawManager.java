--- conflicted
+++ resolved
@@ -23,100 +23,6 @@
  */
 public final class DrawManager {
 
-<<<<<<< HEAD
-    /** Singleton instance of the class. */
-    private static DrawManager instance;
-    /** Current frame. */
-    private static Frame frame;
-    /** FileManager instance. */
-    private static FileManager fileManager;
-    /** Application logger. */
-    private static Logger logger;
-    /** Graphics context. */
-    private static Graphics graphics;
-    /** Buffer Graphics. */
-    private static Graphics backBufferGraphics;
-    /** Buffer image. */
-    private static BufferedImage backBuffer;
-    /** Normal sized font. */
-    private static Font fontRegular;
-    /** Normal sized font properties. */
-    private static FontMetrics fontRegularMetrics;
-    /** Big sized font. */
-    private static Font fontBig;
-    /** Big sized font properties. */
-    private static FontMetrics fontBigMetrics;
-
-    /** Sprite types mapped to their images. */
-    private static Map<SpriteType, boolean[][]> spriteMap;
-
-    /** Sprite types. */
-    public static enum SpriteType {
-        /** Player ship. */
-        Ship,
-        /** Destroyed player ship. */
-        ShipDestroyed,
-        /** Player bullet. */
-        Bullet,
-        /** Enemy bullet. */
-        EnemyBullet,
-        /** First enemy ship - first form. */
-        EnemyShipA1,
-        /** First enemy ship - second form. */
-        EnemyShipA2,
-        /** Second enemy ship - first form. */
-        EnemyShipB1,
-        /** Second enemy ship - second form. */
-        EnemyShipB2,
-        /** Third enemy ship - first form. */
-        EnemyShipC1,
-        /** Third enemy ship - second form. */
-        EnemyShipC2,
-        /** Bonus ship. */
-        EnemyShipSpecial,
-        /** Destroyed enemy ship. */
-        Explosion
-    };
-
-    /**
-     * Private constructor.
-     */
-    private DrawManager() {
-        fileManager = Core.getFileManager();
-        logger = Core.getLogger();
-        logger.info("Started loading resources.");
-
-        try {
-            spriteMap = new LinkedHashMap<SpriteType, boolean[][]>();
-
-            spriteMap.put(SpriteType.Ship, new boolean[13][8]);
-            spriteMap.put(SpriteType.ShipDestroyed, new boolean[13][8]);
-            spriteMap.put(SpriteType.Bullet, new boolean[3][5]);
-            spriteMap.put(SpriteType.EnemyBullet, new boolean[3][5]);
-            spriteMap.put(SpriteType.EnemyShipA1, new boolean[12][8]);
-            spriteMap.put(SpriteType.EnemyShipA2, new boolean[12][8]);
-            spriteMap.put(SpriteType.EnemyShipB1, new boolean[12][8]);
-            spriteMap.put(SpriteType.EnemyShipB2, new boolean[12][8]);
-            spriteMap.put(SpriteType.EnemyShipC1, new boolean[12][8]);
-            spriteMap.put(SpriteType.EnemyShipC2, new boolean[12][8]);
-            spriteMap.put(SpriteType.EnemyShipSpecial, new boolean[16][7]);
-            spriteMap.put(SpriteType.Explosion, new boolean[13][7]);
-
-            fileManager.loadSprite(spriteMap);
-            logger.info("Finished loading the sprites.");
-
-            // Font loading.
-            fontRegular = fileManager.loadFont(14f);
-            fontBig = fileManager.loadFont(24f);
-            logger.info("Finished loading the fonts.");
-
-        } catch (IOException e) {
-            logger.warning("Loading failed.");
-        } catch (FontFormatException e) {
-            logger.warning("Font formating failed.");
-        }
-    }
-=======
 	/** Singleton instance of the class. */
 	private static DrawManager instance;
 	/** Current frame. */
@@ -258,128 +164,77 @@
 	public void initDrawing(final Screen screen) {
 		backBuffer = new BufferedImage(screen.getWidth(), screen.getHeight(),
 				BufferedImage.TYPE_INT_RGB);
->>>>>>> ac6507b6
-
-    /**
-     * Returns shared instance of DrawManager.
-     *
-     * @return Shared instance of DrawManager.
-     */
-    protected static DrawManager getInstance() {
-        if (instance == null)
-            instance = new DrawManager();
-        return instance;
-    }
-
-    /**
-     * Sets the frame to draw the image on.
-     *
-     * @param currentFrame
-     *                     Frame to draw on.
-     */
-    public void setFrame(final Frame currentFrame) {
-        frame = currentFrame;
-    }
-
-    /**
-     * First part of the drawing process. Initialises buffers, draws the
-     * background and prepares the images.
-     *
-     * @param screen
-     *               Screen to draw in.
-     */
-    public void initDrawing(final Screen screen) {
-        backBuffer = new BufferedImage(screen.getWidth(), screen.getHeight(),
-                BufferedImage.TYPE_INT_RGB);
-
-        graphics = frame.getGraphics();
-        backBufferGraphics = backBuffer.getGraphics();
-
-        backBufferGraphics.setColor(Color.BLACK);
-        backBufferGraphics
-                .fillRect(0, 0, screen.getWidth(), screen.getHeight());
-
-        fontRegularMetrics = backBufferGraphics.getFontMetrics(fontRegular);
-        fontBigMetrics = backBufferGraphics.getFontMetrics(fontBig);
-
-        // drawBorders(screen);
-        // drawGrid(screen);
-    }
-
-    /**
-     * Draws the completed drawing on screen.
-     *
-     * @param screen
-     *               Screen to draw on.
-     */
-    public void completeDrawing(final Screen screen) {
-        graphics.drawImage(backBuffer, frame.getInsets().left,
-                frame.getInsets().top, frame);
-    }
-
-    /**
-     * Draws an entity, using the appropriate image.
-     *
-     * @param entity
-     *                  Entity to be drawn.
-     * @param positionX
-     *                  Coordinates for the left side of the image.
-     * @param positionY
-     *                  Coordinates for the upper side of the image.
-     */
-    public void drawEntity(final Entity entity, final int positionX,
-                           final int positionY) {
-        boolean[][] image = spriteMap.get(entity.getSpriteType());
-
-        // 2P mode: start with the entity's own color
-        Color color = entity.getColor();
-
-        // Color-code by player when applicable
-        if (entity instanceof Ship) {
-            Ship ship = (Ship) entity;
-            int pid = ship.getPlayerId(); // requires Ship.getPlayerId()
-            if (pid == 1)
-                color = Color.BLUE; // P1 ship
-            else if (pid == 2)
-                color = Color.RED; // P2 ship
-
-            // else leave default (e.g., green) for legacy/unknown
-        } else if (entity instanceof Bullet) {
-            Bullet bullet = (Bullet) entity;
-            int pid = bullet.getPlayerId(); // requires Bullet.getPlayerId()
-            if (pid == 1)
-                color = Color.CYAN; // P1 bullet
-            else if (pid == 2)
-                color = Color.MAGENTA; // P2 bullet
-            // enemy bullets will keep their default color from the entity
-        }
-
-        backBufferGraphics.setColor(color);
-        for (int i = 0; i < image.length; i++)
-            for (int j = 0; j < image[i].length; j++)
-                if (image[i][j])
-                    backBufferGraphics.drawRect(positionX + i * 2, positionY
-                            + j * 2, 1, 1);
-    }
-
-<<<<<<< HEAD
-    /**
-     * For debugging purposes, draws the canvas borders.
-     *
-     * @param screen
-     *               Screen to draw in.
-     */
-    @SuppressWarnings("unused")
-    private void drawBorders(final Screen screen) {
-        backBufferGraphics.setColor(Color.GREEN);
-        backBufferGraphics.drawLine(0, 0, screen.getWidth() - 1, 0);
-        backBufferGraphics.drawLine(0, 0, 0, screen.getHeight() - 1);
-        backBufferGraphics.drawLine(screen.getWidth() - 1, 0,
-                screen.getWidth() - 1, screen.getHeight() - 1);
-        backBufferGraphics.drawLine(0, screen.getHeight() - 1,
-                screen.getWidth() - 1, screen.getHeight() - 1);
-    }
-=======
+
+		graphics = frame.getGraphics();
+		backBufferGraphics = backBuffer.getGraphics();
+
+		backBufferGraphics.setColor(Color.BLACK);
+		backBufferGraphics
+				.fillRect(0, 0, screen.getWidth(), screen.getHeight());
+
+		fontRegularMetrics = backBufferGraphics.getFontMetrics(fontRegular);
+		fontBigMetrics = backBufferGraphics.getFontMetrics(fontBig);
+
+		// drawBorders(screen);
+		// drawGrid(screen);
+	}
+
+	/**
+	 * Draws the completed drawing on screen.
+	 *
+	 * @param screen
+	 *               Screen to draw on.
+	 */
+	public void completeDrawing(final Screen screen) {
+		graphics.drawImage(backBuffer, frame.getInsets().left,
+				frame.getInsets().top, frame);
+	}
+
+	/**
+	 * Draws an entity, using the appropriate image.
+	 *
+	 * @param entity
+	 *                  Entity to be drawn.
+	 * @param positionX
+	 *                  Coordinates for the left side of the image.
+	 * @param positionY
+	 *                  Coordinates for the upper side of the image.
+	 */
+	public void drawEntity(final Entity entity, final int positionX,
+			final int positionY) {
+		boolean[][] image = spriteMap.get(entity.getSpriteType());
+
+		// 2P mode: start with the entity's own color
+		Color color = entity.getColor();
+
+		// Color-code by player when applicable
+		if (entity instanceof Ship) {
+			Ship ship = (Ship) entity;
+			int pid = ship.getPlayerId(); // requires Ship.getPlayerId()
+			if (pid == 1)
+				color = Color.BLUE; // P1 ship
+			else if (pid == 2)
+				color = Color.RED; // P2 ship
+
+			// else leave default (e.g., green) for legacy/unknown
+		} else if (entity instanceof Bullet) {
+			Bullet bullet = (Bullet) entity;
+			int pid = bullet.getPlayerId(); // requires Bullet.getPlayerId()
+			if (pid == 1)
+				color = Color.CYAN; // P1 bullet
+			else if (pid == 2)
+				color = Color.MAGENTA; // P2 bullet
+			// enemy bullets will keep their default color from the entity
+		}
+
+		backBufferGraphics.setColor(color);
+		for (int i = 0; i < image.length; i++)
+			for (int j = 0; j < image[i].length; j++)
+				if (image[i][j])
+					backBufferGraphics.drawRect(positionX + i * 2, positionY
+							+ j * 2, 1, 1);
+	}
+
 
     /**
      * Draws the main menu stars background animation
@@ -470,69 +325,68 @@
 		backBufferGraphics.drawLine(0, screen.getHeight() - 1,
 				screen.getWidth() - 1, screen.getHeight() - 1);
 	}
->>>>>>> ac6507b6
-
-    /**
-     * For debugging purposes, draws a grid over the canvas.
-     *
-     * @param screen
-     *               Screen to draw in.
-     */
-    @SuppressWarnings("unused")
-    private void drawGrid(final Screen screen) {
-        backBufferGraphics.setColor(Color.DARK_GRAY);
-        for (int i = 0; i < screen.getHeight() - 1; i += 2)
-            backBufferGraphics.drawLine(0, i, screen.getWidth() - 1, i);
-        for (int j = 0; j < screen.getWidth() - 1; j += 2)
-            backBufferGraphics.drawLine(j, 0, j, screen.getHeight() - 1);
-    }
-
-    /**
-     * Draws current score on screen.
-     *
-     * @param screen
-     *               Screen to draw on.
-     * @param score
-     *               Current score.
-     */
-    public void drawScore(final Screen screen, final int score) {
-        backBufferGraphics.setFont(fontRegular);
-        backBufferGraphics.setColor(Color.WHITE);
-        String scoreString = String.format("%04d", score);
-        backBufferGraphics.drawString(scoreString, screen.getWidth() - 60, 25);
-    }
-
-    /**
-     * Draws number of remaining lives on screen.
-     *
-     * @param screen
-     *               Screen to draw on.
-     * @param lives
-     *               Current lives.
-     */
-    public void drawLives(final Screen screen, final int lives) {
-        backBufferGraphics.setFont(fontRegular);
-        backBufferGraphics.setColor(Color.WHITE);
-        backBufferGraphics.drawString(Integer.toString(lives), 20, 25);
-        Ship dummyShip = new Ship(0, 0);
-        for (int i = 0; i < lives; i++)
-            drawEntity(dummyShip, 40 + 35 * i, 10);
-    }
-
-    /**
-     * Draws current coin count on screen.
-     *
-     * @param screen
-     *               Screen to draw on.
-     * @param coins
-     *               Current coin count.
-     */ // ADD THIS METHOD
-    public void drawCoins(final Screen screen, final int coins) { // ADD THIS METHOD
-        backBufferGraphics.setFont(fontRegular); // ADD THIS METHOD
-        backBufferGraphics.setColor(Color.YELLOW); // ADD THIS METHOD
-        String coinString = String.format("Coins: %04d", coins); // ADD THIS METHOD
-        backBufferGraphics.drawString(coinString, screen.getWidth() - 180, 25); // ADD THIS METHOD
-    } // ADD THIS METHOD
+
+	/**
+	 * For debugging purposes, draws a grid over the canvas.
+	 *
+	 * @param screen
+	 *               Screen to draw in.
+	 */
+	@SuppressWarnings("unused")
+	private void drawGrid(final Screen screen) {
+		backBufferGraphics.setColor(Color.DARK_GRAY);
+		for (int i = 0; i < screen.getHeight() - 1; i += 2)
+			backBufferGraphics.drawLine(0, i, screen.getWidth() - 1, i);
+		for (int j = 0; j < screen.getWidth() - 1; j += 2)
+			backBufferGraphics.drawLine(j, 0, j, screen.getHeight() - 1);
+	}
+
+	/**
+	 * Draws current score on screen.
+	 *
+	 * @param screen
+	 *               Screen to draw on.
+	 * @param score
+	 *               Current score.
+	 */
+	public void drawScore(final Screen screen, final int score) {
+		backBufferGraphics.setFont(fontRegular);
+		backBufferGraphics.setColor(Color.WHITE);
+		String scoreString = String.format("%04d", score);
+		backBufferGraphics.drawString(scoreString, screen.getWidth() - 60, 25);
+	}
+
+	/**
+	 * Draws number of remaining lives on screen.
+	 *
+	 * @param screen
+	 *               Screen to draw on.
+	 * @param lives
+	 *               Current lives.
+	 */
+	public void drawLives(final Screen screen, final int lives) {
+		backBufferGraphics.setFont(fontRegular);
+		backBufferGraphics.setColor(Color.WHITE);
+		backBufferGraphics.drawString(Integer.toString(lives), 20, 25);
+		Ship dummyShip = new Ship(0, 0);
+		for (int i = 0; i < lives; i++)
+			drawEntity(dummyShip, 40 + 35 * i, 10);
+	}
+
+	/**
+	 * Draws current coin count on screen.
+	 *
+	 * @param screen
+	 *               Screen to draw on.
+	 * @param coins
+	 *               Current coin count.
+	 */ // ADD THIS METHOD
+	public void drawCoins(final Screen screen, final int coins) { // ADD THIS METHOD
+		backBufferGraphics.setFont(fontRegular); // ADD THIS METHOD
+		backBufferGraphics.setColor(Color.YELLOW); // ADD THIS METHOD
+		String coinString = String.format("Coins: %04d", coins); // ADD THIS METHOD
+		backBufferGraphics.drawString(coinString, screen.getWidth() - 180, 25); // ADD THIS METHOD
+	} // ADD THIS METHOD
 
     // 2P mode: drawCoins method but for both players, but separate coin counts
     public void drawCoinsP1P2(final Screen screen, final int coinsP1, final int coinsP2) {
@@ -576,7 +430,6 @@
         drawCenteredBigString(screen, titleString, screen.getHeight() / 3);
     }
 
-<<<<<<< HEAD
 	/**
 	 * Draws main menu. - remodified for 2P mode, using string array for efficiency
 	 *
@@ -587,18 +440,6 @@
 	 */
 	public void drawMenu(final Screen screen, final int selectedIndex) {
         String[] items = {"Play", "Achievements", "Settings", "Exit"}; // High scores -> Achievements
-=======
-    /**
-     * Draws main menu. - remodified for 2P mode, using string array for efficiency
-     *
-     * @param screen
-     *               Screen to draw on.
-     * @param selectedIndex
-     *               Option selected.
-     */
-    public void drawMenu(final Screen screen, final int selectedIndex) {
-        String[] items = {"1 Player", "2 Players", "High scores", "Exit"};
->>>>>>> ac6507b6
 
         int baseY = screen.getHeight() / 3 * 2; // same option choice, different formatting
         for (int i = 0; i < items.length; i++) {
@@ -637,7 +478,6 @@
          drawCenteredRegularString(screen, exitString, screen.getHeight() / 3
          * 2 + spacing * 3); */
     }
-<<<<<<< HEAD
 
     /**
      * Draws game results.
@@ -880,225 +720,6 @@
                 - fontBigMetrics.stringWidth(string) / 2, height);
     }
 
-=======
-
-    /**
-     * Draws game results.
-     *
-     * @param screen
-     *                       Screen to draw on.
-     * @param score
-     *                       Score obtained.
-     * @param livesRemaining
-     *                       Lives remaining when finished.
-     * @param shipsDestroyed
-     *                       Total ships destroyed.
-     * @param accuracy
-     *                       Total accuracy.
-     * @param isNewRecord
-     *                       If the score is a new high score.
-     */
-    public void drawResults(final Screen screen, final int score,
-                            final int livesRemaining, final int shipsDestroyed,
-                            final float accuracy, final boolean isNewRecord, final boolean accuracy1P) {
-        String scoreString = String.format("score %04d", score);
-        String livesRemainingString = "lives remaining " + livesRemaining;
-        String shipsDestroyedString = "enemies destroyed " + shipsDestroyed;
-        String accuracyString = String
-                .format("accuracy %.2f%%", accuracy * 100);
-
-        int height = isNewRecord ? 4 : 2;
-
-        backBufferGraphics.setColor(Color.WHITE);
-        drawCenteredRegularString(screen, scoreString, screen.getHeight()
-                / height);
-        drawCenteredRegularString(screen, livesRemainingString,
-                screen.getHeight() / height + fontRegularMetrics.getHeight()
-                        * 2);
-        drawCenteredRegularString(screen, shipsDestroyedString,
-                screen.getHeight() / height + fontRegularMetrics.getHeight()
-                        * 4);
-        // Draw accuracy for player in 1P mode
-        if (accuracy1P) {
-            drawCenteredRegularString(screen, accuracyString, screen.getHeight()
-                    / height + fontRegularMetrics.getHeight() * 6);
-        }
-    }
-
-    /**
-     * Draws interactive characters for name input.
-     *
-     * @param screen
-     *                         Screen to draw on.
-     * @param name
-     *                         Current name selected.
-     * @param nameCharSelected
-     *                         Current character selected for modification.
-     */
-    public void drawNameInput(final Screen screen, final char[] name,
-                              final int nameCharSelected) {
-        String newRecordString = "New Record!";
-        String introduceNameString = "Introduce name:";
-
-        backBufferGraphics.setColor(Color.GREEN);
-        drawCenteredRegularString(screen, newRecordString, screen.getHeight()
-                / 4 + fontRegularMetrics.getHeight() * 10);
-        backBufferGraphics.setColor(Color.WHITE);
-        drawCenteredRegularString(screen, introduceNameString,
-                screen.getHeight() / 4 + fontRegularMetrics.getHeight() * 12);
-
-        // 3 letters name.
-        int positionX = screen.getWidth()
-                / 2
-                - (fontRegularMetrics.getWidths()[name[0]]
-                + fontRegularMetrics.getWidths()[name[1]]
-                + fontRegularMetrics.getWidths()[name[2]]
-                + fontRegularMetrics.getWidths()[' ']) / 2;
-
-        for (int i = 0; i < 3; i++) {
-            if (i == nameCharSelected)
-                backBufferGraphics.setColor(Color.GREEN);
-            else
-                backBufferGraphics.setColor(Color.WHITE);
-
-            positionX += fontRegularMetrics.getWidths()[name[i]] / 2;
-            positionX = i == 0 ? positionX
-                    : positionX
-                    + (fontRegularMetrics.getWidths()[name[i - 1]]
-                    + fontRegularMetrics.getWidths()[' ']) / 2;
-
-            backBufferGraphics.drawString(Character.toString(name[i]),
-                    positionX,
-                    screen.getHeight() / 4 + fontRegularMetrics.getHeight()
-                            * 14);
-        }
-    }
-
-    /**
-     * Draws basic content of game over screen.
-     *
-     * @param screen
-     *                     Screen to draw on.
-     * @param acceptsInput
-     *                     If the screen accepts input.
-     * @param isNewRecord
-     *                     If the score is a new high score.
-     */
-    public void drawGameOver(final Screen screen, final boolean acceptsInput,
-                             final boolean isNewRecord) {
-        String gameOverString = "Game Over";
-        String continueOrExitString = "Press Space to play again, Escape to exit";
-
-        int height = isNewRecord ? 4 : 2;
-
-        backBufferGraphics.setColor(Color.GREEN);
-        drawCenteredBigString(screen, gameOverString, screen.getHeight()
-                / height - fontBigMetrics.getHeight() * 2);
-
-        if (acceptsInput)
-            backBufferGraphics.setColor(Color.GREEN);
-        else
-            backBufferGraphics.setColor(Color.GRAY);
-        drawCenteredRegularString(screen, continueOrExitString,
-                screen.getHeight() / 2 + fontRegularMetrics.getHeight() * 10);
-    }
-
-    /**
-     * Draws high score screen title and instructions.
-     *
-     * @param screen
-     *               Screen to draw on.
-     */
-    public void drawHighScoreMenu(final Screen screen) {
-        String highScoreString = "High Scores";
-        String instructionsString = "Press Space to return";
-
-        int midX = screen.getWidth() / 2;
-        int startY = screen.getHeight() / 3;
-
-        backBufferGraphics.setColor(Color.GREEN);
-        drawCenteredBigString(screen, highScoreString, screen.getHeight() / 8);
-
-        backBufferGraphics.setColor(Color.GRAY);
-        drawCenteredRegularString(screen, instructionsString,
-                screen.getHeight() / 5);
-
-        backBufferGraphics.setColor(Color.GREEN);
-        backBufferGraphics.drawString("1-PLAYER MODE", midX / 2 - fontBigMetrics.stringWidth("1-PLAYER MODE") / 2 + 40,
-                startY);
-
-        backBufferGraphics.drawString("2-PLAYER MODE",
-                midX + midX / 2 - fontBigMetrics.stringWidth("2-PLAYER MODE") / 2 + 40, startY);
-    }
-
-    /**
-     * Draws high scores.
-     *
-     * @param screen
-     *                   Screen to draw on.
-     * @param highScores
-     *                   List of high scores.
-     */
-    public void drawHighScores(final Screen screen,
-                               final List<Score> highScores, final String mode) { // add mode to parameter
-        backBufferGraphics.setColor(Color.WHITE);
-        int i = 0;
-        String scoreString = "";
-
-        int midX = screen.getWidth() / 2;
-        int startY = screen.getHeight() / 3 + fontBigMetrics.getHeight() + 20;
-        int lineHeight = fontRegularMetrics.getHeight() + 5;
-
-        for (Score score : highScores) {
-            scoreString = String.format("%s        %04d", score.getName(), score.getScore());
-            int x;
-            if (mode.equals("1P")) {
-                // Left column(1P)
-                x = midX / 2 - fontRegularMetrics.stringWidth(scoreString) / 2;
-            } else {
-                // Right column(2P)
-                x = midX + midX / 2 - fontRegularMetrics.stringWidth(scoreString) / 2;
-            }
-            backBufferGraphics.drawString(scoreString, x, startY + lineHeight * i);
-            i++;
-        }
-    }
-
-    /**
-     * Draws a centered string on regular font.
-     *
-     * @param screen
-     *               Screen to draw on.
-     * @param string
-     *               String to draw.
-     * @param height
-     *               Height of the drawing.
-     */
-    public void drawCenteredRegularString(final Screen screen,
-                                          final String string, final int height) {
-        backBufferGraphics.setFont(fontRegular);
-        backBufferGraphics.drawString(string, screen.getWidth() / 2
-                - fontRegularMetrics.stringWidth(string) / 2, height);
-    }
-
-    /**
-     * Draws a centered string on big font.
-     *
-     * @param screen
-     *               Screen to draw on.
-     * @param string
-     *               String to draw.
-     * @param height
-     *               Height of the drawing.
-     */
-    public void drawCenteredBigString(final Screen screen, final String string,
-                                      final int height) {
-        backBufferGraphics.setFont(fontBig);
-        backBufferGraphics.drawString(string, screen.getWidth() / 2
-                - fontBigMetrics.stringWidth(string) / 2, height);
-    }
-
->>>>>>> ac6507b6
     /**
      * Countdown to game start.
      *
@@ -1137,7 +758,6 @@
             drawCenteredBigString(screen, "GO!", screen.getHeight() / 2
                     + fontBigMetrics.getHeight() / 3);
     }
-<<<<<<< HEAD
 
     /**
      * Draws the play mode selection menu (1P / 2P / Back).
@@ -1158,6 +778,4 @@
                     baseY + fontRegularMetrics.getHeight() * 3 * i);
         }
     }
-=======
->>>>>>> ac6507b6
 }