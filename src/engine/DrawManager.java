package engine;

import java.awt.*;
import java.awt.image.BufferedImage;
import java.io.IOException;
import java.util.LinkedHashMap;
import java.util.List;
import java.util.Map;
import java.util.logging.Logger;

import Animations.BasicGameSpace;
import Animations.MenuSpace;
import screen.Screen;
import entity.Entity;
import entity.Ship;
import entity.Bullet;

/**
 * Manages screen drawing.
 *
 * @author <a href="mailto:RobertoIA1987@gmail.com">Roberto Izquierdo Amo</a>
 *
 */
public final class DrawManager {

<<<<<<< HEAD
    /** Singleton instance of the class. */
    private static DrawManager instance;
    /** Current frame. */
    private static Frame frame;
    /** FileManager instance. */
    private static FileManager fileManager;
    /** Application logger. */
    private static Logger logger;
    /** Graphics context. */
    private static Graphics graphics;
    /** Buffer Graphics. */
    private static Graphics backBufferGraphics;
    /** Buffer image. */
    private static BufferedImage backBuffer;
    /** Normal sized font. */
    private static Font fontRegular;
    /** Normal sized font properties. */
    private static FontMetrics fontRegularMetrics;
    /** Big sized font. */
    private static Font fontBig;
    /** Big sized font properties. */
    private static FontMetrics fontBigMetrics;

    /** Sprite types mapped to their images. */
    private static Map<SpriteType, boolean[][]> spriteMap;

    /** Sprite types. */
    public static enum SpriteType {
        /** Player ship. */
        Ship,
        /** Destroyed player ship. */
        ShipDestroyed,
        /** Player bullet. */
        Bullet,
        /** Enemy bullet. */
        EnemyBullet,
        /** First enemy ship - first form. */
        EnemyShipA1,
        /** First enemy ship - second form. */
        EnemyShipA2,
        /** Second enemy ship - first form. */
        EnemyShipB1,
        /** Second enemy ship - second form. */
        EnemyShipB2,
        /** Third enemy ship - first form. */
        EnemyShipC1,
        /** Third enemy ship - second form. */
        EnemyShipC2,
        /** Bonus ship. */
        EnemyShipSpecial,
        /** Destroyed enemy ship. */
        Explosion,
        /** Item Graphics Temp */
        ItemScore,
        ItemCoin,
        ItemHeal
    };

    /**
     * Private constructor.
     */
    private DrawManager() {
        fileManager = Core.getFileManager();
        logger = Core.getLogger();
        logger.info("Started loading resources.");

        try {
            spriteMap = new LinkedHashMap<SpriteType, boolean[][]>();

            spriteMap.put(SpriteType.Ship, new boolean[13][8]);
            spriteMap.put(SpriteType.ShipDestroyed, new boolean[13][8]);
            spriteMap.put(SpriteType.Bullet, new boolean[3][5]);
            spriteMap.put(SpriteType.EnemyBullet, new boolean[3][5]);
            spriteMap.put(SpriteType.EnemyShipA1, new boolean[12][8]);
            spriteMap.put(SpriteType.EnemyShipA2, new boolean[12][8]);
            spriteMap.put(SpriteType.EnemyShipB1, new boolean[12][8]);
            spriteMap.put(SpriteType.EnemyShipB2, new boolean[12][8]);
            spriteMap.put(SpriteType.EnemyShipC1, new boolean[12][8]);
            spriteMap.put(SpriteType.EnemyShipC2, new boolean[12][8]);
            spriteMap.put(SpriteType.EnemyShipSpecial, new boolean[16][7]);
            spriteMap.put(SpriteType.Explosion, new boolean[13][7]);
=======
	/** Singleton instance of the class. */
	private static DrawManager instance;
	/** Current frame. */
	private static Frame frame;
	/** FileManager instance. */
	private static FileManager fileManager;
	/** Application logger. */
	private static Logger logger;
	/** Graphics context. */
	private static Graphics graphics;
	/** Buffer Graphics. */
	private static Graphics backBufferGraphics;
	/** Buffer image. */
	private static BufferedImage backBuffer;
	/** Normal sized font. */
	private static Font fontRegular;
	/** Normal sized font properties. */
	private static FontMetrics fontRegularMetrics;
	/** Big sized font. */
	private static Font fontBig;
	/** Big sized font properties. */
	private static FontMetrics fontBigMetrics;

	/** Sprite types mapped to their images. */
	private static Map<SpriteType, boolean[][]> spriteMap;

    /**
     * Stars background animations for both game and main menu
     * Star density specified as argument.
     * */
    BasicGameSpace basicGameSpace = new BasicGameSpace(100);
    MenuSpace menuSpace = new MenuSpace(50);

	/** Sprite types. */
	public static enum SpriteType {
		/** Player ship. */
		Ship,
		/** Destroyed player ship. */
		ShipDestroyed,
		/** Player bullet. */
		Bullet,
		/** Enemy bullet. */
		EnemyBullet,
		/** First enemy ship - first form. */
		EnemyShipA1,
		/** First enemy ship - second form. */
		EnemyShipA2,
		/** Second enemy ship - first form. */
		EnemyShipB1,
		/** Second enemy ship - second form. */
		EnemyShipB2,
		/** Third enemy ship - first form. */
		EnemyShipC1,
		/** Third enemy ship - second form. */
		EnemyShipC2,
		/** Bonus ship. */
		EnemyShipSpecial,
		/** Destroyed enemy ship. */
		Explosion,

        /** Item Graphics Temp */
        ItemScore,
        ItemCoin,
        ItemHeal
	};

	/**
	 * Private constructor.
	 */
	private DrawManager() {
		fileManager = Core.getFileManager();
		logger = Core.getLogger();
		logger.info("Started loading resources.");

		try {
			spriteMap = new LinkedHashMap<SpriteType, boolean[][]>();

			spriteMap.put(SpriteType.Ship, new boolean[13][8]);
			spriteMap.put(SpriteType.ShipDestroyed, new boolean[13][8]);
			spriteMap.put(SpriteType.Bullet, new boolean[3][5]);
			spriteMap.put(SpriteType.EnemyBullet, new boolean[3][5]);
			spriteMap.put(SpriteType.EnemyShipA1, new boolean[12][8]);
			spriteMap.put(SpriteType.EnemyShipA2, new boolean[12][8]);
			spriteMap.put(SpriteType.EnemyShipB1, new boolean[12][8]);
			spriteMap.put(SpriteType.EnemyShipB2, new boolean[12][8]);
			spriteMap.put(SpriteType.EnemyShipC1, new boolean[12][8]);
			spriteMap.put(SpriteType.EnemyShipC2, new boolean[12][8]);
			spriteMap.put(SpriteType.EnemyShipSpecial, new boolean[16][7]);
			spriteMap.put(SpriteType.Explosion, new boolean[13][7]);
>>>>>>> 357360ba

            // Item sprite placeholder
            spriteMap.put(SpriteType.ItemScore, new boolean[5][5]);
            spriteMap.put(SpriteType.ItemCoin, new boolean[5][5]);
            spriteMap.put(SpriteType.ItemHeal, new boolean[5][5]);

<<<<<<< HEAD
            fileManager.loadSprite(spriteMap);
            logger.info("Finished loading the sprites.");

            // Font loading.
            fontRegular = fileManager.loadFont(14f);
            fontBig = fileManager.loadFont(24f);
            logger.info("Finished loading the fonts.");

        } catch (IOException e) {
            logger.warning("Loading failed.");
        } catch (FontFormatException e) {
            logger.warning("Font formating failed.");
        }
    }
=======
			fileManager.loadSprite(spriteMap);
			logger.info("Finished loading the sprites.");

			// Font loading.
			fontRegular = fileManager.loadFont(14f);
			fontBig = fileManager.loadFont(24f);
			logger.info("Finished loading the fonts.");

		} catch (IOException e) {
			logger.warning("Loading failed.");
		} catch (FontFormatException e) {
			logger.warning("Font formating failed.");
		}
	}

	/**
	 * Returns shared instance of DrawManager.
	 *
	 * @return Shared instance of DrawManager.
	 */
	protected static DrawManager getInstance() {
		if (instance == null)
			instance = new DrawManager();
		return instance;
	}

	/**
	 * Sets the frame to draw the image on.
	 *
	 * @param currentFrame
	 *                     Frame to draw on.
	 */
	public void setFrame(final Frame currentFrame) {
		frame = currentFrame;
	}

	/**
	 * First part of the drawing process. Initialises buffers, draws the
	 * background and prepares the images.
	 *
	 * @param screen
	 *               Screen to draw in.
	 */
	public void initDrawing(final Screen screen) {
		backBuffer = new BufferedImage(screen.getWidth(), screen.getHeight(),
				BufferedImage.TYPE_INT_RGB);

		graphics = frame.getGraphics();
		backBufferGraphics = backBuffer.getGraphics();

		backBufferGraphics.setColor(Color.BLACK);
		backBufferGraphics
				.fillRect(0, 0, screen.getWidth(), screen.getHeight());

		fontRegularMetrics = backBufferGraphics.getFontMetrics(fontRegular);
		fontBigMetrics = backBufferGraphics.getFontMetrics(fontBig);

		// drawBorders(screen);
		// drawGrid(screen);
	}

	/**
	 * Draws the completed drawing on screen.
	 *
	 * @param screen
	 *               Screen to draw on.
	 */
	public void completeDrawing(final Screen screen) {
		graphics.drawImage(backBuffer, frame.getInsets().left,
				frame.getInsets().top, frame);
	}

	/**
	 * Draws an entity, using the appropriate image.
	 *
	 * @param entity
	 *                  Entity to be drawn.
	 * @param positionX
	 *                  Coordinates for the left side of the image.
	 * @param positionY
	 *                  Coordinates for the upper side of the image.
	 */
	public void drawEntity(final Entity entity, final int positionX,
			final int positionY) {
		boolean[][] image = spriteMap.get(entity.getSpriteType());

		// 2P mode: start with the entity's own color
		Color color = entity.getColor();

		// Color-code by player when applicable
		if (entity instanceof Ship) {
			Ship ship = (Ship) entity;
			int pid = ship.getPlayerId(); // requires Ship.getPlayerId()
			if (pid == 1)
				color = Color.BLUE; // P1 ship
			else if (pid == 2)
				color = Color.RED; // P2 ship

			// else leave default (e.g., green) for legacy/unknown
		} else if (entity instanceof Bullet) {
			Bullet bullet = (Bullet) entity;
			int pid = bullet.getPlayerId(); // requires Bullet.getPlayerId()
			if (pid == 1)
				color = Color.CYAN; // P1 bullet
			else if (pid == 2)
				color = Color.MAGENTA; // P2 bullet
			// enemy bullets will keep their default color from the entity
		}

		backBufferGraphics.setColor(color);
		for (int i = 0; i < image.length; i++)
			for (int j = 0; j < image[i].length; j++)
				if (image[i][j])
					backBufferGraphics.drawRect(positionX + i * 2, positionY
							+ j * 2, 1, 1);
	}
>>>>>>> 357360ba


    /**
     * Draws the main menu stars background animation
     */
    public void updateMenuSpace(){
        menuSpace.updateStars();

        Graphics2D g2d = (Graphics2D) backBufferGraphics;
        g2d.setRenderingHint(RenderingHints.KEY_ANTIALIASING, RenderingHints.VALUE_ANTIALIAS_ON);

        backBufferGraphics.setColor(Color.WHITE);
        int[][] positions = menuSpace.getStarLocations();

        for(int i = 0; i < menuSpace.getNumStars(); i++){

            int size = 1;
            int radius = size * 2;

            float[] dist = {0.0f, 1.0f};
            Color[] colors = {
                    new Color(255, 255, 200, 255),
                    new Color(255, 255, 200, 0)
            };

            RadialGradientPaint paint = new RadialGradientPaint(
                    new Point(positions[i][0], positions[i][1]),
                    radius,
                    dist,
                    colors
            );
            g2d.setPaint(paint);
            g2d.fillOval(positions[i][0] - radius / 2, positions[i][1] - radius / 2, radius, radius);


<<<<<<< HEAD
        /**
         * Makes A-type enemies semi-transparent when their health is 1.
         * Checks if the entity is an EnemyShip of type A (EnemyShipA1 or A2),
         * and sets its color alpha to 32 to indicate critical damage.
         */
        if (entity instanceof entity.EnemyShip) {
            entity.EnemyShip enemy = (entity.EnemyShip) entity;
            if ((enemy.getSpriteType() == SpriteType.EnemyShipA1
                    || enemy.getSpriteType() == SpriteType.EnemyShipA2)
                    && enemy.getHealth() == 1) {
                color = new Color(color.getRed(), color.getGreen(), color.getBlue(), 32);
            }
        }

        // Set the drawing color for the entity
        backBufferGraphics.setColor(color);

        // Draw the original sprite pixels (pre-scaling)
        for (int i = 0; i < image.length; i++)
            for (int j = 0; j < image[i].length; j++)
                if (image[i][j])
                    backBufferGraphics.drawRect(positionX + i * 2, positionY
                            + j * 2, 1, 1);

        // --- Scaling logic ---
        // Original sprite dimensions
        int spriteWidth = image.length;
        int spriteHeight = image[0].length;

        // Entity dimensions (modified via Bullet constructor or other entities)
        int entityWidth = entity.getWidth();
        int entityHeight = entity.getHeight();

        // Calculate scaling ratios compared to original sprite
        float widthRatio = (float) entityWidth / (spriteWidth * 2);
        float heightRatio = (float) entityHeight / (spriteHeight * 2);
        // --- End of scaling logic ---

        // Set drawing color again
        backBufferGraphics.setColor(color);
        // Draw the sprite with scaling applied
        for (int i = 0; i < spriteWidth; i++) {
            for (int j = 0; j < spriteHeight; j++) {
                if (image[i][j]) {
                    // Apply calculated scaling ratio to pixel positions and size
                    backBufferGraphics.fillRect(
                            positionX + (int)(i * 2 * widthRatio),
                            positionY + (int)(j * 2 * heightRatio),
                            (int)Math.ceil(widthRatio * 2), // Adjust the width of the pixel
                            (int)Math.ceil(heightRatio * 2) // Adjust the height of the pixel
                    );
                }
            }
=======
            backBufferGraphics.fillOval(positions[i][0], positions[i][1], size, size);
>>>>>>> 357360ba
        }
    }

    /**
     * Draws the stars background animation during the game
     */
    public void updateGameSpace(){
        basicGameSpace.update();

        Graphics2D g2d = (Graphics2D) backBufferGraphics;
        g2d.setRenderingHint(RenderingHints.KEY_ANTIALIASING, RenderingHints.VALUE_ANTIALIAS_ON);

        backBufferGraphics.setColor(Color.WHITE);
        int[][] positions = basicGameSpace.getStarLocations();
        for(int i = 0; i < basicGameSpace.getNumStars(); i++){

            int size = (positions[i][2] < 2) ? 2 : 1;
            int radius = size * 2;

            float[] dist = {0.0f, 1.0f};
            Color[] colors = {
                    new Color(255, 255, 200, 50),
                    new Color(255, 255, 200, 0)
            };

            RadialGradientPaint paint = new RadialGradientPaint(
                    new Point(positions[i][0] + size / 2, positions[i][1] + size / 2),
                    radius,
                    dist,
                    colors
            );
            g2d.setPaint(paint);
            g2d.fillOval(positions[i][0] - radius / 2, positions[i][1] - radius / 2, radius, radius);


            backBufferGraphics.fillOval(positions[i][0], positions[i][1], size, size);
        }
    }

	/**
	 * For debugging purposes, draws the canvas borders.
	 *
	 * @param screen
	 *               Screen to draw in.
	 */
	@SuppressWarnings("unused")
	private void drawBorders(final Screen screen) {
		backBufferGraphics.setColor(Color.GREEN);
		backBufferGraphics.drawLine(0, 0, screen.getWidth() - 1, 0);
		backBufferGraphics.drawLine(0, 0, 0, screen.getHeight() - 1);
		backBufferGraphics.drawLine(screen.getWidth() - 1, 0,
				screen.getWidth() - 1, screen.getHeight() - 1);
		backBufferGraphics.drawLine(0, screen.getHeight() - 1,
				screen.getWidth() - 1, screen.getHeight() - 1);
	}

	/**
	 * For debugging purposes, draws a grid over the canvas.
	 *
	 * @param screen
	 *               Screen to draw in.
	 */
	@SuppressWarnings("unused")
	private void drawGrid(final Screen screen) {
		backBufferGraphics.setColor(Color.DARK_GRAY);
		for (int i = 0; i < screen.getHeight() - 1; i += 2)
			backBufferGraphics.drawLine(0, i, screen.getWidth() - 1, i);
		for (int j = 0; j < screen.getWidth() - 1; j += 2)
			backBufferGraphics.drawLine(j, 0, j, screen.getHeight() - 1);
	}

	/**
	 * Draws current score on screen.
	 *
	 * @param screen
	 *               Screen to draw on.
	 * @param score
	 *               Current score.
	 */
	public void drawScore(final Screen screen, final int score) {
		backBufferGraphics.setFont(fontRegular);
		backBufferGraphics.setColor(Color.WHITE);
		String scoreString = String.format("%04d", score);
		backBufferGraphics.drawString(scoreString, screen.getWidth() - 60, 25);
	}

	/**
	 * Draws number of remaining lives on screen.
	 *
	 * @param screen
	 *               Screen to draw on.
	 * @param lives
	 *               Current lives.
	 */
	public void drawLives(final Screen screen, final int lives) {
		backBufferGraphics.setFont(fontRegular);
		backBufferGraphics.setColor(Color.WHITE);
		backBufferGraphics.drawString(Integer.toString(lives), 20, 25);
		Ship dummyShip = new Ship(0, 0);
		for (int i = 0; i < lives; i++)
			drawEntity(dummyShip, 40 + 35 * i, 10);
	}

	/**
	 * Draws current coin count on screen.
	 *
	 * @param screen
	 *               Screen to draw on.
	 * @param coins
	 *               Current coin count.
	 */ // ADD THIS METHOD
	public void drawCoins(final Screen screen, final int coins) { // ADD THIS METHOD
		backBufferGraphics.setFont(fontRegular); // ADD THIS METHOD
		backBufferGraphics.setColor(Color.YELLOW); // ADD THIS METHOD
		String coinString = String.format("Coins: %04d", coins); // ADD THIS METHOD
		backBufferGraphics.drawString(coinString, screen.getWidth() - 180, 25); // ADD THIS METHOD
	} // ADD THIS METHOD

    // 2P mode: drawCoins method but for both players, but separate coin counts
    public void drawCoinsP1P2(final Screen screen, final int coinsP1, final int coinsP2) {
        backBufferGraphics.setFont(fontRegular);
        backBufferGraphics.setColor(Color.YELLOW);

        backBufferGraphics.drawString("P1: " + String.format("%04d", coinsP1), screen.getWidth() - 200, 25);
        backBufferGraphics.drawString("P2: " + String.format("%04d", coinsP2), screen.getWidth() - 100, 25);
    }

    /**
     * Draws a thick line from side to side of the screen.
     *
     * @param screen
     *                  Screen to draw on.
     * @param positionY
     *                  Y coordinate of the line.
     */
    public void drawHorizontalLine(final Screen screen, final int positionY) {
        backBufferGraphics.setColor(Color.GREEN);
        backBufferGraphics.drawLine(0, positionY, screen.getWidth(), positionY);
        backBufferGraphics.drawLine(0, positionY + 1, screen.getWidth(),
                positionY + 1);
    }

    /**
     * Draws game title.
     *
     * @param screen
     *               Screen to draw on.
     */
    public void drawTitle(final Screen screen) {
        String titleString = "Invaders";
        String instructionsString = "select with w+s / arrows, confirm with space";

        backBufferGraphics.setColor(Color.GRAY);
        drawCenteredRegularString(screen, instructionsString,
                screen.getHeight() / 2);

        backBufferGraphics.setColor(Color.GREEN);
        drawCenteredBigString(screen, titleString, screen.getHeight() / 3);
    }

	/**
	 * Draws main menu. - remodified for 2P mode, using string array for efficiency
	 *
	 * @param screen
	 *               Screen to draw on.
	 * @param selectedIndex
	 *               Option selected.
	 */
	public void drawMenu(final Screen screen, final int selectedIndex) {
        String[] items = {"Play", "Achievements", "Settings", "Exit"}; // High scores -> Achievements

        int baseY = screen.getHeight() / 3 * 2; // same option choice, different formatting
        for (int i = 0; i < items.length; i++) {
            backBufferGraphics.setColor(i == selectedIndex ? Color.GREEN : Color.WHITE);
            drawCenteredRegularString(screen, items[i], (int) (baseY + fontRegularMetrics.getHeight() * 1.5 * i));
        }

        /** String playString = "1-Player Mode";
         String play2String = "2-Player Mode";
         String highScoresString = "High scores";
         String exitString = "exit";
         int spacing = fontRegularMetrics.getHeight() + 10;

         if (option == 2)
         backBufferGraphics.setColor(Color.GREEN);
         else
         backBufferGraphics.setColor(Color.WHITE);
         drawCenteredRegularString(screen, playString,
         screen.getHeight() / 3 * 2);
         if (option == 1)
         backBufferGraphics.setColor(Color.GREEN);
         else
         backBufferGraphics.setColor(Color.WHITE);
         drawCenteredRegularString(screen, play2String,
         screen.getHeight() / 3 * 2 + spacing);
         if (option == 3)
         backBufferGraphics.setColor(Color.GREEN);
         else
         backBufferGraphics.setColor(Color.WHITE);
         drawCenteredRegularString(screen, highScoresString, screen.getHeight()
         / 3 * 2 + spacing * 2);
         if (option == 0)
         backBufferGraphics.setColor(Color.GREEN);
         else
         backBufferGraphics.setColor(Color.WHITE);
         drawCenteredRegularString(screen, exitString, screen.getHeight() / 3
         * 2 + spacing * 3); */
    }

    /**
     * Draws game results.
     *
     * @param screen
     *                       Screen to draw on.
     * @param score
     *                       Score obtained.
     * @param livesRemaining
     *                       Lives remaining when finished.
     * @param shipsDestroyed
     *                       Total ships destroyed.
     * @param accuracy
     *                       Total accuracy.
     * @param isNewRecord
     *                       If the score is a new high score.
     */
    public void drawResults(final Screen screen, final int score,
                            final int livesRemaining, final int shipsDestroyed,
                            final float accuracy, final boolean isNewRecord, final boolean accuracy1P) {
        String scoreString = String.format("score %04d", score);
        String livesRemainingString = "lives remaining " + livesRemaining;
        String shipsDestroyedString = "enemies destroyed " + shipsDestroyed;
        String accuracyString = String
                .format("accuracy %.2f%%", accuracy * 100);

        int height = isNewRecord ? 4 : 2;

        backBufferGraphics.setColor(Color.WHITE);
        drawCenteredRegularString(screen, scoreString, screen.getHeight()
                / height);
        drawCenteredRegularString(screen, livesRemainingString,
                screen.getHeight() / height + fontRegularMetrics.getHeight()
                        * 2);
        drawCenteredRegularString(screen, shipsDestroyedString,
                screen.getHeight() / height + fontRegularMetrics.getHeight()
                        * 4);
        // Draw accuracy for player in 1P mode
        if (accuracy1P) {
            drawCenteredRegularString(screen, accuracyString, screen.getHeight()
                    / height + fontRegularMetrics.getHeight() * 6);
        }
    }

    /**
     * Draws interactive characters for name input.
     *
     * @param screen
     *                         Screen to draw on.
     * @param name
     *                         Current name selected.
     * @param nameCharSelected
     *                         Current character selected for modification.
     */
    public void drawNameInput(final Screen screen, final char[] name,
                              final int nameCharSelected) {
        String newRecordString = "New Record!";
        String introduceNameString = "Introduce name:";

        backBufferGraphics.setColor(Color.GREEN);
        drawCenteredRegularString(screen, newRecordString, screen.getHeight()
                / 4 + fontRegularMetrics.getHeight() * 10);
        backBufferGraphics.setColor(Color.WHITE);
        drawCenteredRegularString(screen, introduceNameString,
                screen.getHeight() / 4 + fontRegularMetrics.getHeight() * 12);

        // 3 letters name.
        int positionX = screen.getWidth()
                / 2
                - (fontRegularMetrics.getWidths()[name[0]]
                + fontRegularMetrics.getWidths()[name[1]]
                + fontRegularMetrics.getWidths()[name[2]]
                + fontRegularMetrics.getWidths()[' ']) / 2;

        for (int i = 0; i < 3; i++) {
            if (i == nameCharSelected)
                backBufferGraphics.setColor(Color.GREEN);
            else
                backBufferGraphics.setColor(Color.WHITE);

            positionX += fontRegularMetrics.getWidths()[name[i]] / 2;
            positionX = i == 0 ? positionX
                    : positionX
                    + (fontRegularMetrics.getWidths()[name[i - 1]]
                    + fontRegularMetrics.getWidths()[' ']) / 2;

            backBufferGraphics.drawString(Character.toString(name[i]),
                    positionX,
                    screen.getHeight() / 4 + fontRegularMetrics.getHeight()
                            * 14);
        }
    }

    /**
     * Draws basic content of game over screen.
     *
     * @param screen
     *                     Screen to draw on.
     * @param acceptsInput
     *                     If the screen accepts input.
     * @param isNewRecord
     *                     If the score is a new high score.
     */
    public void drawGameOver(final Screen screen, final boolean acceptsInput,
                             final boolean isNewRecord) {
        String gameOverString = "Game Over";
        String continueOrExitString = "Press Space to play again, Escape to exit";

        int height = isNewRecord ? 4 : 2;

        backBufferGraphics.setColor(Color.GREEN);
        drawCenteredBigString(screen, gameOverString, screen.getHeight()
                / height - fontBigMetrics.getHeight() * 2);

        if (acceptsInput)
            backBufferGraphics.setColor(Color.GREEN);
        else
            backBufferGraphics.setColor(Color.GRAY);
        drawCenteredRegularString(screen, continueOrExitString,
                screen.getHeight() / 2 + fontRegularMetrics.getHeight() * 10);
    }

    /**
     * Draws high score screen title and instructions.
     *
     * @param screen
     *               Screen to draw on.
     */
    public void drawHighScoreMenu(final Screen screen) {
        String highScoreString = "High Scores";
        String instructionsString = "Press Space to return";

        int midX = screen.getWidth() / 2;
        int startY = screen.getHeight() / 3;

        backBufferGraphics.setColor(Color.GREEN);
        drawCenteredBigString(screen, highScoreString, screen.getHeight() / 8);

        backBufferGraphics.setColor(Color.GRAY);
        drawCenteredRegularString(screen, instructionsString,
                screen.getHeight() / 5);

        backBufferGraphics.setColor(Color.GREEN);
        backBufferGraphics.drawString("1-PLAYER MODE", midX / 2 - fontBigMetrics.stringWidth("1-PLAYER MODE") / 2 + 40,
                startY);

        backBufferGraphics.drawString("2-PLAYER MODE",
                midX + midX / 2 - fontBigMetrics.stringWidth("2-PLAYER MODE") / 2 + 40, startY);
    }

    /**
     * Draws high scores.
     *
     * @param screen
     *                   Screen to draw on.
     * @param highScores
     *                   List of high scores.
     */
    public void drawHighScores(final Screen screen,
                               final List<Score> highScores, final String mode) { // add mode to parameter
        backBufferGraphics.setColor(Color.WHITE);
        int i = 0;
        String scoreString = "";

        int midX = screen.getWidth() / 2;
        int startY = screen.getHeight() / 3 + fontBigMetrics.getHeight() + 20;
        int lineHeight = fontRegularMetrics.getHeight() + 5;

        for (Score score : highScores) {
            scoreString = String.format("%s        %04d", score.getName(), score.getScore());
            int x;
            if (mode.equals("1P")) {
                // Left column(1P)
                x = midX / 2 - fontRegularMetrics.stringWidth(scoreString) / 2;
            } else {
                // Right column(2P)
                x = midX + midX / 2 - fontRegularMetrics.stringWidth(scoreString) / 2;
            }
            backBufferGraphics.drawString(scoreString, x, startY + lineHeight * i);
            i++;
        }
    }
	// Made it to check if the Achievement button works temporarily.
	public void drawAchievementMenu(final Screen screen) {
		String AchievementsString = "Achievements";
		String instructionsString = "Press Space to return";
		backBufferGraphics.setColor(Color.GREEN);
		drawCenteredBigString(screen, AchievementsString, screen.getHeight() / 8);

		backBufferGraphics.setColor(Color.GRAY);
		drawCenteredRegularString(screen, instructionsString,
				screen.getHeight() / 5);
	}

    public void drawSettingMenu(final Screen screen) {
        String settingsString = "Settings";
        String instructionsString = "Press Space to return";

        backBufferGraphics.setColor(Color.GREEN);
        drawCenteredBigString(screen, settingsString, screen.getHeight() / 8);
		backBufferGraphics.setFont(fontRegular);
        backBufferGraphics.setColor(Color.GRAY);
        drawCenteredRegularString(screen, instructionsString, screen.getHeight() / 6);
    }
	public void drawSettingLayout(final Screen screen, final String[] menuItems, final int selectedmenuItems) {
		int splitPointX = screen.getWidth() *3/10;
		backBufferGraphics.setFont(fontRegular);
		int menuY = screen.getHeight()*3/10;
		for (int i = 0; i < menuItems.length; i++) {
			if (i == selectedmenuItems) {
				backBufferGraphics.setColor(Color.GREEN);
			}
			else {
				backBufferGraphics.setColor(Color.WHITE);
			}
			backBufferGraphics.drawString(menuItems[i], 30, menuY+(i*60));
			backBufferGraphics.setColor(Color.GREEN);
		}
		backBufferGraphics.drawLine(splitPointX, screen.getHeight()/4, splitPointX,(menuY+menuItems.length*60));
	}
	public void drawVolumeBar(final Screen screen, final int volumlevel){
		int bar_startWidth = screen.getWidth() / 2;
		int bar_endWidth = screen.getWidth()-40;
		int barHeight = screen.getHeight()*3/10;

		String volumelabel = "Volume";
		backBufferGraphics.setFont(fontRegular);
		backBufferGraphics.setColor(Color.WHITE);
		backBufferGraphics.drawLine(bar_startWidth, barHeight, bar_endWidth, barHeight);

		backBufferGraphics.setColor(Color.WHITE);
		backBufferGraphics.drawString(volumelabel, bar_startWidth-80, barHeight+7);

		int indicatorX = bar_startWidth + (int)((bar_endWidth-bar_startWidth)*(volumlevel/100.0));
		int indicatorY = barHeight+7;
		backBufferGraphics.fillRect(indicatorX, indicatorY-13, 14, 14);
		backBufferGraphics.setColor(Color.WHITE);
		String volumeText = Integer.toString(volumlevel);
		backBufferGraphics.drawString(volumeText, bar_endWidth+10, indicatorY);

	}

	/**
	 * Draws a centered string on regular font.
	 *
	 * @param screen
	 *               Screen to draw on.
	 * @param string
	 *               String to draw.
	 * @param height
	 *               Height of the drawing.
	 */
	public void drawCenteredRegularString(final Screen screen,
			final String string, final int height) {
		backBufferGraphics.setFont(fontRegular);
		backBufferGraphics.drawString(string, screen.getWidth() / 2
				- fontRegularMetrics.stringWidth(string) / 2, height);
	}

    /**
     * Draws a centered string on regular font at a specific coordinate.
     *
     * @param string
     * String to draw.
     * @param x
     * X coordinate to center the string on.
     * @param y
     * Y coordinate of the drawing.
     */
    public void drawCenteredRegularString(final String string, final int x, final int y) {
        backBufferGraphics.setFont(fontRegular);
        backBufferGraphics.drawString(string, x - fontRegularMetrics.stringWidth(string) / 2, y);
    }

    /**
     * Draws a centered string on big font.
     *
     * @param screen
     *               Screen to draw on.
     * @param string
     *               String to draw.
     * @param height
     *               Height of the drawing.
     */
    public void drawCenteredBigString(final Screen screen, final String string,
                                      final int height) {
        backBufferGraphics.setFont(fontBig);
        backBufferGraphics.drawString(string, screen.getWidth() / 2
                - fontBigMetrics.stringWidth(string) / 2, height);
    }

    /**
     * Countdown to game start.
     *
     * @param screen
     *                  Screen to draw on.
     * @param level
     *                  Game difficulty level.
     * @param number
     *                  Countdown number.
     * @param bonusLife
     *                  Checks if a bonus life is received.
     */
    public void drawCountDown(final Screen screen, final int level,
                              final int number, final boolean bonusLife) {
        int rectWidth = screen.getWidth();
        int rectHeight = screen.getHeight() / 6;
        backBufferGraphics.setColor(Color.BLACK);
        backBufferGraphics.fillRect(0, screen.getHeight() / 2 - rectHeight / 2,
                rectWidth, rectHeight);
        backBufferGraphics.setColor(Color.GREEN);
        if (number >= 4)
            if (!bonusLife) {
                drawCenteredBigString(screen, "Level " + level,
                        screen.getHeight() / 2
                                + fontBigMetrics.getHeight() / 3);
            } else {
                drawCenteredBigString(screen, "Level " + level
                                + " - Bonus life!",
                        screen.getHeight() / 2
                                + fontBigMetrics.getHeight() / 3);
            }
        else if (number != 0)
            drawCenteredBigString(screen, Integer.toString(number),
                    screen.getHeight() / 2 + fontBigMetrics.getHeight() / 3);
        else
            drawCenteredBigString(screen, "GO!", screen.getHeight() / 2
                    + fontBigMetrics.getHeight() / 3);
    }

    /**
     * Draws the play mode selection menu (1P / 2P / Back).
     *
     * @param screen
     *                  Screen to draw on.
     * @param selectedIndex
     *                  Currently selected option (0 = 1P, 1 = 2P, 2 = Back).
     */

    public void drawPlayMenu(final Screen screen, final int selectedIndex) {
        String[] items = {"1 Player", "2 Players", "Back"};

        int baseY = screen.getHeight() / 3 * 1;
        for (int i = 0; i < items.length; i++) {
            backBufferGraphics.setColor(i == selectedIndex ? Color.GREEN : Color.WHITE);
            drawCenteredRegularString(screen, items[i],
                    baseY + fontRegularMetrics.getHeight() * 3 * i);
        }
    }
}<|MERGE_RESOLUTION|>--- conflicted
+++ resolved
@@ -23,89 +23,6 @@
  */
 public final class DrawManager {
 
-<<<<<<< HEAD
-    /** Singleton instance of the class. */
-    private static DrawManager instance;
-    /** Current frame. */
-    private static Frame frame;
-    /** FileManager instance. */
-    private static FileManager fileManager;
-    /** Application logger. */
-    private static Logger logger;
-    /** Graphics context. */
-    private static Graphics graphics;
-    /** Buffer Graphics. */
-    private static Graphics backBufferGraphics;
-    /** Buffer image. */
-    private static BufferedImage backBuffer;
-    /** Normal sized font. */
-    private static Font fontRegular;
-    /** Normal sized font properties. */
-    private static FontMetrics fontRegularMetrics;
-    /** Big sized font. */
-    private static Font fontBig;
-    /** Big sized font properties. */
-    private static FontMetrics fontBigMetrics;
-
-    /** Sprite types mapped to their images. */
-    private static Map<SpriteType, boolean[][]> spriteMap;
-
-    /** Sprite types. */
-    public static enum SpriteType {
-        /** Player ship. */
-        Ship,
-        /** Destroyed player ship. */
-        ShipDestroyed,
-        /** Player bullet. */
-        Bullet,
-        /** Enemy bullet. */
-        EnemyBullet,
-        /** First enemy ship - first form. */
-        EnemyShipA1,
-        /** First enemy ship - second form. */
-        EnemyShipA2,
-        /** Second enemy ship - first form. */
-        EnemyShipB1,
-        /** Second enemy ship - second form. */
-        EnemyShipB2,
-        /** Third enemy ship - first form. */
-        EnemyShipC1,
-        /** Third enemy ship - second form. */
-        EnemyShipC2,
-        /** Bonus ship. */
-        EnemyShipSpecial,
-        /** Destroyed enemy ship. */
-        Explosion,
-        /** Item Graphics Temp */
-        ItemScore,
-        ItemCoin,
-        ItemHeal
-    };
-
-    /**
-     * Private constructor.
-     */
-    private DrawManager() {
-        fileManager = Core.getFileManager();
-        logger = Core.getLogger();
-        logger.info("Started loading resources.");
-
-        try {
-            spriteMap = new LinkedHashMap<SpriteType, boolean[][]>();
-
-            spriteMap.put(SpriteType.Ship, new boolean[13][8]);
-            spriteMap.put(SpriteType.ShipDestroyed, new boolean[13][8]);
-            spriteMap.put(SpriteType.Bullet, new boolean[3][5]);
-            spriteMap.put(SpriteType.EnemyBullet, new boolean[3][5]);
-            spriteMap.put(SpriteType.EnemyShipA1, new boolean[12][8]);
-            spriteMap.put(SpriteType.EnemyShipA2, new boolean[12][8]);
-            spriteMap.put(SpriteType.EnemyShipB1, new boolean[12][8]);
-            spriteMap.put(SpriteType.EnemyShipB2, new boolean[12][8]);
-            spriteMap.put(SpriteType.EnemyShipC1, new boolean[12][8]);
-            spriteMap.put(SpriteType.EnemyShipC2, new boolean[12][8]);
-            spriteMap.put(SpriteType.EnemyShipSpecial, new boolean[16][7]);
-            spriteMap.put(SpriteType.Explosion, new boolean[13][7]);
-=======
 	/** Singleton instance of the class. */
 	private static DrawManager instance;
 	/** Current frame. */
@@ -195,31 +112,14 @@
 			spriteMap.put(SpriteType.EnemyShipC2, new boolean[12][8]);
 			spriteMap.put(SpriteType.EnemyShipSpecial, new boolean[16][7]);
 			spriteMap.put(SpriteType.Explosion, new boolean[13][7]);
->>>>>>> 357360ba
 
             // Item sprite placeholder
             spriteMap.put(SpriteType.ItemScore, new boolean[5][5]);
             spriteMap.put(SpriteType.ItemCoin, new boolean[5][5]);
             spriteMap.put(SpriteType.ItemHeal, new boolean[5][5]);
 
-<<<<<<< HEAD
             fileManager.loadSprite(spriteMap);
             logger.info("Finished loading the sprites.");
-
-            // Font loading.
-            fontRegular = fileManager.loadFont(14f);
-            fontBig = fileManager.loadFont(24f);
-            logger.info("Finished loading the fonts.");
-
-        } catch (IOException e) {
-            logger.warning("Loading failed.");
-        } catch (FontFormatException e) {
-            logger.warning("Font formating failed.");
-        }
-    }
-=======
-			fileManager.loadSprite(spriteMap);
-			logger.info("Finished loading the sprites.");
 
 			// Font loading.
 			fontRegular = fileManager.loadFont(14f);
@@ -327,50 +227,6 @@
 			// enemy bullets will keep their default color from the entity
 		}
 
-		backBufferGraphics.setColor(color);
-		for (int i = 0; i < image.length; i++)
-			for (int j = 0; j < image[i].length; j++)
-				if (image[i][j])
-					backBufferGraphics.drawRect(positionX + i * 2, positionY
-							+ j * 2, 1, 1);
-	}
->>>>>>> 357360ba
-
-
-    /**
-     * Draws the main menu stars background animation
-     */
-    public void updateMenuSpace(){
-        menuSpace.updateStars();
-
-        Graphics2D g2d = (Graphics2D) backBufferGraphics;
-        g2d.setRenderingHint(RenderingHints.KEY_ANTIALIASING, RenderingHints.VALUE_ANTIALIAS_ON);
-
-        backBufferGraphics.setColor(Color.WHITE);
-        int[][] positions = menuSpace.getStarLocations();
-
-        for(int i = 0; i < menuSpace.getNumStars(); i++){
-
-            int size = 1;
-            int radius = size * 2;
-
-            float[] dist = {0.0f, 1.0f};
-            Color[] colors = {
-                    new Color(255, 255, 200, 255),
-                    new Color(255, 255, 200, 0)
-            };
-
-            RadialGradientPaint paint = new RadialGradientPaint(
-                    new Point(positions[i][0], positions[i][1]),
-                    radius,
-                    dist,
-                    colors
-            );
-            g2d.setPaint(paint);
-            g2d.fillOval(positions[i][0] - radius / 2, positions[i][1] - radius / 2, radius, radius);
-
-
-<<<<<<< HEAD
         /**
          * Makes A-type enemies semi-transparent when their health is 1.
          * Checks if the entity is an EnemyShip of type A (EnemyShipA1 or A2),
@@ -424,9 +280,43 @@
                     );
                 }
             }
-=======
+        }
+    }
+
+    /**
+     * Draws the main menu stars background animation
+     */
+    public void updateMenuSpace(){
+        menuSpace.updateStars();
+
+        Graphics2D g2d = (Graphics2D) backBufferGraphics;
+        g2d.setRenderingHint(RenderingHints.KEY_ANTIALIASING, RenderingHints.VALUE_ANTIALIAS_ON);
+
+        backBufferGraphics.setColor(Color.WHITE);
+        int[][] positions = menuSpace.getStarLocations();
+
+        for(int i = 0; i < menuSpace.getNumStars(); i++){
+
+            int size = 1;
+            int radius = size * 2;
+
+            float[] dist = {0.0f, 1.0f};
+            Color[] colors = {
+                    new Color(255, 255, 200, 255),
+                    new Color(255, 255, 200, 0)
+            };
+
+            RadialGradientPaint paint = new RadialGradientPaint(
+                    new Point(positions[i][0], positions[i][1]),
+                    radius,
+                    dist,
+                    colors
+            );
+            g2d.setPaint(paint);
+            g2d.fillOval(positions[i][0] - radius / 2, positions[i][1] - radius / 2, radius, radius);
+
+
             backBufferGraphics.fillOval(positions[i][0], positions[i][1], size, size);
->>>>>>> 357360ba
         }
     }
 
