--- conflicted
+++ resolved
@@ -82,18 +82,15 @@
 		EnemyShipSpecial,
 		/** Destroyed enemy ship. */
 		Explosion,
-<<<<<<< HEAD
         /** Heart for lives display. */
-        Heart //추가
-	}
-=======
+        Heart, //추가
+	
 
         /** Item Graphics Temp */
         ItemScore,
         ItemCoin,
         ItemHeal
 	};
->>>>>>> 44111423
 
 	/**
 	 * Private constructor.
@@ -425,7 +422,6 @@
         backBufferGraphics.drawString("P2: " + String.format("%04d", coinsP2), screen.getWidth() - 100, 25);
     }
 
-<<<<<<< HEAD
 	/**
 	 * Draws a thick line from side to side of the screen.
 	 *
@@ -459,35 +455,6 @@
         backBufferGraphics.drawString(shipString, iconX + 30, 52);
     }
 
-	/**
-	 * Draws game title.
-	 *
-	 * @param screen
-	 *               Screen to draw on.
-	 */
-	public void drawTitle(final Screen screen) {
-		String titleString = "Invaders";
-		String instructionsString = "select with w+s / arrows, confirm with space";
-
-		backBufferGraphics.setColor(Color.GRAY);
-		drawCenteredRegularString(screen, instructionsString,
-				screen.getHeight() / 2);
-=======
-    /**
-     * Draws a thick line from side to side of the screen.
-     *
-     * @param screen
-     *                  Screen to draw on.
-     * @param positionY
-     *                  Y coordinate of the line.
-     */
-    public void drawHorizontalLine(final Screen screen, final int positionY) {
-        backBufferGraphics.setColor(Color.GREEN);
-        backBufferGraphics.drawLine(0, positionY, screen.getWidth(), positionY);
-        backBufferGraphics.drawLine(0, positionY + 1, screen.getWidth(),
-                positionY + 1);
-    }
->>>>>>> 44111423
 
     /**
      * Draws game title.
@@ -524,179 +491,6 @@
             drawCenteredRegularString(screen, items[i], baseY + fontRegularMetrics.getHeight() * 2 * i);
         }
 
-<<<<<<< HEAD
-		/** String playString = "1-Player Mode";
-		String play2String = "2-Player Mode";
-		String highScoresString = "High scores";
-		String exitString = "exit";
-		int spacing = fontRegularMetrics.getHeight() + 10;
-
-		if (option == 2)
-			backBufferGraphics.setColor(Color.GREEN);
-		else
-			backBufferGraphics.setColor(Color.WHITE);
-		drawCenteredRegularString(screen, playString,
-				screen.getHeight() / 3 * 2);
-		if (option == 1)
-			backBufferGraphics.setColor(Color.GREEN);
-		else
-			backBufferGraphics.setColor(Color.WHITE);
-		drawCenteredRegularString(screen, play2String,
-				screen.getHeight() / 3 * 2 + spacing);
-		if (option == 3)
-			backBufferGraphics.setColor(Color.GREEN);
-		else
-			backBufferGraphics.setColor(Color.WHITE);
-		drawCenteredRegularString(screen, highScoresString, screen.getHeight()
-				/ 3 * 2 + spacing * 2);
-		if (option == 0)
-			backBufferGraphics.setColor(Color.GREEN);
-		else
-			backBufferGraphics.setColor(Color.WHITE);
-		drawCenteredRegularString(screen, exitString, screen.getHeight() / 3
-				* 2 + spacing * 3); */
-	}
-
-	/**
-	 * Draws game results.
-	 *
-	 * @param screen
-	 *                       Screen to draw on.
-	 * @param score
-	 *                       Score obtained.
-	 * @param livesRemaining
-	 *                       Lives remaining when finished.
-	 * @param shipsDestroyed
-	 *                       Total ships destroyed.
-	 * @param accuracy
-	 *                       Total accuracy.
-	 * @param isNewRecord
-	 *                       If the score is a new high score.
-	 */
-
-	public void drawResults(final Screen screen, final int score,
-			final int livesRemaining, final int shipsDestroyed,
-			final float accuracy, final boolean isNewRecord, final boolean accuracy1P) {
-		String scoreString = String.format("score %04d", score);
-		String livesRemainingString = "lives remaining " + livesRemaining;
-		String shipsDestroyedString = "enemies destroyed " + shipsDestroyed;
-		String accuracyString = String
-				.format("accuracy %.2f%%", accuracy * 100);
-
-		int height = isNewRecord ? 4 : 2;
-        if (isNewRecord) {
-            backBufferGraphics.setColor(Color.RED);
-        } else {
-            backBufferGraphics.setColor(Color.WHITE);
-        }
-
-        drawCenteredRegularString(screen, scoreString, screen.getHeight()
-                / height);
-
-		backBufferGraphics.setColor(Color.WHITE);
-		drawCenteredRegularString(screen, scoreString, screen.getHeight()
-				/ height);
-		drawCenteredRegularString(screen, livesRemainingString,
-				screen.getHeight() / height + fontRegularMetrics.getHeight()
-						* 2);
-		drawCenteredRegularString(screen, shipsDestroyedString,
-				screen.getHeight() / height + fontRegularMetrics.getHeight()
-						* 4);
-		// Draw accuracy for player in 1P mode
-		if (accuracy1P) {
-			drawCenteredRegularString(screen, accuracyString, screen.getHeight()
-					/ height + fontRegularMetrics.getHeight() * 6);
-		}
-	}
-
-	/**
-	 * Draws interactive characters for name input.
-	 *
-	 * @param screen
-	 *                         Screen to draw on.
-	 * @param name
-	 *                         Current name selected.
-	 * @param nameCharSelected
-	 *                         Current character selected for modification.
-	 */
-	public void drawNameInput(final Screen screen, final char[] name,
-			final int nameCharSelected) {
-		String newRecordString = "New Record!";
-		String introduceNameString = "Introduce name:";
-
-		backBufferGraphics.setColor(Color.GREEN);
-		drawCenteredRegularString(screen, newRecordString, screen.getHeight()
-				/ 4 + fontRegularMetrics.getHeight() * 10);
-		backBufferGraphics.setColor(Color.WHITE);
-		drawCenteredRegularString(screen, introduceNameString,
-				screen.getHeight() / 4 + fontRegularMetrics.getHeight() * 12);
-
-		// 3 letters name.
-		int positionX = screen.getWidth()
-				/ 2
-				- (fontRegularMetrics.getWidths()[name[0]]
-						+ fontRegularMetrics.getWidths()[name[1]]
-						+ fontRegularMetrics.getWidths()[name[2]]
-						+ fontRegularMetrics.getWidths()[' ']) / 2;
-
-		for (int i = 0; i < 3; i++) {
-			if (i == nameCharSelected)
-				backBufferGraphics.setColor(Color.GREEN);
-			else
-				backBufferGraphics.setColor(Color.WHITE);
-
-			positionX += fontRegularMetrics.getWidths()[name[i]] / 2;
-			positionX = i == 0 ? positionX
-					: positionX
-							+ (fontRegularMetrics.getWidths()[name[i - 1]]
-									+ fontRegularMetrics.getWidths()[' ']) / 2;
-
-			backBufferGraphics.drawString(Character.toString(name[i]),
-					positionX,
-					screen.getHeight() / 4 + fontRegularMetrics.getHeight()
-							* 14);
-		}
-	}
-
-	/**
-	 * Draws basic content of game over screen.
-	 *
-	 * @param screen
-	 *                     Screen to draw on.
-	 * @param acceptsInput
-	 *                     If the screen accepts input.
-	 * @param isNewRecord
-	 *                     If the score is a new high score.
-	 */
-	public void drawGameOver(final Screen screen, final boolean acceptsInput,
-			final boolean isNewRecord) {
-		String gameOverString = "Game Over";
-		String continueOrExitString = "Press Space to play again, Escape to exit";
-
-		int height = isNewRecord ? 4 : 2;
-
-		backBufferGraphics.setColor(Color.GREEN);
-		drawCenteredBigString(screen, gameOverString, screen.getHeight()
-				/ height - fontBigMetrics.getHeight() * 2);
-
-		if (acceptsInput)
-			backBufferGraphics.setColor(Color.GREEN);
-		else
-			backBufferGraphics.setColor(Color.GRAY);
-		drawCenteredRegularString(screen, continueOrExitString,
-				screen.getHeight() / 2 + fontRegularMetrics.getHeight() * 10);
-	}
-
-	/**
-	 * Draws high score screen title and instructions.
-	 *
-	 * @param screen
-	 *               Screen to draw on.
-	 */
-	public void drawHighScoreMenu(final Screen screen) {
-		String highScoreString = "High Scores";
-		String instructionsString = "Press Space to return";
-=======
         /** String playString = "1-Player Mode";
          String play2String = "2-Player Mode";
          String highScoresString = "High scores";
@@ -728,7 +522,6 @@
          drawCenteredRegularString(screen, exitString, screen.getHeight() / 3
          * 2 + spacing * 3); */
     }
->>>>>>> 44111423
 
     /**
      * Draws game results.
@@ -756,8 +549,13 @@
                 .format("accuracy %.2f%%", accuracy * 100);
 
         int height = isNewRecord ? 4 : 2;
-
-        backBufferGraphics.setColor(Color.WHITE);
+      if (isNewRecord) {
+            backBufferGraphics.setColor(Color.RED);
+        } else {
+            backBufferGraphics.setColor(Color.WHITE);
+        }
+
+        
         drawCenteredRegularString(screen, scoreString, screen.getHeight()
                 / height);
         drawCenteredRegularString(screen, livesRemainingString,
@@ -984,13 +782,12 @@
 			drawCenteredBigString(screen, "GO!", screen.getHeight() / 2
 					+ fontBigMetrics.getHeight() / 3);
 	}
-<<<<<<< HEAD
     public void drawNewHighScoreNotice(final Screen screen) {
         String message = "NEW HIGH SCORE!";
         backBufferGraphics.setColor(Color.YELLOW);
         drawCenteredBigString(screen, message, screen.getHeight() / 4);
     }
-=======
+
 
 	/**
 	 * Draws achievement toasts.
@@ -1049,5 +846,4 @@
 			g2d.dispose();
 		}
 	}
->>>>>>> 44111423
 }