package engine;

import java.awt.*;
import java.awt.image.BufferedImage;
import java.io.IOException;
import java.util.LinkedHashMap;
import java.util.List;
import java.util.Map;
import java.util.logging.Logger;

import Animations.BasicGameSpace;
import Animations.MenuSpace;
import screen.Screen;
import entity.Entity;
import entity.Ship;
import entity.Bullet;

/**
 * Manages screen drawing.
 *
 * @author <a href="mailto:RobertoIA1987@gmail.com">Roberto Izquierdo Amo</a>
 *
 */
public final class DrawManager {

	/** Singleton instance of the class. */
	private static DrawManager instance;
	/** Current frame. */
	private static Frame frame;
	/** FileManager instance. */
	private static FileManager fileManager;
	/** Application logger. */
	private static Logger logger;
	/** Graphics context. */
	private static Graphics graphics;
	/** Buffer Graphics. */
	private static Graphics backBufferGraphics;
	/** Buffer image. */
	private static BufferedImage backBuffer;
	/** Normal sized font. */
	private static Font fontRegular;
	/** Normal sized font properties. */
	private static FontMetrics fontRegularMetrics;
	/** Big sized font. */
	private static Font fontBig;
	/** Big sized font properties. */
	private static FontMetrics fontBigMetrics;

	/** Sprite types mapped to their images. */
	private static Map<SpriteType, boolean[][]> spriteMap;

    /**
     * Stars background animations for both game and main menu
     * Star density specified as argument.
     * */
    BasicGameSpace basicGameSpace = new BasicGameSpace(100);
    MenuSpace menuSpace = new MenuSpace(50);

	/** Sprite types. */
	public static enum SpriteType {
		/** Player ship. */
		Ship,
		/** Destroyed player ship. */
		ShipDestroyed,
		/** Player bullet. */
		Bullet,
		/** Enemy bullet. */
		EnemyBullet,
		/** First enemy ship - first form. */
		EnemyShipA1,
		/** First enemy ship - second form. */
		EnemyShipA2,
		/** Second enemy ship - first form. */
		EnemyShipB1,
		/** Second enemy ship - second form. */
		EnemyShipB2,
		/** Third enemy ship - first form. */
		EnemyShipC1,
		/** Third enemy ship - second form. */
		EnemyShipC2,
		/** Bonus ship. */
		EnemyShipSpecial,
		/** Destroyed enemy ship. */
		Explosion,
        /** Heart for lives display. */
        Heart, //추가
	

        /** Item Graphics Temp */
        ItemScore,
        ItemCoin,
        ItemHeal
	};

	/**
	 * Private constructor.
	 */
	private DrawManager() {
		fileManager = Core.getFileManager();
		logger = Core.getLogger();
		logger.info("Started loading resources.");

		try {
			spriteMap = new LinkedHashMap<SpriteType, boolean[][]>();

			spriteMap.put(SpriteType.Ship, new boolean[13][8]);
			spriteMap.put(SpriteType.ShipDestroyed, new boolean[13][8]);
			spriteMap.put(SpriteType.Bullet, new boolean[3][5]);
			spriteMap.put(SpriteType.EnemyBullet, new boolean[3][5]);
			spriteMap.put(SpriteType.EnemyShipA1, new boolean[12][8]);
			spriteMap.put(SpriteType.EnemyShipA2, new boolean[12][8]);
			spriteMap.put(SpriteType.EnemyShipB1, new boolean[12][8]);
			spriteMap.put(SpriteType.EnemyShipB2, new boolean[12][8]);
			spriteMap.put(SpriteType.EnemyShipC1, new boolean[12][8]);
			spriteMap.put(SpriteType.EnemyShipC2, new boolean[12][8]);
			spriteMap.put(SpriteType.EnemyShipSpecial, new boolean[16][7]);
			spriteMap.put(SpriteType.Explosion, new boolean[13][7]);
            spriteMap.put(SpriteType.Heart, new boolean[11][10]); //추가

            // Item sprite placeholder
            spriteMap.put(SpriteType.ItemScore, new boolean[5][5]);
            spriteMap.put(SpriteType.ItemCoin, new boolean[5][5]);
            spriteMap.put(SpriteType.ItemHeal, new boolean[5][5]);

			fileManager.loadSprite(spriteMap);
			logger.info("Finished loading the sprites.");

			// Font loading.
			fontRegular = fileManager.loadFont(14f);
			fontBig = fileManager.loadFont(24f);
			logger.info("Finished loading the fonts.");

		} catch (IOException e) {
			logger.warning("Loading failed.");
		} catch (FontFormatException e) {
			logger.warning("Font formating failed.");
		}
	}

	/**
	 * Returns shared instance of DrawManager.
	 *
	 * @return Shared instance of DrawManager.
	 */
	protected static DrawManager getInstance() {
		if (instance == null)
			instance = new DrawManager();
		return instance;
	}

	/**
	 * Sets the frame to draw the image on.
	 *
	 * @param currentFrame
	 *                     Frame to draw on.
	 */
	public void setFrame(final Frame currentFrame) {
		frame = currentFrame;
	}

	/**
	 * First part of the drawing process. Initialises buffers, draws the
	 * background and prepares the images.
	 *
	 * @param screen
	 *               Screen to draw in.
	 */
	public void initDrawing(final Screen screen) {
		backBuffer = new BufferedImage(screen.getWidth(), screen.getHeight(),
				BufferedImage.TYPE_INT_RGB);

		graphics = frame.getGraphics();
		backBufferGraphics = backBuffer.getGraphics();

		backBufferGraphics.setColor(Color.BLACK);
		backBufferGraphics
				.fillRect(0, 0, screen.getWidth(), screen.getHeight());

		fontRegularMetrics = backBufferGraphics.getFontMetrics(fontRegular);
		fontBigMetrics = backBufferGraphics.getFontMetrics(fontBig);

		// drawBorders(screen);
		// drawGrid(screen);
	}

	/**
	 * Draws the completed drawing on screen.
	 *
	 * @param screen
	 *               Screen to draw on.
	 */
	public void completeDrawing(final Screen screen) {
		graphics.drawImage(backBuffer, frame.getInsets().left,
				frame.getInsets().top, frame);
	}

	/**
	 * Draws an entity, using the appropriate image.
	 *
	 * @param entity
	 *                  Entity to be drawn.
	 * @param positionX
	 *                  Coordinates for the left side of the image.
	 * @param positionY
	 *                  Coordinates for the upper side of the image.
	 */
	public void drawEntity(final Entity entity, final int positionX,
			final int positionY) {
		boolean[][] image = spriteMap.get(entity.getSpriteType());

		// 2P mode: start with the entity's own color
		Color color = entity.getColor();

		// Color-code by player when applicable
		if (entity instanceof Ship) {
			Ship ship = (Ship) entity;
			int pid = ship.getPlayerId(); // requires Ship.getPlayerId()
			if (pid == 1)
				color = Color.BLUE; // P1 ship
			else if (pid == 2)
				color = Color.RED; // P2 ship

			// else leave default (e.g., green) for legacy/unknown
		} else if (entity instanceof Bullet) {
			Bullet bullet = (Bullet) entity;
			int pid = bullet.getPlayerId(); // requires Bullet.getPlayerId()
			if (pid == 1)
				color = Color.CYAN; // P1 bullet
			else if (pid == 2)
				color = Color.MAGENTA; // P2 bullet
			// enemy bullets will keep their default color from the entity
		}

		backBufferGraphics.setColor(color);
		for (int i = 0; i < image.length; i++)
			for (int j = 0; j < image[i].length; j++)
				if (image[i][j])
					backBufferGraphics.drawRect(positionX + i * 2, positionY
							+ j * 2, 1, 1);
	}


    /**
     * Draws the main menu stars background animation
     */
    public void updateMenuSpace(){
        menuSpace.updateStars();

        Graphics2D g2d = (Graphics2D) backBufferGraphics;
        g2d.setRenderingHint(RenderingHints.KEY_ANTIALIASING, RenderingHints.VALUE_ANTIALIAS_ON);

        backBufferGraphics.setColor(Color.WHITE);
        int[][] positions = menuSpace.getStarLocations();

        for(int i = 0; i < menuSpace.getNumStars(); i++){

            int size = 1;
            int radius = size * 2;

            float[] dist = {0.0f, 1.0f};
            Color[] colors = {
                    new Color(255, 255, 200, 255),
                    new Color(255, 255, 200, 0)
            };

            RadialGradientPaint paint = new RadialGradientPaint(
                    new Point(positions[i][0], positions[i][1]),
                    radius,
                    dist,
                    colors
            );
            g2d.setPaint(paint);
            g2d.fillOval(positions[i][0] - radius / 2, positions[i][1] - radius / 2, radius, radius);


            backBufferGraphics.fillOval(positions[i][0], positions[i][1], size, size);
        }
    }

    /**
     * Draws the stars background animation during the game
     */
    public void updateGameSpace(){
        basicGameSpace.update();

        Graphics2D g2d = (Graphics2D) backBufferGraphics;
        g2d.setRenderingHint(RenderingHints.KEY_ANTIALIASING, RenderingHints.VALUE_ANTIALIAS_ON);

        backBufferGraphics.setColor(Color.WHITE);
        int[][] positions = basicGameSpace.getStarLocations();
        for(int i = 0; i < basicGameSpace.getNumStars(); i++){

            int size = (positions[i][2] < 2) ? 2 : 1;
            int radius = size * 2;

            float[] dist = {0.0f, 1.0f};
            Color[] colors = {
                    new Color(255, 255, 200, 50),
                    new Color(255, 255, 200, 0)
            };

            RadialGradientPaint paint = new RadialGradientPaint(
                    new Point(positions[i][0] + size / 2, positions[i][1] + size / 2),
                    radius,
                    dist,
                    colors
            );
            g2d.setPaint(paint);
            g2d.fillOval(positions[i][0] - radius / 2, positions[i][1] - radius / 2, radius, radius);


            backBufferGraphics.fillOval(positions[i][0], positions[i][1], size, size);
        }
    }

	/**
	 * For debugging purposes, draws the canvas borders.
	 *
	 * @param screen
	 *               Screen to draw in.
	 */
	@SuppressWarnings("unused")
	private void drawBorders(final Screen screen) {
		backBufferGraphics.setColor(Color.GREEN);
		backBufferGraphics.drawLine(0, 0, screen.getWidth() - 1, 0);
		backBufferGraphics.drawLine(0, 0, 0, screen.getHeight() - 1);
		backBufferGraphics.drawLine(screen.getWidth() - 1, 0,
				screen.getWidth() - 1, screen.getHeight() - 1);
		backBufferGraphics.drawLine(0, screen.getHeight() - 1,
				screen.getWidth() - 1, screen.getHeight() - 1);
	}

	/**
	 * For debugging purposes, draws a grid over the canvas.
	 *
	 * @param screen
	 *               Screen to draw in.
	 */
	@SuppressWarnings("unused")
	private void drawGrid(final Screen screen) {
		backBufferGraphics.setColor(Color.DARK_GRAY);
		for (int i = 0; i < screen.getHeight() - 1; i += 2)
			backBufferGraphics.drawLine(0, i, screen.getWidth() - 1, i);
		for (int j = 0; j < screen.getWidth() - 1; j += 2)
			backBufferGraphics.drawLine(j, 0, j, screen.getHeight() - 1);
	}

	/**
	 * Draws current score on screen.
	 *
	 * @param screen
	 *               Screen to draw on.
	 * @param score
	 *               Current score.
	 */
	public void drawScore(final Screen screen, final int score) {
		backBufferGraphics.setFont(fontRegular);
		backBufferGraphics.setColor(Color.WHITE);
		String scoreString = String.format("%04d", score);
		backBufferGraphics.drawString(scoreString, screen.getWidth() - 60, 25);
	}

	/**
	 * Draws number of remaining lives on screen.
	 *
	 * @param screen    Screen to draw on.
     * @param lives    Whether the game is in co-op mode.
	 */


    public void drawLives(final Screen screen, final int lives, final boolean isCoop) {
        backBufferGraphics.setFont(fontRegular);
        backBufferGraphics.setColor(Color.WHITE);


        Entity heart = new Entity(0, 0, 6*2, 5*2, Color.RED) {
            { this.spriteType = SpriteType.Heart; }
        };

        if (isCoop) {
            backBufferGraphics.drawString(Integer.toString(lives), 20, 25);
            for (int i = 0; i < lives; i++) {
                if (i < 3) {

                    drawEntity(heart, 40 + 35 * i, 9);
                } else {

                    drawEntity(heart, 40 + 35 * (i - 3), 9 + 25);
                }
            }
        }
        else {
            backBufferGraphics.drawString(Integer.toString(lives), 20, 40);
            for (int i = 0; i<lives; i++) {
                drawEntity(heart, 40 + 35 * i, 23);
            }
        }

    }
	/**
	 * Draws current coin count on screen.
	 *
	 * @param screen
	 *               Screen to draw on.
	 * @param coins
	 *               Current coin count.
	 */ // ADD THIS METHOD
	public void drawCoins(final Screen screen, final int coins) { // ADD THIS METHOD
		backBufferGraphics.setFont(fontRegular); // ADD THIS METHOD
		backBufferGraphics.setColor(Color.YELLOW); // ADD THIS METHOD
		String coinString = String.format("%04d", coins); // ADD THIS METHOD
		backBufferGraphics.drawString(coinString, screen.getWidth() - 60, 52); // ADD THIS METHOD
        backBufferGraphics.drawString("COIN : ", screen.getWidth()-115, 52);
	} // ADD THIS METHOD

    // 2P mode: drawCoins method but for both players, but separate coin counts
    public void drawCoinsP1P2(final Screen screen, final int coinsP1, final int coinsP2) {
        backBufferGraphics.setFont(fontRegular);
        backBufferGraphics.setColor(Color.YELLOW);

        backBufferGraphics.drawString("P1: " + String.format("%04d", coinsP1), screen.getWidth() - 200, 25);
        backBufferGraphics.drawString("P2: " + String.format("%04d", coinsP2), screen.getWidth() - 100, 25);
    }

	/**
	 * Draws a thick line from side to side of the screen.
	 *
	 * @param screen
	 *                  Screen to draw on.
	 * @param positionY
	 *                  Y coordinate of the line.
	 */
	public void drawHorizontalLine(final Screen screen, final int positionY) {
		backBufferGraphics.setColor(Color.GREEN);
		backBufferGraphics.drawLine(0, positionY, screen.getWidth(), positionY);
		backBufferGraphics.drawLine(0, positionY + 1, screen.getWidth(),
				positionY + 1);
	}

    public void drawLevel (final Screen screen, final int level) {
        backBufferGraphics.setColor(Color.WHITE);
        String levelString = "Level " + level;
        backBufferGraphics.drawString(levelString, screen.getWidth()-250, 25);
    }

    public void drawShipCount (final Screen screen, final int shipCount) {
        backBufferGraphics.setColor(Color.GREEN);
        Entity enemyIcon = new Entity(0, 0, 12*2, 8*2, Color.GREEN) {
            { this.spriteType = SpriteType.EnemyShipB2; }
        };
        int iconX = screen.getWidth() - 252;
        int iconY = 37;
        drawEntity(enemyIcon, iconX, iconY);
        String shipString = ": " + shipCount;
        backBufferGraphics.drawString(shipString, iconX + 30, 52);
    }


    /**
     * Draws game title.
     *
     * @param screen
     *               Screen to draw on.
     */
    public void drawTitle(final Screen screen) {
        String titleString = "Invaders";
        String instructionsString = "select with w+s / arrows, confirm with space";

        backBufferGraphics.setColor(Color.GRAY);
        drawCenteredRegularString(screen, instructionsString,
                screen.getHeight() / 2);

        backBufferGraphics.setColor(Color.GREEN);
        drawCenteredBigString(screen, titleString, screen.getHeight() / 3);
    }

    /**
     * Draws main menu. - remodified for 2P mode, using string array for efficiency
     *
     * @param screen
     *               Screen to draw on.
     * @param selectedIndex
     *               Option selected.
     */
    public void drawMenu(final Screen screen, final int selectedIndex) {
        String[] items = {"1 Player", "2 Players", "High scores", "Exit"};

        int baseY = screen.getHeight() / 3 * 2; // same option choice, different formatting
        for (int i = 0; i < items.length; i++) {
            backBufferGraphics.setColor(i == selectedIndex ? Color.GREEN : Color.WHITE);
            drawCenteredRegularString(screen, items[i], baseY + fontRegularMetrics.getHeight() * 2 * i);
        }

<<<<<<< HEAD
		/** String playString = "1-Player Mode";
		String play2String = "2-Player Mode";
		String highScoresString = "High scores";
		String exitString = "exit";
		int spacing = fontRegularMetrics.getHeight() + 10;

		if (option == 2)
			backBufferGraphics.setColor(Color.GREEN);
		else
			backBufferGraphics.setColor(Color.WHITE);
		drawCenteredRegularString(screen, playString,
				screen.getHeight() / 3 * 2);
		if (option == 1)
			backBufferGraphics.setColor(Color.GREEN);
		else
			backBufferGraphics.setColor(Color.WHITE);
		drawCenteredRegularString(screen, play2String,
				screen.getHeight() / 3 * 2 + spacing);
		if (option == 3)
			backBufferGraphics.setColor(Color.GREEN);
		else
			backBufferGraphics.setColor(Color.WHITE);
		drawCenteredRegularString(screen, highScoresString, screen.getHeight()
				/ 3 * 2 + spacing * 2);
		if (option == 0)
			backBufferGraphics.setColor(Color.GREEN);
		else
			backBufferGraphics.setColor(Color.WHITE);
		drawCenteredRegularString(screen, exitString, screen.getHeight() / 3
				* 2 + spacing * 3); */
	}

	/**
	 * Draws game results.
	 *
	 * @param screen
	 *                       Screen to draw on.
	 * @param score
	 *                       Score obtained.
	 * @param coins
	 *                       Coins obtained.
	 * @param shipsDestroyed
	 *                       Total ships destroyed.
	 * @param accuracy
	 *                       Total accuracy.
	 * @param isNewRecord
	 *                       If the score is a new high score.
	 */
	public void drawResults(final Screen screen, final int score,
			final int coins, final int shipsDestroyed,
			final float accuracy, final boolean isNewRecord, final boolean accuracy1P) {
		String scoreString = String.format("score %04d", score);
		String coinString = String.format("coins %04d", coins);
		String shipsDestroyedString = "enemies destroyed " + shipsDestroyed;
		String accuracyString = String.format("accuracy %.2f%%", Float.isNaN(accuracy) ? 0.0 : accuracy * 100);

		int height = isNewRecord ? 4 : 2;

		backBufferGraphics.setColor(Color.WHITE);
		drawCenteredRegularString(screen, scoreString, screen.getHeight()
				/ height);
		drawCenteredRegularString(screen, coinString,
				screen.getHeight() / height + fontRegularMetrics.getHeight()
						* 2);
		drawCenteredRegularString(screen, shipsDestroyedString,
				screen.getHeight() / height + fontRegularMetrics.getHeight()
						* 4);
		// Draw accuracy for player in 1P mode
		if (accuracy1P) {
			drawCenteredRegularString(screen, accuracyString, screen.getHeight()
					/ height + fontRegularMetrics.getHeight() * 6);
		}
	}

	/**
	 * Draws interactive characters for name input.
	 *
	 * @param screen
	 *                         Screen to draw on.
	 * @param name
	 *                         Current name inserted.
	 */
	public void drawNameInput(final Screen screen, final StringBuilder name) {
		String newRecordString = "New Record!";
		String introduceNameString = "Name: ";
		String nameStr = name.toString();

		backBufferGraphics.setColor(Color.GREEN);
		drawCenteredRegularString(screen, newRecordString, screen.getHeight()
				/ 4 + fontRegularMetrics.getHeight() * 10);

		// Draw the current name with blinking cursor
		String displayName = name.isEmpty() ? "" : nameStr;

		// Cursor blinks every 500ms
		boolean showCursor = (System.currentTimeMillis() / 500) % 2 == 0;
		String cursor = showCursor ? "|" : " ";

		String displayText = introduceNameString + displayName + cursor;

		backBufferGraphics.setColor(Color.WHITE);
		drawCenteredRegularString(screen, displayText,
				screen.getHeight() / 4 + fontRegularMetrics.getHeight() * 11);

	}

	public void drawNameInputError(Screen screen) {
		String alert = "Enter at least 3 chars!" ; // "Name too short!"

		backBufferGraphics.setColor(Color.YELLOW);
		drawCenteredRegularString(screen, alert, screen.getHeight()
				/ 4 + fontRegularMetrics.getHeight() * 13 );
	}

	/**
	 * Draws basic content of game over screen.
	 *
	 * @param screen
	 *                     Screen to draw on.
	 * @param acceptsInput
	 *                     If the screen accepts input.
	 * @param isNewRecord
	 *                     If the score is a new high score.
	 */
	public void drawGameOver(final Screen screen, final boolean acceptsInput,
			final boolean isNewRecord) {
		String gameOverString = "Game Over";
		String continueOrExitString = "Press Space to play again, Escape to exit";

		int height = isNewRecord ? 4 : 2;

		backBufferGraphics.setColor(Color.GREEN);
		drawCenteredBigString(screen, gameOverString, screen.getHeight()
				/ height - fontBigMetrics.getHeight() * 2);

		if (acceptsInput)
			backBufferGraphics.setColor(Color.GREEN);
		else
			backBufferGraphics.setColor(Color.GRAY);
		drawCenteredRegularString(screen, continueOrExitString,
				screen.getHeight() / 2 + fontRegularMetrics.getHeight() * 10);
	}
=======
        /** String playString = "1-Player Mode";
         String play2String = "2-Player Mode";
         String highScoresString = "High scores";
         String exitString = "exit";
         int spacing = fontRegularMetrics.getHeight() + 10;

         if (option == 2)
         backBufferGraphics.setColor(Color.GREEN);
         else
         backBufferGraphics.setColor(Color.WHITE);
         drawCenteredRegularString(screen, playString,
         screen.getHeight() / 3 * 2);
         if (option == 1)
         backBufferGraphics.setColor(Color.GREEN);
         else
         backBufferGraphics.setColor(Color.WHITE);
         drawCenteredRegularString(screen, play2String,
         screen.getHeight() / 3 * 2 + spacing);
         if (option == 3)
         backBufferGraphics.setColor(Color.GREEN);
         else
         backBufferGraphics.setColor(Color.WHITE);
         drawCenteredRegularString(screen, highScoresString, screen.getHeight()
         / 3 * 2 + spacing * 2);
         if (option == 0)
         backBufferGraphics.setColor(Color.GREEN);
         else
         backBufferGraphics.setColor(Color.WHITE);
         drawCenteredRegularString(screen, exitString, screen.getHeight() / 3
         * 2 + spacing * 3); */
    }
>>>>>>> 36f7b2c6

    /**
     * Draws game results.
     *
     * @param screen
     *                       Screen to draw on.
     * @param score
     *                       Score obtained.
     * @param livesRemaining
     *                       Lives remaining when finished.
     * @param shipsDestroyed
     *                       Total ships destroyed.
     * @param accuracy
     *                       Total accuracy.
     * @param isNewRecord
     *                       If the score is a new high score.
     */
    public void drawResults(final Screen screen, final int score,
                            final int livesRemaining, final int shipsDestroyed,
                            final float accuracy, final boolean isNewRecord, final boolean accuracy1P) {
        String scoreString = String.format("score %04d", score);
        String livesRemainingString = "lives remaining " + livesRemaining;
        String shipsDestroyedString = "enemies destroyed " + shipsDestroyed;
        String accuracyString = String
                .format("accuracy %.2f%%", accuracy * 100);

        int height = isNewRecord ? 4 : 2;
      if (isNewRecord) {
            backBufferGraphics.setColor(Color.RED);
        } else {
            backBufferGraphics.setColor(Color.WHITE);
        }

        
        drawCenteredRegularString(screen, scoreString, screen.getHeight()
                / height);
        drawCenteredRegularString(screen, livesRemainingString,
                screen.getHeight() / height + fontRegularMetrics.getHeight()
                        * 2);
        drawCenteredRegularString(screen, shipsDestroyedString,
                screen.getHeight() / height + fontRegularMetrics.getHeight()
                        * 4);
        // Draw accuracy for player in 1P mode
        if (accuracy1P) {
            drawCenteredRegularString(screen, accuracyString, screen.getHeight()
                    / height + fontRegularMetrics.getHeight() * 6);
        }
    }

    /**
     * Draws interactive characters for name input.
     *
     * @param screen
     *                         Screen to draw on.
     * @param name
     *                         Current name selected.
     * @param nameCharSelected
     *                         Current character selected for modification.
     */
    public void drawNameInput(final Screen screen, final char[] name,
                              final int nameCharSelected) {
        String newRecordString = "New Record!";
        String introduceNameString = "Introduce name:";

        backBufferGraphics.setColor(Color.GREEN);
        drawCenteredRegularString(screen, newRecordString, screen.getHeight()
                / 4 + fontRegularMetrics.getHeight() * 10);
        backBufferGraphics.setColor(Color.WHITE);
        drawCenteredRegularString(screen, introduceNameString,
                screen.getHeight() / 4 + fontRegularMetrics.getHeight() * 12);

        // 3 letters name.
        int positionX = screen.getWidth()
                / 2
                - (fontRegularMetrics.getWidths()[name[0]]
                + fontRegularMetrics.getWidths()[name[1]]
                + fontRegularMetrics.getWidths()[name[2]]
                + fontRegularMetrics.getWidths()[' ']) / 2;

        for (int i = 0; i < 3; i++) {
            if (i == nameCharSelected)
                backBufferGraphics.setColor(Color.GREEN);
            else
                backBufferGraphics.setColor(Color.WHITE);

            positionX += fontRegularMetrics.getWidths()[name[i]] / 2;
            positionX = i == 0 ? positionX
                    : positionX
                    + (fontRegularMetrics.getWidths()[name[i - 1]]
                    + fontRegularMetrics.getWidths()[' ']) / 2;

            backBufferGraphics.drawString(Character.toString(name[i]),
                    positionX,
                    screen.getHeight() / 4 + fontRegularMetrics.getHeight()
                            * 14);
        }
    }

    /**
     * Draws basic content of game over screen.
     *
     * @param screen
     *                     Screen to draw on.
     * @param acceptsInput
     *                     If the screen accepts input.
     * @param isNewRecord
     *                     If the score is a new high score.
     */
    public void drawGameOver(final Screen screen, final boolean acceptsInput,
                             final boolean isNewRecord) {
        String gameOverString = "Game Over";
        String continueOrExitString = "Press Space to play again, Escape to exit";

        int height = isNewRecord ? 4 : 2;

        backBufferGraphics.setColor(Color.GREEN);
        drawCenteredBigString(screen, gameOverString, screen.getHeight()
                / height - fontBigMetrics.getHeight() * 2);

        if (acceptsInput)
            backBufferGraphics.setColor(Color.GREEN);
        else
            backBufferGraphics.setColor(Color.GRAY);
        drawCenteredRegularString(screen, continueOrExitString,
                screen.getHeight() / 2 + fontRegularMetrics.getHeight() * 10);
    }

    /**
     * Draws high score screen title and instructions.
     *
     * @param screen
     *               Screen to draw on.
     */
    public void drawHighScoreMenu(final Screen screen) {
        String highScoreString = "High Scores";
        String instructionsString = "Press Space to return";

        int midX = screen.getWidth() / 2;
        int startY = screen.getHeight() / 3;

        backBufferGraphics.setColor(Color.GREEN);
        drawCenteredBigString(screen, highScoreString, screen.getHeight() / 8);

        backBufferGraphics.setColor(Color.GRAY);
        drawCenteredRegularString(screen, instructionsString,
                screen.getHeight() / 5);

        backBufferGraphics.setColor(Color.GREEN);
        backBufferGraphics.drawString("1-PLAYER MODE", midX / 2 - fontBigMetrics.stringWidth("1-PLAYER MODE") / 2 + 40,
                startY);

        backBufferGraphics.drawString("2-PLAYER MODE",
                midX + midX / 2 - fontBigMetrics.stringWidth("2-PLAYER MODE") / 2 + 40, startY);
    }

    /**
     * Draws high scores.
     *
     * @param screen
     *                   Screen to draw on.
     * @param highScores
     *                   List of high scores.
     */
    public void drawHighScores(final Screen screen,
                               final List<Score> highScores, final String mode) { // add mode to parameter
        backBufferGraphics.setColor(Color.WHITE);
        int i = 0;
        String scoreString = "";

        int midX = screen.getWidth() / 2;
        int startY = screen.getHeight() / 3 + fontBigMetrics.getHeight() + 20;
        int lineHeight = fontRegularMetrics.getHeight() + 5;

        for (Score score : highScores) {
            scoreString = String.format("%s        %04d", score.getName(), score.getScore());
            int x;
            if (mode.equals("1P")) {
                // Left column(1P)
                x = midX / 2 - fontRegularMetrics.stringWidth(scoreString) / 2;
            } else {
                // Right column(2P)
                x = midX + midX / 2 - fontRegularMetrics.stringWidth(scoreString) / 2;
            }
            backBufferGraphics.drawString(scoreString, x, startY + lineHeight * i);
            i++;
        }
    }

    /**
     * Draws a centered string on regular font.
     *
     * @param screen
     *               Screen to draw on.
     * @param string
     *               String to draw.
     * @param height
     *               Height of the drawing.
     */
    public void drawCenteredRegularString(final Screen screen,
                                          final String string, final int height) {
        backBufferGraphics.setFont(fontRegular);
        backBufferGraphics.drawString(string, screen.getWidth() / 2
                - fontRegularMetrics.stringWidth(string) / 2, height);
    }

    /**
     * Draws a centered string on big font.
     *
     * @param screen
     *               Screen to draw on.
     * @param string
     *               String to draw.
     * @param height
     *               Height of the drawing.
     */
    public void drawCenteredBigString(final Screen screen, final String string,
                                      final int height) {
        backBufferGraphics.setFont(fontBig);
        backBufferGraphics.drawString(string, screen.getWidth() / 2
                - fontBigMetrics.stringWidth(string) / 2, height);
    }

	/**
	 * Countdown to game start.
	 *
	 * @param screen
	 *                  Screen to draw on.
	 * @param level
	 *                  Game difficulty level.
	 * @param number
	 *                  Countdown number.
	 * @param bonusLife
	 *                  Checks if a bonus life is received.
	 */
	public void drawCountDown(final Screen screen, final int level,
			final int number, final boolean bonusLife) {
		int rectWidth = screen.getWidth();
		int rectHeight = screen.getHeight() / 6;
		backBufferGraphics.setColor(Color.BLACK);
		backBufferGraphics.fillRect(0, screen.getHeight() / 2 - rectHeight / 2,
				rectWidth, rectHeight);
		backBufferGraphics.setColor(Color.GREEN);
		if (number >= 4)
			if (!bonusLife) {
				drawCenteredBigString(screen, "Level " + level,
						screen.getHeight() / 2
								+ fontBigMetrics.getHeight() / 3);
			} else {
				drawCenteredBigString(screen, "Level " + level
						+ " - Bonus life!",
						screen.getHeight() / 2
								+ fontBigMetrics.getHeight() / 3);
			}
		else if (number != 0)
			drawCenteredBigString(screen, Integer.toString(number),
					screen.getHeight() / 2 + fontBigMetrics.getHeight() / 3);
		else
			drawCenteredBigString(screen, "GO!", screen.getHeight() / 2
					+ fontBigMetrics.getHeight() / 3);
	}
    public void drawNewHighScoreNotice(final Screen screen) {
        String message = "NEW HIGH SCORE!";
        backBufferGraphics.setColor(Color.YELLOW);
        drawCenteredBigString(screen, message, screen.getHeight() / 4);
    }


	/**
	 * Draws achievement toasts.
	 *
	 * @param screen
	 * Screen to draw on.
	 * @param toasts
	 * List of toasts to draw.
	 */
	public void drawAchievementToasts(final Screen screen, final List<Achievement> toasts) {
		if (toasts == null || toasts.isEmpty()) {
			return;
		}

		Achievement achievement = toasts.get(toasts.size() - 1);

		Graphics2D g2d = (Graphics2D) backBufferGraphics.create();

		try {
			int boxWidth = 350;
			int boxHeight = 100;
			int cornerRadius = 15;

			int x = (screen.getWidth() - boxWidth) / 2;
			int y = (screen.getHeight() - boxHeight) / 2;

			g2d.setRenderingHint(RenderingHints.KEY_ANTIALIASING, RenderingHints.VALUE_ANTIALIAS_ON);

			g2d.setComposite(AlphaComposite.getInstance(AlphaComposite.SRC_OVER, 0.3f));
			g2d.setColor(Color.BLACK);
			g2d.fillRoundRect(x, y, boxWidth, boxHeight, cornerRadius, cornerRadius);

			g2d.setColor(Color.GREEN);
			g2d.setStroke(new BasicStroke(2));
			g2d.drawRoundRect(x, y, boxWidth, boxHeight, cornerRadius, cornerRadius);

			g2d.setComposite(AlphaComposite.getInstance(AlphaComposite.SRC_OVER, 0.7f));

			g2d.setFont(fontBig);
			g2d.setColor(Color.YELLOW);
			FontMetrics bigMetrics = g2d.getFontMetrics(fontBig);
			int titleWidth = bigMetrics.stringWidth("Achievement Clear!");
			g2d.drawString("Achievement Clear!", (screen.getWidth() - titleWidth) / 2, y + 35);

			g2d.setFont(fontRegular);
			g2d.setColor(Color.WHITE);
			FontMetrics regularMetrics = g2d.getFontMetrics(fontRegular);
			int nameWidth = regularMetrics.stringWidth(achievement.getName());
			g2d.drawString(achievement.getName(), (screen.getWidth() - nameWidth) / 2, y + 60);

			g2d.setColor(Color.LIGHT_GRAY);
			int descWidth = regularMetrics.stringWidth(achievement.getDescription());
			g2d.drawString(achievement.getDescription(), (screen.getWidth() - descWidth) / 2, y + 80);

		} finally {
			g2d.dispose();
		}
	}
}<|MERGE_RESOLUTION|>--- conflicted
+++ resolved
@@ -491,7 +491,6 @@
             drawCenteredRegularString(screen, items[i], baseY + fontRegularMetrics.getHeight() * 2 * i);
         }
 
-<<<<<<< HEAD
 		/** String playString = "1-Player Mode";
 		String play2String = "2-Player Mode";
 		String highScoresString = "High scores";
@@ -634,39 +633,6 @@
 		drawCenteredRegularString(screen, continueOrExitString,
 				screen.getHeight() / 2 + fontRegularMetrics.getHeight() * 10);
 	}
-=======
-        /** String playString = "1-Player Mode";
-         String play2String = "2-Player Mode";
-         String highScoresString = "High scores";
-         String exitString = "exit";
-         int spacing = fontRegularMetrics.getHeight() + 10;
-
-         if (option == 2)
-         backBufferGraphics.setColor(Color.GREEN);
-         else
-         backBufferGraphics.setColor(Color.WHITE);
-         drawCenteredRegularString(screen, playString,
-         screen.getHeight() / 3 * 2);
-         if (option == 1)
-         backBufferGraphics.setColor(Color.GREEN);
-         else
-         backBufferGraphics.setColor(Color.WHITE);
-         drawCenteredRegularString(screen, play2String,
-         screen.getHeight() / 3 * 2 + spacing);
-         if (option == 3)
-         backBufferGraphics.setColor(Color.GREEN);
-         else
-         backBufferGraphics.setColor(Color.WHITE);
-         drawCenteredRegularString(screen, highScoresString, screen.getHeight()
-         / 3 * 2 + spacing * 2);
-         if (option == 0)
-         backBufferGraphics.setColor(Color.GREEN);
-         else
-         backBufferGraphics.setColor(Color.WHITE);
-         drawCenteredRegularString(screen, exitString, screen.getHeight() / 3
-         * 2 + spacing * 3); */
-    }
->>>>>>> 36f7b2c6
 
     /**
      * Draws game results.
