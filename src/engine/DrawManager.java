package engine;

import java.awt.Color;
import java.awt.Font;
import java.awt.FontFormatException;
import java.awt.FontMetrics;
import java.awt.Graphics;
import java.awt.image.BufferedImage;
import java.awt.Rectangle; // add this line
import java.io.IOException;
import java.util.LinkedHashMap;
import java.util.List;
import java.util.Map;
import java.util.logging.Logger;

import screen.Screen;
import entity.Entity;
import entity.Ship;
import entity.Bullet;

/**
 * Manages screen drawing.
 *
 * @author <a href="mailto:RobertoIA1987@gmail.com">Roberto Izquierdo Amo</a>
 *
 */
public final class DrawManager {

	/** Singleton instance of the class. */
	private static DrawManager instance;
	/** Current frame. */
	private static Frame frame;
	/** FileManager instance. */
	private static FileManager fileManager;
	/** Application logger. */
	private static Logger logger;
	/** Graphics context. */
	private static Graphics graphics;
	/** Buffer Graphics. */
	private static Graphics backBufferGraphics;
	/** Buffer image. */
	private static BufferedImage backBuffer;
	/** Normal sized font. */
	private static Font fontRegular;
	/** Normal sized font properties. */
	private static FontMetrics fontRegularMetrics; // add this line
	/** Big sized font. */
	private static Font fontBig;
	/** Big sized font properties. */
	private static FontMetrics fontBigMetrics;

	/** Sprite types mapped to their images. */
	private static Map<SpriteType, boolean[][]> spriteMap;

    // Variables for hitbox fine-tuning
    private int menuHitboxOffset = 20; // add this line

	/** Sprite types. */
	public static enum SpriteType {
		/** Player ship. */
		Ship,
		/** Destroyed player ship. */
		ShipDestroyed,
		/** Player bullet. */
		Bullet,
		/** Enemy bullet. */
		EnemyBullet,
		/** First enemy ship - first form. */
		EnemyShipA1,
		/** First enemy ship - second form. */
		EnemyShipA2,
		/** Second enemy ship - first form. */
		EnemyShipB1,
		/** Second enemy ship - second form. */
		EnemyShipB2,
		/** Third enemy ship - first form. */
		EnemyShipC1,
		/** Third enemy ship - second form. */
		EnemyShipC2,
		/** Bonus ship. */
		EnemyShipSpecial,
		/** Destroyed enemy ship. */
		Explosion
	}

	/**
	 * Private constructor.
	 */
	private DrawManager() {
		fileManager = Core.getFileManager();
		logger = Core.getLogger();
		logger.info("Started loading resources.");

		try {
			spriteMap = new LinkedHashMap<SpriteType, boolean[][]>();

			spriteMap.put(SpriteType.Ship, new boolean[13][8]);
			spriteMap.put(SpriteType.ShipDestroyed, new boolean[13][8]);
			spriteMap.put(SpriteType.Bullet, new boolean[3][5]);
			spriteMap.put(SpriteType.EnemyBullet, new boolean[3][5]);
			spriteMap.put(SpriteType.EnemyShipA1, new boolean[12][8]);
			spriteMap.put(SpriteType.EnemyShipA2, new boolean[12][8]);
			spriteMap.put(SpriteType.EnemyShipB1, new boolean[12][8]);
			spriteMap.put(SpriteType.EnemyShipB2, new boolean[12][8]);
			spriteMap.put(SpriteType.EnemyShipC1, new boolean[12][8]);
			spriteMap.put(SpriteType.EnemyShipC2, new boolean[12][8]);
			spriteMap.put(SpriteType.EnemyShipSpecial, new boolean[16][7]);
			spriteMap.put(SpriteType.Explosion, new boolean[13][7]);

			fileManager.loadSprite(spriteMap);
			logger.info("Finished loading the sprites.");

			// Font loading.
			fontRegular = fileManager.loadFont(14f);
			fontBig = fileManager.loadFont(24f);
			logger.info("Finished loading the fonts.");

		} catch (IOException e) {
			logger.warning("Loading failed.");
		} catch (FontFormatException e) {
			logger.warning("Font formating failed.");
		}
	}

	/**
	 * Returns shared instance of DrawManager.
	 *
	 * @return Shared instance of DrawManager.
	 */
	protected static DrawManager getInstance() {
		if (instance == null)
			instance = new DrawManager();
		return instance;
	}

	/**
	 * Sets the frame to draw the image on.
	 *
	 * @param currentFrame
	 *                     Frame to draw on.
	 */
	public void setFrame(final Frame currentFrame) {
		frame = currentFrame;
	}

	/**
	 * First part of the drawing process. Initialises buffers, draws the
	 * background and prepares the images.
	 *
	 * @param screen
	 *               Screen to draw in.
	 */
	public void initDrawing(final Screen screen) {
		backBuffer = new BufferedImage(screen.getWidth(), screen.getHeight(),
				BufferedImage.TYPE_INT_RGB);

		graphics = frame.getGraphics();
		backBufferGraphics = backBuffer.getGraphics();

		backBufferGraphics.setColor(Color.BLACK);
		backBufferGraphics
				.fillRect(0, 0, screen.getWidth(), screen.getHeight());

		fontRegularMetrics = backBufferGraphics.getFontMetrics(fontRegular);
		fontBigMetrics = backBufferGraphics.getFontMetrics(fontBig);

		// drawBorders(screen);
		// drawGrid(screen);
	}

	/**
	 * Draws the completed drawing on screen.
	 *
	 * @param screen
	 *               Screen to draw on.
	 */
	public void completeDrawing(final Screen screen) {
		graphics.drawImage(backBuffer, frame.getInsets().left,
				frame.getInsets().top, frame);
	}

	/**
	 * Draws an entity, using the appropriate image.
	 *
	 * @param entity
	 *                  Entity to be drawn.
	 * @param positionX
	 *                  Coordinates for the left side of the image.
	 * @param positionY
	 *                  Coordinates for the upper side of the image.
	 */
	public void drawEntity(final Entity entity, final int positionX,
			final int positionY) {
		boolean[][] image = spriteMap.get(entity.getSpriteType());

		// 2P mode: start with the entity's own color
		Color color = entity.getColor();

		// Color-code by player when applicable
		if (entity instanceof Ship) {
			Ship ship = (Ship) entity;
			int pid = ship.getPlayerId(); // requires Ship.getPlayerId()
			if (pid == 1)
				color = Color.BLUE; // P1 ship
			else if (pid == 2)
				color = Color.RED; // P2 ship

			// else leave default (e.g., green) for legacy/unknown
		} else if (entity instanceof Bullet) {
			Bullet bullet = (Bullet) entity;
			int pid = bullet.getPlayerId(); // requires Bullet.getPlayerId()
			if (pid == 1)
				color = Color.CYAN; // P1 bullet
			else if (pid == 2)
				color = Color.MAGENTA; // P2 bullet
			// enemy bullets will keep their default color from the entity
		}

		backBufferGraphics.setColor(color);
		for (int i = 0; i < image.length; i++)
			for (int j = 0; j < image[i].length; j++)
				if (image[i][j])
					backBufferGraphics.drawRect(positionX + i * 2, positionY
							+ j * 2, 1, 1);
	}

	/**
	 * For debugging purposes, draws the canvas borders.
	 *
	 * @param screen
	 *               Screen to draw in.
	 */
	@SuppressWarnings("unused")
	private void drawBorders(final Screen screen) {
		backBufferGraphics.setColor(Color.GREEN);
		backBufferGraphics.drawLine(0, 0, screen.getWidth() - 1, 0);
		backBufferGraphics.drawLine(0, 0, 0, screen.getHeight() - 1);
		backBufferGraphics.drawLine(screen.getWidth() - 1, 0,
				screen.getWidth() - 1, screen.getHeight() - 1);
		backBufferGraphics.drawLine(0, screen.getHeight() - 1,
				screen.getWidth() - 1, screen.getHeight() - 1);
	}

	/**
	 * For debugging purposes, draws a grid over the canvas.
	 *
	 * @param screen
	 *               Screen to draw in.
	 */
	@SuppressWarnings("unused")
	private void drawGrid(final Screen screen) {
		backBufferGraphics.setColor(Color.DARK_GRAY);
		for (int i = 0; i < screen.getHeight() - 1; i += 2)
			backBufferGraphics.drawLine(0, i, screen.getWidth() - 1, i);
		for (int j = 0; j < screen.getWidth() - 1; j += 2)
			backBufferGraphics.drawLine(j, 0, j, screen.getHeight() - 1);
	}

	/**
	 * Draws current score on screen.
	 *
	 * @param screen
	 *               Screen to draw on.
	 * @param score
	 *               Current score.
	 */
	public void drawScore(final Screen screen, final int score) {
		backBufferGraphics.setFont(fontRegular);
		backBufferGraphics.setColor(Color.WHITE);
		String scoreString = String.format("%04d", score);
		backBufferGraphics.drawString(scoreString, screen.getWidth() - 60, 25);
	}

	/**
	 * Draws number of remaining lives on screen.
	 *
	 * @param screen
	 *               Screen to draw on.
	 * @param lives
	 *               Current lives.
	 */
	public void drawLives(final Screen screen, final int lives) {
		backBufferGraphics.setFont(fontRegular);
		backBufferGraphics.setColor(Color.WHITE);
		backBufferGraphics.drawString(Integer.toString(lives), 20, 25);
		Ship dummyShip = new Ship(0, 0);
		for (int i = 0; i < lives; i++)
			drawEntity(dummyShip, 40 + 35 * i, 10);
	}

	/**
	 * Draws current coin count on screen.
	 *
	 * @param screen
	 *               Screen to draw on.
	 * @param coins
	 *               Current coin count.
	 */ // ADD THIS METHOD
	public void drawCoins(final Screen screen, final int coins) { // ADD THIS METHOD
		backBufferGraphics.setFont(fontRegular); // ADD THIS METHOD
		backBufferGraphics.setColor(Color.YELLOW); // ADD THIS METHOD
		String coinString = String.format("Coins: %04d", coins); // ADD THIS METHOD
		backBufferGraphics.drawString(coinString, screen.getWidth() - 180, 25); // ADD THIS METHOD
	} // ADD THIS METHOD

    // 2P mode: drawCoins method but for both players, but separate coin counts
    public void drawCoinsP1P2(final Screen screen, final int coinsP1, final int coinsP2) {
        backBufferGraphics.setFont(fontRegular);
        backBufferGraphics.setColor(Color.YELLOW);

        backBufferGraphics.drawString("P1: " + String.format("%04d", coinsP1), screen.getWidth() - 200, 25);
        backBufferGraphics.drawString("P2: " + String.format("%04d", coinsP2), screen.getWidth() - 100, 25);
    }

	/**
	 * Draws a thick line from side to side of the screen.
	 *
	 * @param screen
	 *                  Screen to draw on.
	 * @param positionY
	 *                  Y coordinate of the line.
	 */
	public void drawHorizontalLine(final Screen screen, final int positionY) {
		backBufferGraphics.setColor(Color.GREEN);
		backBufferGraphics.drawLine(0, positionY, screen.getWidth(), positionY);
		backBufferGraphics.drawLine(0, positionY + 1, screen.getWidth(),
				positionY + 1);
	}

	/**
	 * Draws game title.
	 *
	 * @param screen
	 *               Screen to draw on.
	 */
	public void drawTitle(final Screen screen) {
		String titleString = "Invaders";
		String instructionsString = "select with w+s / arrows, confirm with space";

		backBufferGraphics.setColor(Color.GRAY);
		drawCenteredRegularString(screen, instructionsString,
				screen.getHeight() / 2);

		backBufferGraphics.setColor(Color.GREEN);
		drawCenteredBigString(screen, titleString, screen.getHeight() / 3);
	}

	/**
	 * Draws main menu. - remodified for 2P mode, using string array for efficiency
	 *
	 * @param screen
	 *               Screen to draw on.
	 * @param selectedIndex
	 *               Option selected.
	 */
<<<<<<< HEAD
	public void drawMenu(final Screen screen, final int option, final Integer hoverOption) {
		String playString = "Play";
=======
	public void drawMenu(final Screen screen, final int selectedIndex) {
        String[] items = {"Play", "High scores", "Settings", "Exit"};

        int baseY = screen.getHeight() / 3 * 2; // same option choice, different formatting
        for (int i = 0; i < items.length; i++) {
            backBufferGraphics.setColor(i == selectedIndex ? Color.GREEN : Color.WHITE);
            drawCenteredRegularString(screen, items[i], (int) (baseY + fontRegularMetrics.getHeight() * 1.5 * i));
        }

		/** String playString = "1-Player Mode";
		String play2String = "2-Player Mode";
>>>>>>> 69540ab1
		String highScoresString = "High scores";
		String exitString = "exit";
		int spacing = fontRegularMetrics.getHeight() + 10;

		//Added hoverOption to change menu color by mouse position
		if (option == 2 || (hoverOption != null && hoverOption == 2))
			backBufferGraphics.setColor(Color.GREEN);
		else
			backBufferGraphics.setColor(Color.WHITE);
		drawCenteredRegularString(screen, playString,
				screen.getHeight() / 3 * 2);
<<<<<<< HEAD
		if (option == 3 || (hoverOption != null && hoverOption == 3))
=======
		if (option == 1)
			backBufferGraphics.setColor(Color.GREEN);
		else
			backBufferGraphics.setColor(Color.WHITE);
		drawCenteredRegularString(screen, play2String,
				screen.getHeight() / 3 * 2 + spacing);
		if (option == 3)
>>>>>>> 69540ab1
			backBufferGraphics.setColor(Color.GREEN);
		else
			backBufferGraphics.setColor(Color.WHITE);
		drawCenteredRegularString(screen, highScoresString, screen.getHeight()
<<<<<<< HEAD
				/ 3 * 2 + fontRegularMetrics.getHeight() * 2);
		if (option == 0 || (hoverOption != null && hoverOption == 0))
=======
				/ 3 * 2 + spacing * 2);
		if (option == 0)
>>>>>>> 69540ab1
			backBufferGraphics.setColor(Color.GREEN);
		else
			backBufferGraphics.setColor(Color.WHITE);
		drawCenteredRegularString(screen, exitString, screen.getHeight() / 3
				* 2 + spacing * 3); */
	}

	/**
	 * Draws game results.
	 *
	 * @param screen
	 *                       Screen to draw on.
	 * @param score
	 *                       Score obtained.
	 * @param livesRemaining
	 *                       Lives remaining when finished.
	 * @param shipsDestroyed
	 *                       Total ships destroyed.
	 * @param accuracy
	 *                       Total accuracy.
	 * @param isNewRecord
	 *                       If the score is a new high score.
	 */
	public void drawResults(final Screen screen, final int score,
			final int livesRemaining, final int shipsDestroyed,
			final float accuracy, final boolean isNewRecord) {
		String scoreString = String.format("score %04d", score);
		String livesRemainingString = "lives remaining " + livesRemaining;
		String shipsDestroyedString = "enemies destroyed " + shipsDestroyed;
		String accuracyString = String
				.format("accuracy %.2f%%", accuracy * 100);

		int height = isNewRecord ? 4 : 2;

		backBufferGraphics.setColor(Color.WHITE);
		drawCenteredRegularString(screen, scoreString, screen.getHeight()
				/ height);
		drawCenteredRegularString(screen, livesRemainingString,
				screen.getHeight() / height + fontRegularMetrics.getHeight()
						* 2);
		drawCenteredRegularString(screen, shipsDestroyedString,
				screen.getHeight() / height + fontRegularMetrics.getHeight()
						* 4);
		drawCenteredRegularString(screen, accuracyString, screen.getHeight()
				/ height + fontRegularMetrics.getHeight() * 6);
	}

	/**
	 * Draws interactive characters for name input.
	 *
	 * @param screen
	 *                         Screen to draw on.
	 * @param name
	 *                         Current name selected.
	 * @param nameCharSelected
	 *                         Current character selected for modification.
	 */
	public void drawNameInput(final Screen screen, final char[] name,
			final int nameCharSelected) {
		String newRecordString = "New Record!";
		String introduceNameString = "Introduce name:";

		backBufferGraphics.setColor(Color.GREEN);
		drawCenteredRegularString(screen, newRecordString, screen.getHeight()
				/ 4 + fontRegularMetrics.getHeight() * 10);
		backBufferGraphics.setColor(Color.WHITE);
		drawCenteredRegularString(screen, introduceNameString,
				screen.getHeight() / 4 + fontRegularMetrics.getHeight() * 12);

		// 3 letters name.
		int positionX = screen.getWidth()
				/ 2
				- (fontRegularMetrics.getWidths()[name[0]]
						+ fontRegularMetrics.getWidths()[name[1]]
						+ fontRegularMetrics.getWidths()[name[2]]
						+ fontRegularMetrics.getWidths()[' ']) / 2;

		for (int i = 0; i < 3; i++) {
			if (i == nameCharSelected)
				backBufferGraphics.setColor(Color.GREEN);
			else
				backBufferGraphics.setColor(Color.WHITE);

			positionX += fontRegularMetrics.getWidths()[name[i]] / 2;
			positionX = i == 0 ? positionX
					: positionX
							+ (fontRegularMetrics.getWidths()[name[i - 1]]
									+ fontRegularMetrics.getWidths()[' ']) / 2;

			backBufferGraphics.drawString(Character.toString(name[i]),
					positionX,
					screen.getHeight() / 4 + fontRegularMetrics.getHeight()
							* 14);
		}
	}

	/**
	 * Draws basic content of game over screen.
	 *
	 * @param screen
	 *                     Screen to draw on.
	 * @param acceptsInput
	 *                     If the screen accepts input.
	 * @param isNewRecord
	 *                     If the score is a new high score.
	 */
	public void drawGameOver(final Screen screen, final boolean acceptsInput,
			final boolean isNewRecord) {
		String gameOverString = "Game Over";
		String continueOrExitString = "Press Space to play again, Escape to exit";

		int height = isNewRecord ? 4 : 2;

		backBufferGraphics.setColor(Color.GREEN);
		drawCenteredBigString(screen, gameOverString, screen.getHeight()
				/ height - fontBigMetrics.getHeight() * 2);

		if (acceptsInput)
			backBufferGraphics.setColor(Color.GREEN);
		else
			backBufferGraphics.setColor(Color.GRAY);
		drawCenteredRegularString(screen, continueOrExitString,
				screen.getHeight() / 2 + fontRegularMetrics.getHeight() * 10);
	}

	/**
	 * Draws high score screen title and instructions.
	 *
	 * @param screen
	 *               Screen to draw on.
	 */
	public void drawHighScoreMenu(final Screen screen) {
		String highScoreString = "High Scores";
		String instructionsString = "Press Space to return";

		int midX = screen.getWidth() / 2;
		int startY = screen.getHeight() / 3;

		backBufferGraphics.setColor(Color.GREEN);
		drawCenteredBigString(screen, highScoreString, screen.getHeight() / 8);

		backBufferGraphics.setColor(Color.GRAY);
		drawCenteredRegularString(screen, instructionsString,
				screen.getHeight() / 5);

		backBufferGraphics.setColor(Color.GREEN);
		backBufferGraphics.drawString("1-PLAYER MODE", midX / 2 - fontBigMetrics.stringWidth("1-PLAYER MODE") / 2 + 40,
				startY);

		backBufferGraphics.drawString("2-PLAYER MODE",
				midX + midX / 2 - fontBigMetrics.stringWidth("2-PLAYER MODE") / 2 + 40, startY);
	}

	/**
	 * Draws high scores.
	 *
	 * @param screen
	 *                   Screen to draw on.
	 * @param highScores
	 *                   List of high scores.
	 */
	public void drawHighScores(final Screen screen,
			final List<Score> highScores) {
		backBufferGraphics.setColor(Color.WHITE);
		int i = 0;
		String scoreString = "";

		int midX = screen.getWidth() / 2;
		int startY = screen.getHeight() / 3 + fontBigMetrics.getHeight() + 20;
		int lineHeight = fontRegularMetrics.getHeight() + 5;

		backBufferGraphics.setColor(Color.WHITE);
		for (Score score : highScores) {
			scoreString = String.format("%s        %04d", score.getName(), score.getScore());
			backBufferGraphics.drawString(scoreString,
					midX / 2 - fontRegularMetrics.stringWidth(scoreString) / 2,
					startY + lineHeight * i);

			backBufferGraphics.drawString(scoreString,
					midX + midX / 2 - fontRegularMetrics.stringWidth(scoreString) / 2,
					startY + lineHeight * i);
			i++;

		}
	}
    public void drawSettingMenu(final Screen screen) {
        String settingsString = "Settings";
        String instructionsString = "Press Space to return";

        backBufferGraphics.setColor(Color.GREEN);
        drawCenteredBigString(screen, settingsString, screen.getHeight() / 8);

        backBufferGraphics.setColor(Color.GRAY);
        drawCenteredRegularString(screen, instructionsString,
                screen.getHeight() / 5);
    }

	/**
	 * Draws a centered string on regular font.
	 *
	 * @param screen
	 *               Screen to draw on.
	 * @param string
	 *               String to draw.
	 * @param height
	 *               Height of the drawing.
	 */
	public void drawCenteredRegularString(final Screen screen,
			final String string, final int height) {
		backBufferGraphics.setFont(fontRegular);
		backBufferGraphics.drawString(string, screen.getWidth() / 2
				- fontRegularMetrics.stringWidth(string) / 2, height);
	}

	/**
	 * Draws a centered string on big font.
	 *
	 * @param screen
	 *               Screen to draw on.
	 * @param string
	 *               String to draw.
	 * @param height
	 *               Height of the drawing.
	 */
	public void drawCenteredBigString(final Screen screen, final String string,
			final int height) {
		backBufferGraphics.setFont(fontBig);
		backBufferGraphics.drawString(string, screen.getWidth() / 2
				- fontBigMetrics.stringWidth(string) / 2, height);
	}

	/**
	 * Countdown to game start.
	 *
	 * @param screen
	 *                  Screen to draw on.
	 * @param level
	 *                  Game difficulty level.
	 * @param number
	 *                  Countdown number.
	 * @param bonusLife
	 *                  Checks if a bonus life is received.
	 */
	public void drawCountDown(final Screen screen, final int level,
			final int number, final boolean bonusLife) {
		int rectWidth = screen.getWidth();
		int rectHeight = screen.getHeight() / 6;
		backBufferGraphics.setColor(Color.BLACK);
		backBufferGraphics.fillRect(0, screen.getHeight() / 2 - rectHeight / 2,
				rectWidth, rectHeight);
		backBufferGraphics.setColor(Color.GREEN);
		if (number >= 4)
			if (!bonusLife) {
				drawCenteredBigString(screen, "Level " + level,
						screen.getHeight() / 2
								+ fontBigMetrics.getHeight() / 3);
			} else {
				drawCenteredBigString(screen, "Level " + level
						+ " - Bonus life!",
						screen.getHeight() / 2
								+ fontBigMetrics.getHeight() / 3);
			}
		else if (number != 0)
			drawCenteredBigString(screen, Integer.toString(number),
					screen.getHeight() / 2 + fontBigMetrics.getHeight() / 3);
		else
			drawCenteredBigString(screen, "GO!", screen.getHeight() / 2
					+ fontBigMetrics.getHeight() / 3);
	}

<<<<<<< HEAD
    // add this line
    // hitbox coordinate function
    public Rectangle[] getMenuHitboxes (final Screen screen) {
        if (fontRegularMetrics == null) {
            backBufferGraphics.setFont(fontRegular);
            fontRegularMetrics = backBufferGraphics.getFontMetrics(fontRegular);
        }

        String playString = "Play";
        String highScoreString = "High scores";
        String exitString = "exit";

        int baselinePlay = screen.getHeight() / 3 * 2;
        int baselineHighscore = screen.getHeight() / 3 * 2 + fontRegularMetrics.getHeight() * 2;
        int baselineExit = screen.getHeight() / 3 * 2 + fontRegularMetrics.getHeight() * 4;

        Rectangle hitbox_play = centeredStringBounds(screen, playString, baselinePlay);
        Rectangle hitbox_score = centeredStringBounds(screen, highScoreString, baselineHighscore);
        Rectangle hitbox_exit = centeredStringBounds(screen, exitString, baselineExit);

        return new Rectangle[] {hitbox_play, hitbox_score, hitbox_exit};
    }

    /*
    When a given string is aligned in the middle of the screen,
    the pixel area occupied by the string is calculated as Rectangle and returned
     */
    private Rectangle centeredStringBounds(final Screen screen, final String string, final int baselineY) {
        backBufferGraphics.setFont(fontRegular);
        final int pad = 4;

        int textWidth = fontRegularMetrics.stringWidth(string);
        int ascent = fontRegularMetrics.getAscent();
        int descent = fontRegularMetrics.getDescent();

        int x = screen.getWidth() / 2 - textWidth / 2;
        int y = baselineY - ascent + menuHitboxOffset - pad / 2;
        int h = ascent + descent + pad;

        return new Rectangle(x, y, textWidth, h);
=======
    /**
     * Draws the play mode selection menu (1P / 2P / Back).
     *
     * @param screen
     *                  Screen to draw on.
     * @param selectedIndex
     *                  Currently selected option (0 = 1P, 1 = 2P, 2 = Back).
     */

    public void drawPlayMenu(final Screen screen, final int selectedIndex) {
        String[] items = {"1 Player", "2 Players", "Back"};

        int baseY = screen.getHeight() / 3 * 1;
        for (int i = 0; i < items.length; i++) {
            backBufferGraphics.setColor(i == selectedIndex ? Color.GREEN : Color.WHITE);
            drawCenteredRegularString(screen, items[i],
                    baseY + fontRegularMetrics.getHeight() * 3 * i);
        }


>>>>>>> 69540ab1
    }
}<|MERGE_RESOLUTION|>--- conflicted
+++ resolved
@@ -81,7 +81,7 @@
 		EnemyShipSpecial,
 		/** Destroyed enemy ship. */
 		Explosion
-	}
+	};
 
 	/**
 	 * Private constructor.
@@ -137,18 +137,18 @@
 	 * Sets the frame to draw the image on.
 	 *
 	 * @param currentFrame
-	 *                     Frame to draw on.
+	 *            Frame to draw on.
 	 */
 	public void setFrame(final Frame currentFrame) {
 		frame = currentFrame;
 	}
 
 	/**
-	 * First part of the drawing process. Initialises buffers, draws the
+	 * First part of the drawing process. Initialices buffers, draws the
 	 * background and prepares the images.
 	 *
 	 * @param screen
-	 *               Screen to draw in.
+	 *            Screen to draw in.
 	 */
 	public void initDrawing(final Screen screen) {
 		backBuffer = new BufferedImage(screen.getWidth(), screen.getHeight(),
@@ -172,7 +172,7 @@
 	 * Draws the completed drawing on screen.
 	 *
 	 * @param screen
-	 *               Screen to draw on.
+	 *            Screen to draw on.
 	 */
 	public void completeDrawing(final Screen screen) {
 		graphics.drawImage(backBuffer, frame.getInsets().left,
@@ -180,14 +180,14 @@
 	}
 
 	/**
-	 * Draws an entity, using the appropriate image.
+	 * Draws an entity, using the apropiate image.
 	 *
 	 * @param entity
-	 *                  Entity to be drawn.
+	 *            Entity to be drawn.
 	 * @param positionX
-	 *                  Coordinates for the left side of the image.
+	 *            Coordinates for the left side of the image.
 	 * @param positionY
-	 *                  Coordinates for the upper side of the image.
+	 *            Coordinates for the upper side of the image.
 	 */
 	public void drawEntity(final Entity entity, final int positionX,
 			final int positionY) {
@@ -353,77 +353,51 @@
 	 * @param selectedIndex
 	 *               Option selected.
 	 */
-<<<<<<< HEAD
-	public void drawMenu(final Screen screen, final int option, final Integer hoverOption) {
-		String playString = "Play";
-=======
-	public void drawMenu(final Screen screen, final int selectedIndex) {
+	public void drawMenu(final Screen screen, final int option, final Integer hoverOption, final int selectedIndex) {
         String[] items = {"Play", "High scores", "Settings", "Exit"};
 
         int baseY = screen.getHeight() / 3 * 2; // same option choice, different formatting
         for (int i = 0; i < items.length; i++) {
             backBufferGraphics.setColor(i == selectedIndex ? Color.GREEN : Color.WHITE);
             drawCenteredRegularString(screen, items[i], (int) (baseY + fontRegularMetrics.getHeight() * 1.5 * i));
+
+            //Added hoverOption to change menu color by mouse position
+            if (option == 2 || (hoverOption != null && hoverOption == 2))
+                backBufferGraphics.setColor(Color.GREEN);
+            else
+                backBufferGraphics.setColor(Color.WHITE);
+            drawCenteredRegularString(screen, playString,
+                    screen.getHeight() / 3 * 2);
+            if (option == 3 || (hoverOption != null && hoverOption == 3))
+                backBufferGraphics.setColor(Color.GREEN);
+            else
+                backBufferGraphics.setColor(Color.WHITE);
+            drawCenteredRegularString(screen, highScoresString, screen.getHeight()
+                    / 3 * 2 + fontRegularMetrics.getHeight() * 2);
+            if (option == 0 || (hoverOption != null && hoverOption == 0))
+                backBufferGraphics.setColor(Color.GREEN);
+            else
+                backBufferGraphics.setColor(Color.WHITE);
+            drawCenteredRegularString(screen, exitString, screen.getHeight() / 3
+                    * 2 + fontRegularMetrics.getHeight() * 4);
         }
-
-		/** String playString = "1-Player Mode";
-		String play2String = "2-Player Mode";
->>>>>>> 69540ab1
-		String highScoresString = "High scores";
-		String exitString = "exit";
-		int spacing = fontRegularMetrics.getHeight() + 10;
-
-		//Added hoverOption to change menu color by mouse position
-		if (option == 2 || (hoverOption != null && hoverOption == 2))
-			backBufferGraphics.setColor(Color.GREEN);
-		else
-			backBufferGraphics.setColor(Color.WHITE);
-		drawCenteredRegularString(screen, playString,
-				screen.getHeight() / 3 * 2);
-<<<<<<< HEAD
-		if (option == 3 || (hoverOption != null && hoverOption == 3))
-=======
-		if (option == 1)
-			backBufferGraphics.setColor(Color.GREEN);
-		else
-			backBufferGraphics.setColor(Color.WHITE);
-		drawCenteredRegularString(screen, play2String,
-				screen.getHeight() / 3 * 2 + spacing);
-		if (option == 3)
->>>>>>> 69540ab1
-			backBufferGraphics.setColor(Color.GREEN);
-		else
-			backBufferGraphics.setColor(Color.WHITE);
-		drawCenteredRegularString(screen, highScoresString, screen.getHeight()
-<<<<<<< HEAD
-				/ 3 * 2 + fontRegularMetrics.getHeight() * 2);
-		if (option == 0 || (hoverOption != null && hoverOption == 0))
-=======
-				/ 3 * 2 + spacing * 2);
-		if (option == 0)
->>>>>>> 69540ab1
-			backBufferGraphics.setColor(Color.GREEN);
-		else
-			backBufferGraphics.setColor(Color.WHITE);
-		drawCenteredRegularString(screen, exitString, screen.getHeight() / 3
-				* 2 + spacing * 3); */
-	}
+    }
 
 	/**
 	 * Draws game results.
 	 *
 	 * @param screen
-	 *                       Screen to draw on.
+	 *            Screen to draw on.
 	 * @param score
-	 *                       Score obtained.
+	 *            Score obtained.
 	 * @param livesRemaining
-	 *                       Lives remaining when finished.
+	 *            Lives remaining when finished.
 	 * @param shipsDestroyed
-	 *                       Total ships destroyed.
+	 *            Total ships destroyed.
 	 * @param accuracy
-	 *                       Total accuracy.
+	 *            Total accuracy.
 	 * @param isNewRecord
-	 *                       If the score is a new high score.
+	 *            If the score is a new high score.
 	 */
 	public void drawResults(final Screen screen, final int score,
 			final int livesRemaining, final int shipsDestroyed,
@@ -453,11 +427,11 @@
 	 * Draws interactive characters for name input.
 	 *
 	 * @param screen
-	 *                         Screen to draw on.
+	 *            Screen to draw on.
 	 * @param name
-	 *                         Current name selected.
+	 *            Current name selected.
 	 * @param nameCharSelected
-	 *                         Current character selected for modification.
+	 *            Current character selected for modification.
 	 */
 	public void drawNameInput(final Screen screen, final char[] name,
 			final int nameCharSelected) {
@@ -502,11 +476,11 @@
 	 * Draws basic content of game over screen.
 	 *
 	 * @param screen
-	 *                     Screen to draw on.
+	 *            Screen to draw on.
 	 * @param acceptsInput
-	 *                     If the screen accepts input.
+	 *            If the screen accepts input.
 	 * @param isNewRecord
-	 *                     If the score is a new high score.
+	 *            If the score is a new high score.
 	 */
 	public void drawGameOver(final Screen screen, final boolean acceptsInput,
 			final boolean isNewRecord) {
@@ -531,7 +505,7 @@
 	 * Draws high score screen title and instructions.
 	 *
 	 * @param screen
-	 *               Screen to draw on.
+	 *            Screen to draw on.
 	 */
 	public void drawHighScoreMenu(final Screen screen) {
 		String highScoreString = "High Scores";
@@ -559,9 +533,9 @@
 	 * Draws high scores.
 	 *
 	 * @param screen
-	 *                   Screen to draw on.
+	 *            Screen to draw on.
 	 * @param highScores
-	 *                   List of high scores.
+	 *            List of high scores.
 	 */
 	public void drawHighScores(final Screen screen,
 			final List<Score> highScores) {
@@ -584,7 +558,6 @@
 					midX + midX / 2 - fontRegularMetrics.stringWidth(scoreString) / 2,
 					startY + lineHeight * i);
 			i++;
-
 		}
 	}
     public void drawSettingMenu(final Screen screen) {
@@ -603,11 +576,11 @@
 	 * Draws a centered string on regular font.
 	 *
 	 * @param screen
-	 *               Screen to draw on.
+	 *            Screen to draw on.
 	 * @param string
-	 *               String to draw.
+	 *            String to draw.
 	 * @param height
-	 *               Height of the drawing.
+	 *            Height of the drawing.
 	 */
 	public void drawCenteredRegularString(final Screen screen,
 			final String string, final int height) {
@@ -620,11 +593,11 @@
 	 * Draws a centered string on big font.
 	 *
 	 * @param screen
-	 *               Screen to draw on.
+	 *            Screen to draw on.
 	 * @param string
-	 *               String to draw.
+	 *            String to draw.
 	 * @param height
-	 *               Height of the drawing.
+	 *            Height of the drawing.
 	 */
 	public void drawCenteredBigString(final Screen screen, final String string,
 			final int height) {
@@ -637,13 +610,13 @@
 	 * Countdown to game start.
 	 *
 	 * @param screen
-	 *                  Screen to draw on.
+	 *            Screen to draw on.
 	 * @param level
-	 *                  Game difficulty level.
+	 *            Game difficulty level.
 	 * @param number
-	 *                  Countdown number.
+	 *            Countdown number.
 	 * @param bonusLife
-	 *                  Checks if a bonus life is received.
+	 *            Checks if a bonus life is received.
 	 */
 	public void drawCountDown(final Screen screen, final int level,
 			final int number, final boolean bonusLife) {
@@ -672,48 +645,6 @@
 					+ fontBigMetrics.getHeight() / 3);
 	}
 
-<<<<<<< HEAD
-    // add this line
-    // hitbox coordinate function
-    public Rectangle[] getMenuHitboxes (final Screen screen) {
-        if (fontRegularMetrics == null) {
-            backBufferGraphics.setFont(fontRegular);
-            fontRegularMetrics = backBufferGraphics.getFontMetrics(fontRegular);
-        }
-
-        String playString = "Play";
-        String highScoreString = "High scores";
-        String exitString = "exit";
-
-        int baselinePlay = screen.getHeight() / 3 * 2;
-        int baselineHighscore = screen.getHeight() / 3 * 2 + fontRegularMetrics.getHeight() * 2;
-        int baselineExit = screen.getHeight() / 3 * 2 + fontRegularMetrics.getHeight() * 4;
-
-        Rectangle hitbox_play = centeredStringBounds(screen, playString, baselinePlay);
-        Rectangle hitbox_score = centeredStringBounds(screen, highScoreString, baselineHighscore);
-        Rectangle hitbox_exit = centeredStringBounds(screen, exitString, baselineExit);
-
-        return new Rectangle[] {hitbox_play, hitbox_score, hitbox_exit};
-    }
-
-    /*
-    When a given string is aligned in the middle of the screen,
-    the pixel area occupied by the string is calculated as Rectangle and returned
-     */
-    private Rectangle centeredStringBounds(final Screen screen, final String string, final int baselineY) {
-        backBufferGraphics.setFont(fontRegular);
-        final int pad = 4;
-
-        int textWidth = fontRegularMetrics.stringWidth(string);
-        int ascent = fontRegularMetrics.getAscent();
-        int descent = fontRegularMetrics.getDescent();
-
-        int x = screen.getWidth() / 2 - textWidth / 2;
-        int y = baselineY - ascent + menuHitboxOffset - pad / 2;
-        int h = ascent + descent + pad;
-
-        return new Rectangle(x, y, textWidth, h);
-=======
     /**
      * Draws the play mode selection menu (1P / 2P / Back).
      *
@@ -734,6 +665,47 @@
         }
 
 
->>>>>>> 69540ab1
+    }
+
+    // add this line
+    // hitbox coordinate function
+    public Rectangle[] getMenuHitboxes (final Screen screen) {
+        if (fontRegularMetrics == null) {
+            backBufferGraphics.setFont(fontRegular);
+            fontRegularMetrics = backBufferGraphics.getFontMetrics(fontRegular);
+        }
+
+        String playString = "Play";
+        String highScoreString = "High scores";
+        String exitString = "exit";
+
+        int baselinePlay = screen.getHeight() / 3 * 2;
+        int baselineHighscore = screen.getHeight() / 3 * 2 + fontRegularMetrics.getHeight() * 2;
+        int baselineExit = screen.getHeight() / 3 * 2 + fontRegularMetrics.getHeight() * 4;
+
+        Rectangle hitbox_play = centeredStringBounds(screen, playString, baselinePlay);
+        Rectangle hitbox_score = centeredStringBounds(screen, highScoreString, baselineHighscore);
+        Rectangle hitbox_exit = centeredStringBounds(screen, exitString, baselineExit);
+
+        return new Rectangle[] {hitbox_play, hitbox_score, hitbox_exit};
+    }
+
+    /*
+    When a given string is aligned in the middle of the screen,
+    the pixel area occupied by the string is calculated as Rectangle and returned
+     */
+    private Rectangle centeredStringBounds(final Screen screen, final String string, final int baselineY) {
+        backBufferGraphics.setFont(fontRegular);
+        final int pad = 4;
+
+        int textWidth = fontRegularMetrics.stringWidth(string);
+        int ascent = fontRegularMetrics.getAscent();
+        int descent = fontRegularMetrics.getDescent();
+
+        int x = screen.getWidth() / 2 - textWidth / 2;
+        int y = baselineY - ascent + menuHitboxOffset - pad / 2;
+        int h = ascent + descent + pad;
+
+        return new Rectangle(x, y, textWidth, h);
     }
 }