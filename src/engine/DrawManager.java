--- conflicted
+++ resolved
@@ -15,11 +15,7 @@
 import screen.Screen;
 import entity.Entity;
 import entity.Ship;
-<<<<<<< HEAD
-import screen.SettingScreen;
-=======
 import entity.Bullet;
->>>>>>> d5293b22
 
 /**
  * Manages screen drawing.
@@ -55,7 +51,7 @@
 	/** Sprite types mapped to their images. */
 	private static Map<SpriteType, boolean[][]> spriteMap;
 
-    /** Sprite types. */
+	/** Sprite types. */
 	public static enum SpriteType {
 		/** Player ship. */
 		Ship,
@@ -366,11 +362,7 @@
 		String play2String = "2-Player Mode";
 		String highScoresString = "High scores";
 		String exitString = "exit";
-<<<<<<< HEAD
-        String settingsString = "Settings"; // ADD THIS LINE
-=======
 		int spacing = fontRegularMetrics.getHeight() + 10;
->>>>>>> d5293b22
 
 		if (option == 2)
 			backBufferGraphics.setColor(Color.GREEN);
@@ -389,27 +381,13 @@
 		else
 			backBufferGraphics.setColor(Color.WHITE);
 		drawCenteredRegularString(screen, highScoresString, screen.getHeight()
-<<<<<<< HEAD
-				/ 3 * 2 + fontRegularMetrics.getHeight() * 2);
-        if (option == 4)
-            backBufferGraphics.setColor(Color.GREEN);
-        else
-            backBufferGraphics.setColor(Color.WHITE);
-        drawCenteredRegularString(screen, settingsString, screen.getHeight()
-                / 3 * 2 + fontRegularMetrics.getHeight() * 4); // ADD THIS BLOCK
-=======
 				/ 3 * 2 + spacing * 2);
->>>>>>> d5293b22
 		if (option == 0)
 			backBufferGraphics.setColor(Color.GREEN);
 		else
 			backBufferGraphics.setColor(Color.WHITE);
 		drawCenteredRegularString(screen, exitString, screen.getHeight() / 3
-<<<<<<< HEAD
-				* 2 + fontRegularMetrics.getHeight() * 6);
-=======
 				* 2 + spacing * 3); */
->>>>>>> d5293b22
 	}
 
 	/**
@@ -590,23 +568,6 @@
 
 		}
 	}
-    /**
-     * Draws settings menu.
-     *
-     * @param settingScreen
-     *            Setting screen to draw on.
-     */
-    public void drawSettingMenu(SettingScreen settingScreen) {
-        String settingsString = "Settings";
-        String instructionsString = "Press Space to return";
-
-        backBufferGraphics.setColor(Color.GREEN);
-        drawCenteredBigString(settingScreen, settingsString, settingScreen.getHeight() / 8);
-
-        backBufferGraphics.setColor(Color.GRAY);
-        drawCenteredRegularString(settingScreen, instructionsString,
-                settingScreen.getHeight() / 5);
-    }
 
 	/**
 	 * Draws a centered string on regular font.
