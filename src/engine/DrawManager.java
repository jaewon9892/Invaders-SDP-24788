package engine;

import java.awt.*;
import java.awt.image.BufferedImage;
import java.awt.Rectangle; // add this line
import java.io.IOException;
import java.util.LinkedHashMap;
import java.util.List;
import java.util.Map;
import java.util.logging.Logger;

import Animations.BasicGameSpace;
import Animations.MenuSpace;
import screen.Screen;
import entity.Entity;
import entity.Ship;
import entity.Bullet;

/**
 * Manages screen drawing.
 *
 * @author <a href="mailto:RobertoIA1987@gmail.com">Roberto Izquierdo Amo</a>
 *
 */
public final class DrawManager {

	/** Singleton instance of the class. */
	private static DrawManager instance;
	/** Current frame. */
	private static Frame frame;
	/** FileManager instance. */
	private static FileManager fileManager;
	/** Application logger. */
	private static Logger logger;
	/** Graphics context. */
	private static Graphics graphics;
	/** Buffer Graphics. */
	private static Graphics backBufferGraphics;
	/** Buffer image. */
	private static BufferedImage backBuffer;
	/** Normal sized font. */
	private static Font fontRegular;
	/** Normal sized font properties. */
	private static FontMetrics fontRegularMetrics; // add this line
	/** Big sized font. */
	private static Font fontBig;
	/** Big sized font properties. */
	private static FontMetrics fontBigMetrics;

	/** Sprite types mapped to their images. */
	private static Map<SpriteType, boolean[][]> spriteMap;

<<<<<<< HEAD
    // Variables for hitbox fine-tuning
    private int menuHitboxOffset = 20; // add this line

    // Label for back button
    private static final String BACK_LABEL = "< Back";
=======
    /**
     * Stars background animations for both game and main menu
     * Star density specified as argument.
     * */
    BasicGameSpace basicGameSpace = new BasicGameSpace(100);
    MenuSpace menuSpace = new MenuSpace(50);
>>>>>>> b4c013ed

	/** Sprite types. */
	public static enum SpriteType {
		/** Player ship. */
		Ship,
		/** Destroyed player ship. */
		ShipDestroyed,
		/** Player bullet. */
		Bullet,
		/** Enemy bullet. */
		EnemyBullet,
		/** First enemy ship - first form. */
		EnemyShipA1,
		/** First enemy ship - second form. */
		EnemyShipA2,
		/** Second enemy ship - first form. */
		EnemyShipB1,
		/** Second enemy ship - second form. */
		EnemyShipB2,
		/** Third enemy ship - first form. */
		EnemyShipC1,
		/** Third enemy ship - second form. */
		EnemyShipC2,
		/** Bonus ship. */
		EnemyShipSpecial,
		/** Destroyed enemy ship. */
<<<<<<< HEAD
		Explosion
=======
		Explosion,

        /** Item Graphics Temp */
        ItemScore,
        ItemCoin,
        ItemHeal
>>>>>>> b4c013ed
	};

	/**
	 * Private constructor.
	 */
	private DrawManager() {
		fileManager = Core.getFileManager();
		logger = Core.getLogger();
		logger.info("Started loading resources.");

		try {
			spriteMap = new LinkedHashMap<SpriteType, boolean[][]>();

			spriteMap.put(SpriteType.Ship, new boolean[13][8]);
			spriteMap.put(SpriteType.ShipDestroyed, new boolean[13][8]);
			spriteMap.put(SpriteType.Bullet, new boolean[3][5]);
			spriteMap.put(SpriteType.EnemyBullet, new boolean[3][5]);
			spriteMap.put(SpriteType.EnemyShipA1, new boolean[12][8]);
			spriteMap.put(SpriteType.EnemyShipA2, new boolean[12][8]);
			spriteMap.put(SpriteType.EnemyShipB1, new boolean[12][8]);
			spriteMap.put(SpriteType.EnemyShipB2, new boolean[12][8]);
			spriteMap.put(SpriteType.EnemyShipC1, new boolean[12][8]);
			spriteMap.put(SpriteType.EnemyShipC2, new boolean[12][8]);
			spriteMap.put(SpriteType.EnemyShipSpecial, new boolean[16][7]);
			spriteMap.put(SpriteType.Explosion, new boolean[13][7]);

            // Item sprite placeholder
            spriteMap.put(SpriteType.ItemScore, new boolean[5][5]);
            spriteMap.put(SpriteType.ItemCoin, new boolean[5][5]);
            spriteMap.put(SpriteType.ItemHeal, new boolean[5][5]);

			fileManager.loadSprite(spriteMap);
			logger.info("Finished loading the sprites.");

			// Font loading.
			fontRegular = fileManager.loadFont(14f);
			fontBig = fileManager.loadFont(24f);
			logger.info("Finished loading the fonts.");

		} catch (IOException e) {
			logger.warning("Loading failed.");
		} catch (FontFormatException e) {
			logger.warning("Font formating failed.");
		}
	}

	/**
	 * Returns shared instance of DrawManager.
	 *
	 * @return Shared instance of DrawManager.
	 */
	protected static DrawManager getInstance() {
		if (instance == null)
			instance = new DrawManager();
		return instance;
	}

	/**
	 * Sets the frame to draw the image on.
	 *
	 * @param currentFrame
	 *            Frame to draw on.
	 */
	public void setFrame(final Frame currentFrame) {
		frame = currentFrame;
	}

	/**
	 * First part of the drawing process. Initialices buffers, draws the
	 * background and prepares the images.
	 *
	 * @param screen
	 *            Screen to draw in.
	 */
	public void initDrawing(final Screen screen) {
		backBuffer = new BufferedImage(screen.getWidth(), screen.getHeight(),
				BufferedImage.TYPE_INT_RGB);

		graphics = frame.getGraphics();
		backBufferGraphics = backBuffer.getGraphics();

		backBufferGraphics.setColor(Color.BLACK);
		backBufferGraphics
				.fillRect(0, 0, screen.getWidth(), screen.getHeight());

		fontRegularMetrics = backBufferGraphics.getFontMetrics(fontRegular);
		fontBigMetrics = backBufferGraphics.getFontMetrics(fontBig);

		// drawBorders(screen);
		// drawGrid(screen);
	}

	/**
	 * Draws the completed drawing on screen.
	 *
	 * @param screen
	 *            Screen to draw on.
	 */
	public void completeDrawing(final Screen screen) {
		graphics.drawImage(backBuffer, frame.getInsets().left,
				frame.getInsets().top, frame);
	}

	/**
	 * Draws an entity, using the apropiate image.
	 *
	 * @param entity
	 *            Entity to be drawn.
	 * @param positionX
	 *            Coordinates for the left side of the image.
	 * @param positionY
	 *            Coordinates for the upper side of the image.
	 */
	public void drawEntity(final Entity entity, final int positionX,
			final int positionY) {
		boolean[][] image = spriteMap.get(entity.getSpriteType());

		// 2P mode: start with the entity's own color
		Color color = entity.getColor();

		// Color-code by player when applicable
		if (entity instanceof Ship) {
			Ship ship = (Ship) entity;
			int pid = ship.getPlayerId(); // requires Ship.getPlayerId()
			if (pid == 1)
				color = Color.BLUE; // P1 ship
			else if (pid == 2)
				color = Color.RED; // P2 ship

			// else leave default (e.g., green) for legacy/unknown
		} else if (entity instanceof Bullet) {
			Bullet bullet = (Bullet) entity;
			int pid = bullet.getPlayerId(); // requires Bullet.getPlayerId()
			if (pid == 1)
				color = Color.CYAN; // P1 bullet
			else if (pid == 2)
				color = Color.MAGENTA; // P2 bullet
			// enemy bullets will keep their default color from the entity
		}

		backBufferGraphics.setColor(color);
		for (int i = 0; i < image.length; i++)
			for (int j = 0; j < image[i].length; j++)
				if (image[i][j])
					backBufferGraphics.drawRect(positionX + i * 2, positionY
							+ j * 2, 1, 1);
	}


    /**
     * Draws the main menu stars background animation
     */
    public void updateMenuSpace(){
        menuSpace.updateStars();

        Graphics2D g2d = (Graphics2D) backBufferGraphics;
        g2d.setRenderingHint(RenderingHints.KEY_ANTIALIASING, RenderingHints.VALUE_ANTIALIAS_ON);

        backBufferGraphics.setColor(Color.WHITE);
        int[][] positions = menuSpace.getStarLocations();

        for(int i = 0; i < menuSpace.getNumStars(); i++){

            int size = 1;
            int radius = size * 2;

            float[] dist = {0.0f, 1.0f};
            Color[] colors = {
                    new Color(255, 255, 200, 255),
                    new Color(255, 255, 200, 0)
            };

            RadialGradientPaint paint = new RadialGradientPaint(
                    new Point(positions[i][0], positions[i][1]),
                    radius,
                    dist,
                    colors
            );
            g2d.setPaint(paint);
            g2d.fillOval(positions[i][0] - radius / 2, positions[i][1] - radius / 2, radius, radius);


            backBufferGraphics.fillOval(positions[i][0], positions[i][1], size, size);
        }
    }

    /**
     * Draws the stars background animation during the game
     */
    public void updateGameSpace(){
        basicGameSpace.update();

        Graphics2D g2d = (Graphics2D) backBufferGraphics;
        g2d.setRenderingHint(RenderingHints.KEY_ANTIALIASING, RenderingHints.VALUE_ANTIALIAS_ON);

        backBufferGraphics.setColor(Color.WHITE);
        int[][] positions = basicGameSpace.getStarLocations();
        for(int i = 0; i < basicGameSpace.getNumStars(); i++){

            int size = (positions[i][2] < 2) ? 2 : 1;
            int radius = size * 2;

            float[] dist = {0.0f, 1.0f};
            Color[] colors = {
                    new Color(255, 255, 200, 50),
                    new Color(255, 255, 200, 0)
            };

            RadialGradientPaint paint = new RadialGradientPaint(
                    new Point(positions[i][0] + size / 2, positions[i][1] + size / 2),
                    radius,
                    dist,
                    colors
            );
            g2d.setPaint(paint);
            g2d.fillOval(positions[i][0] - radius / 2, positions[i][1] - radius / 2, radius, radius);


            backBufferGraphics.fillOval(positions[i][0], positions[i][1], size, size);
        }
    }

	/**
	 * For debugging purposes, draws the canvas borders.
	 *
	 * @param screen
	 *               Screen to draw in.
	 */
	@SuppressWarnings("unused")
	private void drawBorders(final Screen screen) {
		backBufferGraphics.setColor(Color.GREEN);
		backBufferGraphics.drawLine(0, 0, screen.getWidth() - 1, 0);
		backBufferGraphics.drawLine(0, 0, 0, screen.getHeight() - 1);
		backBufferGraphics.drawLine(screen.getWidth() - 1, 0,
				screen.getWidth() - 1, screen.getHeight() - 1);
		backBufferGraphics.drawLine(0, screen.getHeight() - 1,
				screen.getWidth() - 1, screen.getHeight() - 1);
	}

	/**
	 * For debugging purposes, draws a grid over the canvas.
	 *
	 * @param screen
	 *               Screen to draw in.
	 */
	@SuppressWarnings("unused")
	private void drawGrid(final Screen screen) {
		backBufferGraphics.setColor(Color.DARK_GRAY);
		for (int i = 0; i < screen.getHeight() - 1; i += 2)
			backBufferGraphics.drawLine(0, i, screen.getWidth() - 1, i);
		for (int j = 0; j < screen.getWidth() - 1; j += 2)
			backBufferGraphics.drawLine(j, 0, j, screen.getHeight() - 1);
	}

	/**
	 * Draws current score on screen.
	 *
	 * @param screen
	 *               Screen to draw on.
	 * @param score
	 *               Current score.
	 */
	public void drawScore(final Screen screen, final int score) {
		backBufferGraphics.setFont(fontRegular);
		backBufferGraphics.setColor(Color.WHITE);
		String scoreString = String.format("%04d", score);
		backBufferGraphics.drawString(scoreString, screen.getWidth() - 60, 25);
	}

	/**
	 * Draws number of remaining lives on screen.
	 *
	 * @param screen
	 *               Screen to draw on.
	 * @param lives
	 *               Current lives.
	 */
	public void drawLives(final Screen screen, final int lives) {
		backBufferGraphics.setFont(fontRegular);
		backBufferGraphics.setColor(Color.WHITE);
		backBufferGraphics.drawString(Integer.toString(lives), 20, 25);
		Ship dummyShip = new Ship(0, 0);
		for (int i = 0; i < lives; i++)
			drawEntity(dummyShip, 40 + 35 * i, 10);
	}

	/**
	 * Draws current coin count on screen.
	 *
	 * @param screen
	 *               Screen to draw on.
	 * @param coins
	 *               Current coin count.
	 */ // ADD THIS METHOD
	public void drawCoins(final Screen screen, final int coins) { // ADD THIS METHOD
		backBufferGraphics.setFont(fontRegular); // ADD THIS METHOD
		backBufferGraphics.setColor(Color.YELLOW); // ADD THIS METHOD
		String coinString = String.format("Coins: %04d", coins); // ADD THIS METHOD
		backBufferGraphics.drawString(coinString, screen.getWidth() - 180, 25); // ADD THIS METHOD
	} // ADD THIS METHOD

    // 2P mode: drawCoins method but for both players, but separate coin counts
    public void drawCoinsP1P2(final Screen screen, final int coinsP1, final int coinsP2) {
        backBufferGraphics.setFont(fontRegular);
        backBufferGraphics.setColor(Color.YELLOW);

        backBufferGraphics.drawString("P1: " + String.format("%04d", coinsP1), screen.getWidth() - 200, 25);
        backBufferGraphics.drawString("P2: " + String.format("%04d", coinsP2), screen.getWidth() - 100, 25);
    }

    /**
     * Draws a thick line from side to side of the screen.
     *
     * @param screen
     *                  Screen to draw on.
     * @param positionY
     *                  Y coordinate of the line.
     */
    public void drawHorizontalLine(final Screen screen, final int positionY) {
        backBufferGraphics.setColor(Color.GREEN);
        backBufferGraphics.drawLine(0, positionY, screen.getWidth(), positionY);
        backBufferGraphics.drawLine(0, positionY + 1, screen.getWidth(),
                positionY + 1);
    }

    /**
     * Draws game title.
     *
     * @param screen
     *               Screen to draw on.
     */
    public void drawTitle(final Screen screen) {
        String titleString = "Invaders";
        String instructionsString = "select with w+s / arrows, confirm with space";

        backBufferGraphics.setColor(Color.GRAY);
        drawCenteredRegularString(screen, instructionsString,
                screen.getHeight() / 2);

        backBufferGraphics.setColor(Color.GREEN);
        drawCenteredBigString(screen, titleString, screen.getHeight() / 3);
    }

	/**
	 * Draws main menu. - remodified for 2P mode, using string array for efficiency
	 *
	 * @param screen
	 *               Screen to draw on.
	 * @param selectedIndex
	 *               Option selected.
	 */
	public void drawMenu(final Screen screen, final int option, final Integer hoverOption, final int selectedIndex) {
        // Return Code List
        // 1. Play, 2. In-game, 3. High Scores, 4. Settings, 5. mode selection, 0. exit
        String[] items = {"Play", "Achievements", "Settings", "Exit"};
        final int[] returnCodes = {1, 3, 4, 0};

        int baseY = screen.getHeight() / 3 * 2; // same option choice, different formatting
        for (int i = 0; i < items.length; i++) {
            boolean highlight = (hoverOption != null) ? (i == hoverOption) : (i == selectedIndex);
            backBufferGraphics.setColor(highlight ? Color.GREEN : Color.WHITE);
            drawCenteredRegularString(screen, items[i], (int) (baseY + fontRegularMetrics.getHeight() * 1.5 * i));
        }
<<<<<<< HEAD
    }

	/**
	 * Draws game results.
	 *
	 * @param screen
	 *            Screen to draw on.
	 * @param score
	 *            Score obtained.
	 * @param livesRemaining
	 *            Lives remaining when finished.
	 * @param shipsDestroyed
	 *            Total ships destroyed.
	 * @param accuracy
	 *            Total accuracy.
	 * @param isNewRecord
	 *            If the score is a new high score.
	 */
	public void drawResults(final Screen screen, final int score,
			final int livesRemaining, final int shipsDestroyed,
			final float accuracy, final boolean isNewRecord) {
		String scoreString = String.format("score %04d", score);
		String livesRemainingString = "lives remaining " + livesRemaining;
		String shipsDestroyedString = "enemies destroyed " + shipsDestroyed;
		String accuracyString = String
				.format("accuracy %.2f%%", accuracy * 100);

		int height = isNewRecord ? 4 : 2;

		backBufferGraphics.setColor(Color.WHITE);
		drawCenteredRegularString(screen, scoreString, screen.getHeight()
				/ height);
		drawCenteredRegularString(screen, livesRemainingString,
				screen.getHeight() / height + fontRegularMetrics.getHeight()
						* 2);
		drawCenteredRegularString(screen, shipsDestroyedString,
				screen.getHeight() / height + fontRegularMetrics.getHeight()
						* 4);
		drawCenteredRegularString(screen, accuracyString, screen.getHeight()
				/ height + fontRegularMetrics.getHeight() * 6);
	}

	/**
	 * Draws interactive characters for name input.
	 *
	 * @param screen
	 *            Screen to draw on.
	 * @param name
	 *            Current name selected.
	 * @param nameCharSelected
	 *            Current character selected for modification.
	 */
	public void drawNameInput(final Screen screen, final char[] name,
			final int nameCharSelected) {
		String newRecordString = "New Record!";
		String introduceNameString = "Introduce name:";

		backBufferGraphics.setColor(Color.GREEN);
		drawCenteredRegularString(screen, newRecordString, screen.getHeight()
				/ 4 + fontRegularMetrics.getHeight() * 10);
		backBufferGraphics.setColor(Color.WHITE);
		drawCenteredRegularString(screen, introduceNameString,
				screen.getHeight() / 4 + fontRegularMetrics.getHeight() * 12);

		// 3 letters name.
		int positionX = screen.getWidth()
				/ 2
				- (fontRegularMetrics.getWidths()[name[0]]
						+ fontRegularMetrics.getWidths()[name[1]]
						+ fontRegularMetrics.getWidths()[name[2]]
						+ fontRegularMetrics.getWidths()[' ']) / 2;

		for (int i = 0; i < 3; i++) {
			if (i == nameCharSelected)
				backBufferGraphics.setColor(Color.GREEN);
			else
				backBufferGraphics.setColor(Color.WHITE);

			positionX += fontRegularMetrics.getWidths()[name[i]] / 2;
			positionX = i == 0 ? positionX
					: positionX
							+ (fontRegularMetrics.getWidths()[name[i - 1]]
									+ fontRegularMetrics.getWidths()[' ']) / 2;

			backBufferGraphics.drawString(Character.toString(name[i]),
					positionX,
					screen.getHeight() / 4 + fontRegularMetrics.getHeight()
							* 14);
		}
	}

	/**
	 * Draws basic content of game over screen.
	 *
	 * @param screen
	 *            Screen to draw on.
	 * @param acceptsInput
	 *            If the screen accepts input.
	 * @param isNewRecord
	 *            If the score is a new high score.
	 */
	public void drawGameOver(final Screen screen, final boolean acceptsInput,
			final boolean isNewRecord) {
		String gameOverString = "Game Over";
		String continueOrExitString = "Press Space to play again, Escape to exit";
=======

        /** String playString = "1-Player Mode";
         String play2String = "2-Player Mode";
         String highScoresString = "High scores";
         String exitString = "exit";
         int spacing = fontRegularMetrics.getHeight() + 10;

         if (option == 2)
         backBufferGraphics.setColor(Color.GREEN);
         else
         backBufferGraphics.setColor(Color.WHITE);
         drawCenteredRegularString(screen, playString,
         screen.getHeight() / 3 * 2);
         if (option == 1)
         backBufferGraphics.setColor(Color.GREEN);
         else
         backBufferGraphics.setColor(Color.WHITE);
         drawCenteredRegularString(screen, play2String,
         screen.getHeight() / 3 * 2 + spacing);
         if (option == 3)
         backBufferGraphics.setColor(Color.GREEN);
         else
         backBufferGraphics.setColor(Color.WHITE);
         drawCenteredRegularString(screen, highScoresString, screen.getHeight()
         / 3 * 2 + spacing * 2);
         if (option == 0)
         backBufferGraphics.setColor(Color.GREEN);
         else
         backBufferGraphics.setColor(Color.WHITE);
         drawCenteredRegularString(screen, exitString, screen.getHeight() / 3
         * 2 + spacing * 3); */
    }

    /**
     * Draws game results.
     *
     * @param screen
     *                       Screen to draw on.
     * @param score
     *                       Score obtained.
     * @param livesRemaining
     *                       Lives remaining when finished.
     * @param shipsDestroyed
     *                       Total ships destroyed.
     * @param accuracy
     *                       Total accuracy.
     * @param isNewRecord
     *                       If the score is a new high score.
     */
    public void drawResults(final Screen screen, final int score,
                            final int livesRemaining, final int shipsDestroyed,
                            final float accuracy, final boolean isNewRecord, final boolean accuracy1P) {
        String scoreString = String.format("score %04d", score);
        String livesRemainingString = "lives remaining " + livesRemaining;
        String shipsDestroyedString = "enemies destroyed " + shipsDestroyed;
        String accuracyString = String
                .format("accuracy %.2f%%", accuracy * 100);

        int height = isNewRecord ? 4 : 2;

        backBufferGraphics.setColor(Color.WHITE);
        drawCenteredRegularString(screen, scoreString, screen.getHeight()
                / height);
        drawCenteredRegularString(screen, livesRemainingString,
                screen.getHeight() / height + fontRegularMetrics.getHeight()
                        * 2);
        drawCenteredRegularString(screen, shipsDestroyedString,
                screen.getHeight() / height + fontRegularMetrics.getHeight()
                        * 4);
        // Draw accuracy for player in 1P mode
        if (accuracy1P) {
            drawCenteredRegularString(screen, accuracyString, screen.getHeight()
                    / height + fontRegularMetrics.getHeight() * 6);
        }
    }
>>>>>>> b4c013ed

    /**
     * Draws interactive characters for name input.
     *
     * @param screen
     *                         Screen to draw on.
     * @param name
     *                         Current name selected.
     * @param nameCharSelected
     *                         Current character selected for modification.
     */
    public void drawNameInput(final Screen screen, final char[] name,
                              final int nameCharSelected) {
        String newRecordString = "New Record!";
        String introduceNameString = "Introduce name:";

        backBufferGraphics.setColor(Color.GREEN);
        drawCenteredRegularString(screen, newRecordString, screen.getHeight()
                / 4 + fontRegularMetrics.getHeight() * 10);
        backBufferGraphics.setColor(Color.WHITE);
        drawCenteredRegularString(screen, introduceNameString,
                screen.getHeight() / 4 + fontRegularMetrics.getHeight() * 12);

        // 3 letters name.
        int positionX = screen.getWidth()
                / 2
                - (fontRegularMetrics.getWidths()[name[0]]
                + fontRegularMetrics.getWidths()[name[1]]
                + fontRegularMetrics.getWidths()[name[2]]
                + fontRegularMetrics.getWidths()[' ']) / 2;

        for (int i = 0; i < 3; i++) {
            if (i == nameCharSelected)
                backBufferGraphics.setColor(Color.GREEN);
            else
                backBufferGraphics.setColor(Color.WHITE);

            positionX += fontRegularMetrics.getWidths()[name[i]] / 2;
            positionX = i == 0 ? positionX
                    : positionX
                    + (fontRegularMetrics.getWidths()[name[i - 1]]
                    + fontRegularMetrics.getWidths()[' ']) / 2;

            backBufferGraphics.drawString(Character.toString(name[i]),
                    positionX,
                    screen.getHeight() / 4 + fontRegularMetrics.getHeight()
                            * 14);
        }
    }

<<<<<<< HEAD
	/**
	 * Draws high score screen title and instructions.
	 *
	 * @param screen
	 *            Screen to draw on.
	 */
	public void drawHighScoreMenu(final Screen screen) {
		String highScoreString = "High Scores";
		String instructionsString = "Press Space to return";
=======
    /**
     * Draws basic content of game over screen.
     *
     * @param screen
     *                     Screen to draw on.
     * @param acceptsInput
     *                     If the screen accepts input.
     * @param isNewRecord
     *                     If the score is a new high score.
     */
    public void drawGameOver(final Screen screen, final boolean acceptsInput,
                             final boolean isNewRecord) {
        String gameOverString = "Game Over";
        String continueOrExitString = "Press Space to play again, Escape to exit";
>>>>>>> b4c013ed

        int height = isNewRecord ? 4 : 2;

        backBufferGraphics.setColor(Color.GREEN);
        drawCenteredBigString(screen, gameOverString, screen.getHeight()
                / height - fontBigMetrics.getHeight() * 2);

        if (acceptsInput)
            backBufferGraphics.setColor(Color.GREEN);
        else
            backBufferGraphics.setColor(Color.GRAY);
        drawCenteredRegularString(screen, continueOrExitString,
                screen.getHeight() / 2 + fontRegularMetrics.getHeight() * 10);
    }

    /**
     * Draws high score screen title and instructions.
     *
     * @param screen
     *               Screen to draw on.
     */
    public void drawHighScoreMenu(final Screen screen) {
        String highScoreString = "High Scores";
        String instructionsString = "Press Space to return";

        int midX = screen.getWidth() / 2;
        int startY = screen.getHeight() / 3;

        backBufferGraphics.setColor(Color.GREEN);
        drawCenteredBigString(screen, highScoreString, screen.getHeight() / 8);

<<<<<<< HEAD
	/**
	 * Draws high scores.
	 *
	 * @param screen
	 *            Screen to draw on.
	 * @param highScores
	 *            List of high scores.
	 */
	public void drawHighScores(final Screen screen,
			final List<Score> highScores) {
		backBufferGraphics.setColor(Color.WHITE);
		int i = 0;
		String scoreString = "";
=======
        backBufferGraphics.setColor(Color.GRAY);
        drawCenteredRegularString(screen, instructionsString,
                screen.getHeight() / 5);
>>>>>>> b4c013ed

        backBufferGraphics.setColor(Color.GREEN);
        backBufferGraphics.drawString("1-PLAYER MODE", midX / 2 - fontBigMetrics.stringWidth("1-PLAYER MODE") / 2 + 40,
                startY);

        backBufferGraphics.drawString("2-PLAYER MODE",
                midX + midX / 2 - fontBigMetrics.stringWidth("2-PLAYER MODE") / 2 + 40, startY);
    }

<<<<<<< HEAD
			backBufferGraphics.drawString(scoreString,
					midX + midX / 2 - fontRegularMetrics.stringWidth(scoreString) / 2,
					startY + lineHeight * i);
			i++;
		}
	}
=======
    /**
     * Draws high scores.
     *
     * @param screen
     *                   Screen to draw on.
     * @param highScores
     *                   List of high scores.
     */
    public void drawHighScores(final Screen screen,
                               final List<Score> highScores, final String mode) { // add mode to parameter
        backBufferGraphics.setColor(Color.WHITE);
        int i = 0;
        String scoreString = "";

        int midX = screen.getWidth() / 2;
        int startY = screen.getHeight() / 3 + fontBigMetrics.getHeight() + 20;
        int lineHeight = fontRegularMetrics.getHeight() + 5;

        for (Score score : highScores) {
            scoreString = String.format("%s        %04d", score.getName(), score.getScore());
            int x;
            if (mode.equals("1P")) {
                // Left column(1P)
                x = midX / 2 - fontRegularMetrics.stringWidth(scoreString) / 2;
            } else {
                // Right column(2P)
                x = midX + midX / 2 - fontRegularMetrics.stringWidth(scoreString) / 2;
            }
            backBufferGraphics.drawString(scoreString, x, startY + lineHeight * i);
            i++;
        }
    }

>>>>>>> b4c013ed
    public void drawSettingMenu(final Screen screen) {
        String settingsString = "Settings";
        String instructionsString = "Press Space to return";

        backBufferGraphics.setColor(Color.GREEN);
        drawCenteredBigString(screen, settingsString, screen.getHeight() / 8);

        backBufferGraphics.setColor(Color.GRAY);
        drawCenteredRegularString(screen, instructionsString,
                screen.getHeight() / 5);

        // draw back button at top-left
        drawBackButton(screen, false);
    }

    // Made it to check if the Achievement button works temporarily.
    public void drawAchievementMenu(final Screen screen) {
        String AchievementsString = "Achievements";
        String instructionsString = "Press Space to return";

        backBufferGraphics.setColor(Color.GREEN);
        drawCenteredBigString(screen, AchievementsString, screen.getHeight() / 8);

        backBufferGraphics.setColor(Color.GRAY);
        drawCenteredRegularString(screen, instructionsString,
                screen.getHeight() / 5);
    }

<<<<<<< HEAD
	/**
	 * Draws a centered string on regular font.
	 *
	 * @param screen
	 *            Screen to draw on.
	 * @param string
	 *            String to draw.
	 * @param height
	 *            Height of the drawing.
	 */
	public void drawCenteredRegularString(final Screen screen,
			final String string, final int height) {
		backBufferGraphics.setFont(fontRegular);
		backBufferGraphics.drawString(string, screen.getWidth() / 2
				- fontRegularMetrics.stringWidth(string) / 2, height);
	}

	/**
	 * Draws a centered string on big font.
	 *
	 * @param screen
	 *            Screen to draw on.
	 * @param string
	 *            String to draw.
	 * @param height
	 *            Height of the drawing.
	 */
	public void drawCenteredBigString(final Screen screen, final String string,
			final int height) {
		backBufferGraphics.setFont(fontBig);
		backBufferGraphics.drawString(string, screen.getWidth() / 2
				- fontBigMetrics.stringWidth(string) / 2, height);
	}

	/**
	 * Countdown to game start.
	 *
	 * @param screen
	 *            Screen to draw on.
	 * @param level
	 *            Game difficulty level.
	 * @param number
	 *            Countdown number.
	 * @param bonusLife
	 *            Checks if a bonus life is received.
	 */
	public void drawCountDown(final Screen screen, final int level,
			final int number, final boolean bonusLife) {
		int rectWidth = screen.getWidth();
		int rectHeight = screen.getHeight() / 6;
		backBufferGraphics.setColor(Color.BLACK);
		backBufferGraphics.fillRect(0, screen.getHeight() / 2 - rectHeight / 2,
				rectWidth, rectHeight);
		backBufferGraphics.setColor(Color.GREEN);
		if (number >= 4)
			if (!bonusLife) {
				drawCenteredBigString(screen, "Level " + level,
						screen.getHeight() / 2
								+ fontBigMetrics.getHeight() / 3);
			} else {
				drawCenteredBigString(screen, "Level " + level
						+ " - Bonus life!",
						screen.getHeight() / 2
								+ fontBigMetrics.getHeight() / 3);
			}
		else if (number != 0)
			drawCenteredBigString(screen, Integer.toString(number),
					screen.getHeight() / 2 + fontBigMetrics.getHeight() / 3);
		else
			drawCenteredBigString(screen, "GO!", screen.getHeight() / 2
					+ fontBigMetrics.getHeight() / 3);
	}
=======
    /**
     * Draws a centered string on regular font.
     *
     * @param screen
     *               Screen to draw on.
     * @param string
     *               String to draw.
     * @param height
     *               Height of the drawing.
     */
    public void drawCenteredRegularString(final Screen screen,
                                          final String string, final int height) {
        backBufferGraphics.setFont(fontRegular);
        backBufferGraphics.drawString(string, screen.getWidth() / 2
                - fontRegularMetrics.stringWidth(string) / 2, height);
    }

    /**
     * Draws a centered string on big font.
     *
     * @param screen
     *               Screen to draw on.
     * @param string
     *               String to draw.
     * @param height
     *               Height of the drawing.
     */
    public void drawCenteredBigString(final Screen screen, final String string,
                                      final int height) {
        backBufferGraphics.setFont(fontBig);
        backBufferGraphics.drawString(string, screen.getWidth() / 2
                - fontBigMetrics.stringWidth(string) / 2, height);
    }

    /**
     * Countdown to game start.
     *
     * @param screen
     *                  Screen to draw on.
     * @param level
     *                  Game difficulty level.
     * @param number
     *                  Countdown number.
     * @param bonusLife
     *                  Checks if a bonus life is received.
     */
    public void drawCountDown(final Screen screen, final int level,
                              final int number, final boolean bonusLife) {
        int rectWidth = screen.getWidth();
        int rectHeight = screen.getHeight() / 6;
        backBufferGraphics.setColor(Color.BLACK);
        backBufferGraphics.fillRect(0, screen.getHeight() / 2 - rectHeight / 2,
                rectWidth, rectHeight);
        backBufferGraphics.setColor(Color.GREEN);
        if (number >= 4)
            if (!bonusLife) {
                drawCenteredBigString(screen, "Level " + level,
                        screen.getHeight() / 2
                                + fontBigMetrics.getHeight() / 3);
            } else {
                drawCenteredBigString(screen, "Level " + level
                                + " - Bonus life!",
                        screen.getHeight() / 2
                                + fontBigMetrics.getHeight() / 3);
            }
        else if (number != 0)
            drawCenteredBigString(screen, Integer.toString(number),
                    screen.getHeight() / 2 + fontBigMetrics.getHeight() / 3);
        else
            drawCenteredBigString(screen, "GO!", screen.getHeight() / 2
                    + fontBigMetrics.getHeight() / 3);
    }
>>>>>>> b4c013ed

    /**
     * Draws the play mode selection menu (1P / 2P / Back).
     *
     * @param screen
     *                  Screen to draw on.
     * @param selectedIndex
     *                  Currently selected option (0 = 1P, 1 = 2P, 2 = Back).
     */

    public void drawPlayMenu(final Screen screen, final int selectedIndex) {
        String[] items = {"1 Player", "2 Players"};
        // Removed center back button

        // draw back button at top-left corner\, Set the selectedIndex to Highlight the Back Button
        drawBackButton(screen, selectedIndex == 2);

        int baseY = screen.getHeight() / 2 - 20; // Modified the position with the choice reduced to two
        for (int i = 0; i < items.length; i++) {
            backBufferGraphics.setColor(i == selectedIndex ? Color.GREEN : Color.WHITE);
            drawCenteredRegularString(screen, items[i],
                    baseY + fontRegularMetrics.getHeight() * 3 * i);
        }
<<<<<<< HEAD
    }

    // Draw a "BACK_LABEL" button at the top-left corner.
    public void drawBackButton(final Screen screen, final boolean highlighted) {
        backBufferGraphics.setFont(fontRegular);
        backBufferGraphics.setColor(highlighted ? Color.GREEN : Color.WHITE);

        int margin = 12;
        int ascent = fontRegularMetrics.getAscent();
        backBufferGraphics.drawString(BACK_LABEL, margin, margin + ascent);
    }

    // add this line
    // hitbox coordinate function
    // [Refactor] unified hitbox logic to match drawMenu() for consistency
    public Rectangle[] getMenuHitboxes (final Screen screen) {
        if (fontRegularMetrics == null) {
            backBufferGraphics.setFont(fontRegular);
            fontRegularMetrics = backBufferGraphics.getFontMetrics(fontRegular);
        }

        final String[] buttons = {"Play", "Achievement", "Settings", "Exit"};

        int baseY = screen.getHeight() / 3 * 2;
        Rectangle[] boxes= new Rectangle[buttons.length];

        for (int i = 0; i < buttons.length; i++) {
            int baseline = (int) (baseY + fontRegularMetrics.getHeight() * 1.5 * i);
            boxes[i] = centeredStringBounds(screen, buttons[i], baseline);
        }

        return boxes;
    }

    // hitbox for Back button
    public Rectangle getBackButtonHitbox (final Screen screen) {
        if  (fontRegularMetrics == null) {
            backBufferGraphics.setFont(fontRegular);
            fontRegularMetrics = backBufferGraphics.getFontMetrics(fontRegular);
        }

        int margin = 12;
        int ascent = fontRegularMetrics.getAscent();
        int descent = fontRegularMetrics.getDescent();
        int padTop = 2;

        int y = margin - padTop;
        int w = fontRegularMetrics.stringWidth(BACK_LABEL);
        int h = ascent + descent + 25;

        return new Rectangle(margin, y, w, h);
    }

    /*
    When a given string is aligned in the middle of the screen,
    the pixel area occupied by the string is calculated as Rectangle and returned
     */
    private Rectangle centeredStringBounds(final Screen screen, final String string, final int baselineY) {
        backBufferGraphics.setFont(fontRegular);
        final int pad = 4;

        int textWidth = fontRegularMetrics.stringWidth(string);
        int ascent = fontRegularMetrics.getAscent();
        int descent = fontRegularMetrics.getDescent();

        int x = screen.getWidth() / 2 - textWidth / 2;
        int y = baselineY - ascent + menuHitboxOffset - pad / 2;
        int h = ascent + descent + pad;

        return new Rectangle(x, y, textWidth, h);
=======
>>>>>>> b4c013ed
    }
}<|MERGE_RESOLUTION|>--- conflicted
+++ resolved
@@ -50,20 +50,18 @@
 	/** Sprite types mapped to their images. */
 	private static Map<SpriteType, boolean[][]> spriteMap;
 
-<<<<<<< HEAD
-    // Variables for hitbox fine-tuning
-    private int menuHitboxOffset = 20; // add this line
-
-    // Label for back button
-    private static final String BACK_LABEL = "< Back";
-=======
     /**
      * Stars background animations for both game and main menu
      * Star density specified as argument.
      * */
     BasicGameSpace basicGameSpace = new BasicGameSpace(100);
     MenuSpace menuSpace = new MenuSpace(50);
->>>>>>> b4c013ed
+
+    // Variables for hitbox fine-tuning
+    private int menuHitboxOffset = 20; // add this line
+
+    // Label for back button
+    private static final String BACK_LABEL = "< Back";
 
 	/** Sprite types. */
 	public static enum SpriteType {
@@ -90,16 +88,12 @@
 		/** Bonus ship. */
 		EnemyShipSpecial,
 		/** Destroyed enemy ship. */
-<<<<<<< HEAD
-		Explosion
-=======
 		Explosion,
 
         /** Item Graphics Temp */
         ItemScore,
         ItemCoin,
         ItemHeal
->>>>>>> b4c013ed
 	};
 
 	/**
@@ -161,18 +155,18 @@
 	 * Sets the frame to draw the image on.
 	 *
 	 * @param currentFrame
-	 *            Frame to draw on.
+	 *                     Frame to draw on.
 	 */
 	public void setFrame(final Frame currentFrame) {
 		frame = currentFrame;
 	}
 
 	/**
-	 * First part of the drawing process. Initialices buffers, draws the
+	 * First part of the drawing process. Initialises buffers, draws the
 	 * background and prepares the images.
 	 *
 	 * @param screen
-	 *            Screen to draw in.
+	 *               Screen to draw in.
 	 */
 	public void initDrawing(final Screen screen) {
 		backBuffer = new BufferedImage(screen.getWidth(), screen.getHeight(),
@@ -196,7 +190,7 @@
 	 * Draws the completed drawing on screen.
 	 *
 	 * @param screen
-	 *            Screen to draw on.
+	 *               Screen to draw on.
 	 */
 	public void completeDrawing(final Screen screen) {
 		graphics.drawImage(backBuffer, frame.getInsets().left,
@@ -204,14 +198,14 @@
 	}
 
 	/**
-	 * Draws an entity, using the apropiate image.
+	 * Draws an entity, using the appropriate image.
 	 *
 	 * @param entity
-	 *            Entity to be drawn.
+	 *                  Entity to be drawn.
 	 * @param positionX
-	 *            Coordinates for the left side of the image.
+	 *                  Coordinates for the left side of the image.
 	 * @param positionY
-	 *            Coordinates for the upper side of the image.
+	 *                  Coordinates for the upper side of the image.
 	 */
 	public void drawEntity(final Entity entity, final int positionX,
 			final int positionY) {
@@ -463,145 +457,38 @@
             backBufferGraphics.setColor(highlight ? Color.GREEN : Color.WHITE);
             drawCenteredRegularString(screen, items[i], (int) (baseY + fontRegularMetrics.getHeight() * 1.5 * i));
         }
-<<<<<<< HEAD
-    }
-
-	/**
-	 * Draws game results.
-	 *
-	 * @param screen
-	 *            Screen to draw on.
-	 * @param score
-	 *            Score obtained.
-	 * @param livesRemaining
-	 *            Lives remaining when finished.
-	 * @param shipsDestroyed
-	 *            Total ships destroyed.
-	 * @param accuracy
-	 *            Total accuracy.
-	 * @param isNewRecord
-	 *            If the score is a new high score.
-	 */
-	public void drawResults(final Screen screen, final int score,
-			final int livesRemaining, final int shipsDestroyed,
-			final float accuracy, final boolean isNewRecord) {
-		String scoreString = String.format("score %04d", score);
-		String livesRemainingString = "lives remaining " + livesRemaining;
-		String shipsDestroyedString = "enemies destroyed " + shipsDestroyed;
-		String accuracyString = String
-				.format("accuracy %.2f%%", accuracy * 100);
-
-		int height = isNewRecord ? 4 : 2;
-
-		backBufferGraphics.setColor(Color.WHITE);
-		drawCenteredRegularString(screen, scoreString, screen.getHeight()
-				/ height);
-		drawCenteredRegularString(screen, livesRemainingString,
-				screen.getHeight() / height + fontRegularMetrics.getHeight()
-						* 2);
-		drawCenteredRegularString(screen, shipsDestroyedString,
-				screen.getHeight() / height + fontRegularMetrics.getHeight()
-						* 4);
-		drawCenteredRegularString(screen, accuracyString, screen.getHeight()
-				/ height + fontRegularMetrics.getHeight() * 6);
-	}
-
-	/**
-	 * Draws interactive characters for name input.
-	 *
-	 * @param screen
-	 *            Screen to draw on.
-	 * @param name
-	 *            Current name selected.
-	 * @param nameCharSelected
-	 *            Current character selected for modification.
-	 */
-	public void drawNameInput(final Screen screen, final char[] name,
-			final int nameCharSelected) {
-		String newRecordString = "New Record!";
-		String introduceNameString = "Introduce name:";
-
-		backBufferGraphics.setColor(Color.GREEN);
-		drawCenteredRegularString(screen, newRecordString, screen.getHeight()
-				/ 4 + fontRegularMetrics.getHeight() * 10);
-		backBufferGraphics.setColor(Color.WHITE);
-		drawCenteredRegularString(screen, introduceNameString,
-				screen.getHeight() / 4 + fontRegularMetrics.getHeight() * 12);
-
-		// 3 letters name.
-		int positionX = screen.getWidth()
-				/ 2
-				- (fontRegularMetrics.getWidths()[name[0]]
-						+ fontRegularMetrics.getWidths()[name[1]]
-						+ fontRegularMetrics.getWidths()[name[2]]
-						+ fontRegularMetrics.getWidths()[' ']) / 2;
-
-		for (int i = 0; i < 3; i++) {
-			if (i == nameCharSelected)
-				backBufferGraphics.setColor(Color.GREEN);
-			else
-				backBufferGraphics.setColor(Color.WHITE);
-
-			positionX += fontRegularMetrics.getWidths()[name[i]] / 2;
-			positionX = i == 0 ? positionX
-					: positionX
-							+ (fontRegularMetrics.getWidths()[name[i - 1]]
-									+ fontRegularMetrics.getWidths()[' ']) / 2;
-
-			backBufferGraphics.drawString(Character.toString(name[i]),
-					positionX,
-					screen.getHeight() / 4 + fontRegularMetrics.getHeight()
-							* 14);
-		}
-	}
-
-	/**
-	 * Draws basic content of game over screen.
-	 *
-	 * @param screen
-	 *            Screen to draw on.
-	 * @param acceptsInput
-	 *            If the screen accepts input.
-	 * @param isNewRecord
-	 *            If the score is a new high score.
-	 */
-	public void drawGameOver(final Screen screen, final boolean acceptsInput,
-			final boolean isNewRecord) {
-		String gameOverString = "Game Over";
-		String continueOrExitString = "Press Space to play again, Escape to exit";
-=======
-
-        /** String playString = "1-Player Mode";
-         String play2String = "2-Player Mode";
-         String highScoresString = "High scores";
-         String exitString = "exit";
-         int spacing = fontRegularMetrics.getHeight() + 10;
-
-         if (option == 2)
-         backBufferGraphics.setColor(Color.GREEN);
-         else
-         backBufferGraphics.setColor(Color.WHITE);
-         drawCenteredRegularString(screen, playString,
-         screen.getHeight() / 3 * 2);
-         if (option == 1)
-         backBufferGraphics.setColor(Color.GREEN);
-         else
-         backBufferGraphics.setColor(Color.WHITE);
-         drawCenteredRegularString(screen, play2String,
-         screen.getHeight() / 3 * 2 + spacing);
-         if (option == 3)
-         backBufferGraphics.setColor(Color.GREEN);
-         else
-         backBufferGraphics.setColor(Color.WHITE);
-         drawCenteredRegularString(screen, highScoresString, screen.getHeight()
-         / 3 * 2 + spacing * 2);
-         if (option == 0)
-         backBufferGraphics.setColor(Color.GREEN);
-         else
-         backBufferGraphics.setColor(Color.WHITE);
-         drawCenteredRegularString(screen, exitString, screen.getHeight() / 3
-         * 2 + spacing * 3); */
-    }
+
+		/** String playString = "1-Player Mode";
+		String play2String = "2-Player Mode";
+		String highScoresString = "High scores";
+		String exitString = "exit";
+		int spacing = fontRegularMetrics.getHeight() + 10;
+
+		if (option == 2)
+			backBufferGraphics.setColor(Color.GREEN);
+		else
+			backBufferGraphics.setColor(Color.WHITE);
+		drawCenteredRegularString(screen, playString,
+				screen.getHeight() / 3 * 2);
+		if (option == 1)
+			backBufferGraphics.setColor(Color.GREEN);
+		else
+			backBufferGraphics.setColor(Color.WHITE);
+		drawCenteredRegularString(screen, play2String,
+				screen.getHeight() / 3 * 2 + spacing);
+		if (option == 3)
+			backBufferGraphics.setColor(Color.GREEN);
+		else
+			backBufferGraphics.setColor(Color.WHITE);
+		drawCenteredRegularString(screen, highScoresString, screen.getHeight()
+				/ 3 * 2 + spacing * 2);
+		if (option == 0)
+			backBufferGraphics.setColor(Color.GREEN);
+		else
+			backBufferGraphics.setColor(Color.WHITE);
+		drawCenteredRegularString(screen, exitString, screen.getHeight() / 3
+				* 2 + spacing * 3); */
+	}
 
     /**
      * Draws game results.
@@ -645,7 +532,6 @@
                     / height + fontRegularMetrics.getHeight() * 6);
         }
     }
->>>>>>> b4c013ed
 
     /**
      * Draws interactive characters for name input.
@@ -696,17 +582,6 @@
         }
     }
 
-<<<<<<< HEAD
-	/**
-	 * Draws high score screen title and instructions.
-	 *
-	 * @param screen
-	 *            Screen to draw on.
-	 */
-	public void drawHighScoreMenu(final Screen screen) {
-		String highScoreString = "High Scores";
-		String instructionsString = "Press Space to return";
-=======
     /**
      * Draws basic content of game over screen.
      *
@@ -721,7 +596,6 @@
                              final boolean isNewRecord) {
         String gameOverString = "Game Over";
         String continueOrExitString = "Press Space to play again, Escape to exit";
->>>>>>> b4c013ed
 
         int height = isNewRecord ? 4 : 2;
 
@@ -753,25 +627,9 @@
         backBufferGraphics.setColor(Color.GREEN);
         drawCenteredBigString(screen, highScoreString, screen.getHeight() / 8);
 
-<<<<<<< HEAD
-	/**
-	 * Draws high scores.
-	 *
-	 * @param screen
-	 *            Screen to draw on.
-	 * @param highScores
-	 *            List of high scores.
-	 */
-	public void drawHighScores(final Screen screen,
-			final List<Score> highScores) {
-		backBufferGraphics.setColor(Color.WHITE);
-		int i = 0;
-		String scoreString = "";
-=======
         backBufferGraphics.setColor(Color.GRAY);
         drawCenteredRegularString(screen, instructionsString,
                 screen.getHeight() / 5);
->>>>>>> b4c013ed
 
         backBufferGraphics.setColor(Color.GREEN);
         backBufferGraphics.drawString("1-PLAYER MODE", midX / 2 - fontBigMetrics.stringWidth("1-PLAYER MODE") / 2 + 40,
@@ -781,14 +639,6 @@
                 midX + midX / 2 - fontBigMetrics.stringWidth("2-PLAYER MODE") / 2 + 40, startY);
     }
 
-<<<<<<< HEAD
-			backBufferGraphics.drawString(scoreString,
-					midX + midX / 2 - fontRegularMetrics.stringWidth(scoreString) / 2,
-					startY + lineHeight * i);
-			i++;
-		}
-	}
-=======
     /**
      * Draws high scores.
      *
@@ -822,7 +672,6 @@
         }
     }
 
->>>>>>> b4c013ed
     public void drawSettingMenu(final Screen screen) {
         String settingsString = "Settings";
         String instructionsString = "Press Space to return";
@@ -851,80 +700,6 @@
                 screen.getHeight() / 5);
     }
 
-<<<<<<< HEAD
-	/**
-	 * Draws a centered string on regular font.
-	 *
-	 * @param screen
-	 *            Screen to draw on.
-	 * @param string
-	 *            String to draw.
-	 * @param height
-	 *            Height of the drawing.
-	 */
-	public void drawCenteredRegularString(final Screen screen,
-			final String string, final int height) {
-		backBufferGraphics.setFont(fontRegular);
-		backBufferGraphics.drawString(string, screen.getWidth() / 2
-				- fontRegularMetrics.stringWidth(string) / 2, height);
-	}
-
-	/**
-	 * Draws a centered string on big font.
-	 *
-	 * @param screen
-	 *            Screen to draw on.
-	 * @param string
-	 *            String to draw.
-	 * @param height
-	 *            Height of the drawing.
-	 */
-	public void drawCenteredBigString(final Screen screen, final String string,
-			final int height) {
-		backBufferGraphics.setFont(fontBig);
-		backBufferGraphics.drawString(string, screen.getWidth() / 2
-				- fontBigMetrics.stringWidth(string) / 2, height);
-	}
-
-	/**
-	 * Countdown to game start.
-	 *
-	 * @param screen
-	 *            Screen to draw on.
-	 * @param level
-	 *            Game difficulty level.
-	 * @param number
-	 *            Countdown number.
-	 * @param bonusLife
-	 *            Checks if a bonus life is received.
-	 */
-	public void drawCountDown(final Screen screen, final int level,
-			final int number, final boolean bonusLife) {
-		int rectWidth = screen.getWidth();
-		int rectHeight = screen.getHeight() / 6;
-		backBufferGraphics.setColor(Color.BLACK);
-		backBufferGraphics.fillRect(0, screen.getHeight() / 2 - rectHeight / 2,
-				rectWidth, rectHeight);
-		backBufferGraphics.setColor(Color.GREEN);
-		if (number >= 4)
-			if (!bonusLife) {
-				drawCenteredBigString(screen, "Level " + level,
-						screen.getHeight() / 2
-								+ fontBigMetrics.getHeight() / 3);
-			} else {
-				drawCenteredBigString(screen, "Level " + level
-						+ " - Bonus life!",
-						screen.getHeight() / 2
-								+ fontBigMetrics.getHeight() / 3);
-			}
-		else if (number != 0)
-			drawCenteredBigString(screen, Integer.toString(number),
-					screen.getHeight() / 2 + fontBigMetrics.getHeight() / 3);
-		else
-			drawCenteredBigString(screen, "GO!", screen.getHeight() / 2
-					+ fontBigMetrics.getHeight() / 3);
-	}
-=======
     /**
      * Draws a centered string on regular font.
      *
@@ -997,7 +772,6 @@
             drawCenteredBigString(screen, "GO!", screen.getHeight() / 2
                     + fontBigMetrics.getHeight() / 3);
     }
->>>>>>> b4c013ed
 
     /**
      * Draws the play mode selection menu (1P / 2P / Back).
@@ -1021,7 +795,6 @@
             drawCenteredRegularString(screen, items[i],
                     baseY + fontRegularMetrics.getHeight() * 3 * i);
         }
-<<<<<<< HEAD
     }
 
     // Draw a "BACK_LABEL" button at the top-left corner.
@@ -1092,7 +865,5 @@
         int h = ascent + descent + pad;
 
         return new Rectangle(x, y, textWidth, h);
-=======
->>>>>>> b4c013ed
     }
 }