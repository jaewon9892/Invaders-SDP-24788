--- conflicted
+++ resolved
@@ -109,6 +109,8 @@
         EnemyShipSpecial,
         /** Destroyed enemy ship. */
         Explosion,
+        /** Heart for lives display. */
+        Heart, //추가
         /** Item Graphics Temp */
         ItemScore,
         ItemCoin,
@@ -266,6 +268,20 @@
             // enemy bullets will keep their default color from the entity
         }
 
+        /**
+         * Makes A-type enemies semi-transparent when their health is 1.
+         * Checks if the entity is an EnemyShip of type A (EnemyShipA1 or A2),
+         * and sets its color alpha to 32 to indicate critical damage.
+         */
+        if (entity instanceof entity.EnemyShip) {
+            entity.EnemyShip enemy = (entity.EnemyShip) entity;
+            if ((enemy.getSpriteType() == SpriteType.EnemyShipA1
+                    || enemy.getSpriteType() == SpriteType.EnemyShipA2)
+                    && enemy.getHealth() == 1) {
+                color = new Color(color.getRed(), color.getGreen(), color.getBlue(), 32);
+            }
+        }
+
         // --- Scaling logic ---
         // Original sprite dimensions
         int spriteWidth = image.length;
@@ -525,19 +541,17 @@
         backBufferGraphics.drawString(scoreString, screen.getWidth() - 60, 25);
     }
 
-    /**
-     * Draws number of remaining lives on screen.
-     *
-     * @param screen
-     *               Screen to draw on.
-     * @param lives
-     *               Current lives.
-     */
-    public void drawLives(final Screen screen, final int lives) {
+	/**
+	 * Draws number of remaining lives on screen.
+	 *
+	 * @param screen    Screen to draw on.
+     * @param lives    Whether the game is in co-op mode.
+	 */
+
+
+    public void drawLives(final Screen screen, final int lives, final boolean isCoop) {
         backBufferGraphics.setFont(fontRegular);
         backBufferGraphics.setColor(Color.WHITE);
-        backBufferGraphics.drawString(Integer.toString(lives), 20, 25);
-<<<<<<< HEAD
 
         Entity heart = new Entity(0, 0, 11*2, 10*2, Color.RED) {
             { this.spriteType = SpriteType.Heart; }
@@ -562,27 +576,22 @@
             }
         }
 
-=======
-        Ship dummyShip = new Ship(0, 0, null, null, null);
-        for (int i = 0; i < lives; i++)
-            drawEntity(dummyShip, 40 + 35 * i, 10);
->>>>>>> bd0dba4c
-    }
-
-    /**
-     * Draws current coin count on screen.
-     *
-     * @param screen
-     *               Screen to draw on.
-     * @param coins
-     *               Current coin count.
-     */ // ADD THIS METHOD
-    public void drawCoins(final Screen screen, final int coins) { // ADD THIS METHOD
-        backBufferGraphics.setFont(fontRegular); // ADD THIS METHOD
-        backBufferGraphics.setColor(Color.YELLOW); // ADD THIS METHOD
-        String coinString = String.format("Coins: %04d", coins); // ADD THIS METHOD
-        backBufferGraphics.drawString(coinString, screen.getWidth() - 180, 25); // ADD THIS METHOD
-    } // ADD THIS METHOD
+    }
+	/**
+	 * Draws current coin count on screen.
+	 *
+	 * @param screen
+	 *               Screen to draw on.
+	 * @param coins
+	 *               Current coin count.
+	 */ // ADD THIS METHOD
+	public void drawCoins(final Screen screen, final int coins) { // ADD THIS METHOD
+		backBufferGraphics.setFont(fontRegular); // ADD THIS METHOD
+		backBufferGraphics.setColor(Color.YELLOW); // ADD THIS METHOD
+		String coinString = String.format("%04d", coins); // ADD THIS METHOD
+		backBufferGraphics.drawString(coinString, screen.getWidth() - 60, 52); // ADD THIS METHOD
+        backBufferGraphics.drawString("COIN : ", screen.getWidth()-115, 52);
+	} // ADD THIS METHOD
 
     // 2P mode: drawCoins method but for both players, but separate coin counts
     public void drawCoinsP1P2(final Screen screen, final int coinsP1, final int coinsP2) {
@@ -607,6 +616,25 @@
         backBufferGraphics.drawLine(0, positionY + 1, screen.getWidth(),
                 positionY + 1);
     }
+
+    public void drawLevel (final Screen screen, final int level) {
+        backBufferGraphics.setColor(Color.WHITE);
+        String levelString = "Level " + level;
+        backBufferGraphics.drawString(levelString, screen.getWidth()-250, 25);
+    }
+
+    public void drawShipCount (final Screen screen, final int shipCount) {
+        backBufferGraphics.setColor(Color.GREEN);
+        Entity enemyIcon = new Entity(0, 0, 12*2, 8*2, Color.GREEN) {
+            { this.spriteType = SpriteType.EnemyShipB2; }
+        };
+        int iconX = screen.getWidth() - 252;
+        int iconY = 37;
+        drawEntity(enemyIcon, iconX, iconY);
+        String shipString = ": " + shipCount;
+        backBufferGraphics.drawString(shipString, iconX + 30, 52);
+    }
+
 
     /**
      * Draws game title.
@@ -677,95 +705,96 @@
          * 2 + spacing * 3); */
     }
 
-    /**
-     * Draws game results.
-     *
-     * @param screen
-     *                       Screen to draw on.
-     * @param score
-     *                       Score obtained.
-     * @param livesRemaining
-     *                       Lives remaining when finished.
-     * @param shipsDestroyed
-     *                       Total ships destroyed.
-     * @param accuracy
-     *                       Total accuracy.
-     */
-    public void drawResults(final Screen screen, final int score,
-                            final int livesRemaining, final int shipsDestroyed,
-                            final float accuracy, final boolean accuracy1P) {
-        String scoreString = String.format("score %04d", score);
-        String livesRemainingString = "lives remaining " + livesRemaining;
-        String shipsDestroyedString = "enemies destroyed " + shipsDestroyed;
-        String accuracyString = String
-                .format("accuracy %.2f%%", accuracy * 100);
+	/**
+	 * Draws game results.
+	 *
+	 * @param screen
+	 *                       Screen to draw on.
+	 * @param score
+	 *                       Score obtained.
+	 * @param coins
+	 *                       Coins obtained.
+	 * @param shipsDestroyed
+	 *                       Total ships destroyed.
+	 * @param accuracy
+	 *                       Total accuracy.
+	 * @param isNewRecord
+	 *                       If the score is a new high score.
+	 */
+	public void drawResults(final Screen screen, final int score,
+							final int coins, final int livesRemaining , final int shipsDestroyed,
+							final float accuracy, final boolean isNewRecord, final boolean accuracy1P) {
+		String scoreString = String.format("score %04d", score);
+		String coinString = String.format("coins %04d", coins);
+		String livesRemainingString = String.format("lives remaining %d", livesRemaining);
+		String shipsDestroyedString = "enemies destroyed " + shipsDestroyed;
+		String accuracyString = String.format("accuracy %.2f%%", Float.isNaN(accuracy) ? 0.0 : accuracy * 100);
 
         int height = 4;
 
-        backBufferGraphics.setColor(Color.WHITE);
-        drawCenteredRegularString(screen, scoreString, screen.getHeight()
-                / height);
-        drawCenteredRegularString(screen, livesRemainingString,
-                screen.getHeight() / height + fontRegularMetrics.getHeight()
-                        * 2);
-        drawCenteredRegularString(screen, shipsDestroyedString,
-                screen.getHeight() / height + fontRegularMetrics.getHeight()
-                        * 4);
-        // Draw accuracy for player in 1P mode
-        if (accuracy1P) {
-            drawCenteredRegularString(screen, accuracyString, screen.getHeight()
-                    / height + fontRegularMetrics.getHeight() * 6);
-        }
-    }
-
-    /**
-     * Draws interactive characters for name input.
-     *
-     * @param screen
-     *                         Screen to draw on.
-     * @param name
-     *                         Current name selected.
-     * @param nameCharSelected
-     *                         Current character selected for modification.
-     */
-    public void drawNameInput(final Screen screen, final char[] name,
-                              final int nameCharSelected, final boolean newRecord) {
-        String newRecordString = (newRecord) ? "New Record!" : "";
-        String introduceNameString = "Introduce name:";
-
-        backBufferGraphics.setColor(Color.GREEN);
-        drawCenteredRegularString(screen, newRecordString, screen.getHeight()
-                / 4 + fontRegularMetrics.getHeight() * 10);
-        backBufferGraphics.setColor(Color.WHITE);
-        drawCenteredRegularString(screen, introduceNameString,
-                screen.getHeight() / 4 + fontRegularMetrics.getHeight() * 12);
-
-        // 3 letters name.
-        int positionX = screen.getWidth()
-                / 2
-                - (fontRegularMetrics.getWidths()[name[0]]
-                + fontRegularMetrics.getWidths()[name[1]]
-                + fontRegularMetrics.getWidths()[name[2]]
-                + fontRegularMetrics.getWidths()[' ']) / 2;
-
-        for (int i = 0; i < 3; i++) {
-            if (i == nameCharSelected)
-                backBufferGraphics.setColor(Color.GREEN);
-            else
-                backBufferGraphics.setColor(Color.WHITE);
-
-            positionX += fontRegularMetrics.getWidths()[name[i]] / 2;
-            positionX = i == 0 ? positionX
-                    : positionX
-                    + (fontRegularMetrics.getWidths()[name[i - 1]]
-                    + fontRegularMetrics.getWidths()[' ']) / 2;
-
-            backBufferGraphics.drawString(Character.toString(name[i]),
-                    positionX,
-                    screen.getHeight() / 4 + fontRegularMetrics.getHeight()
-                            * 14);
-        }
-    }
+		if (isNewRecord) {
+			backBufferGraphics.setColor(Color.RED);
+		} else {
+			backBufferGraphics.setColor(Color.WHITE);
+		}
+
+		drawCenteredRegularString(screen, scoreString, screen.getHeight()
+				/ height);
+		drawCenteredRegularString(screen, coinString,
+				screen.getHeight() / height + fontRegularMetrics.getHeight()
+						* 2);
+		drawCenteredRegularString(screen, livesRemainingString,
+				screen.getHeight() / height + fontRegularMetrics.getHeight()
+						* 4);
+		drawCenteredRegularString(screen, shipsDestroyedString,
+				screen.getHeight() / height + fontRegularMetrics.getHeight()
+						* 6);
+		// Draw accuracy for player in 1P mode
+		if (accuracy1P) {
+			drawCenteredRegularString(screen, accuracyString, screen.getHeight()
+					/ height + fontRegularMetrics.getHeight() * 8);
+		}
+	}
+
+	/**
+	 * Draws interactive characters for name input.
+	 *
+	 * @param screen
+	 *                         Screen to draw on.
+	 * @param name
+	 *                         Current name inserted.
+	 */
+	public void drawNameInput(final Screen screen, final StringBuilder name) {
+		String newRecordString = "New Record!";
+		String introduceNameString = "Name: ";
+		String nameStr = name.toString();
+
+		backBufferGraphics.setColor(Color.GREEN);
+		drawCenteredRegularString(screen, newRecordString, screen.getHeight()
+				/ 4 + fontRegularMetrics.getHeight() * 11);
+
+		// Draw the current name with blinking cursor
+		String displayName = name.isEmpty() ? "" : nameStr;
+
+		// Cursor blinks every 500ms
+		boolean showCursor = (System.currentTimeMillis() / 500) % 2 == 0;
+		String cursor = showCursor ? "|" : " ";
+
+		String displayText = introduceNameString + displayName + cursor;
+
+		backBufferGraphics.setColor(Color.WHITE);
+		drawCenteredRegularString(screen, displayText,
+				screen.getHeight() / 4 + fontRegularMetrics.getHeight() * 12);
+
+	}
+
+	public void drawNameInputError(Screen screen) {
+		String alert = "Enter at least 3 chars!" ; // "Name too short!"
+
+		backBufferGraphics.setColor(Color.YELLOW);
+		drawCenteredRegularString(screen, alert, screen.getHeight()
+				/ 4 + fontRegularMetrics.getHeight() * 13 );
+	}
 
     /**
      * Draws basic content of game over screen.
@@ -1086,6 +1115,85 @@
                     + fontBigMetrics.getHeight() / 3);
     }
 
+    public void drawNewHighScoreNotice(final Screen screen) {
+        String message = "NEW HIGH SCORE!";
+        backBufferGraphics.setColor(Color.YELLOW);
+        drawCenteredBigString(screen, message, screen.getHeight() / 4);
+    }
+
+
+	/**
+	 * Draws achievement toasts.
+	 *
+	 * @param screen
+	 * Screen to draw on.
+	 * @param toasts
+	 * List of toasts to draw.
+	 */
+	public void drawAchievementToasts(final Screen screen, final List<Achievement> toasts) {
+		if (toasts == null || toasts.isEmpty()) {
+			return;
+		}
+
+		Achievement achievement = toasts.get(toasts.size() - 1);
+
+		Graphics2D g2d = (Graphics2D) backBufferGraphics.create();
+
+		try {
+			int boxWidth = 350;
+			int boxHeight = 110;
+			int cornerRadius = 15;
+
+			int x = (screen.getWidth() - boxWidth) / 2;
+			int y = (screen.getHeight() - boxHeight) / 2;
+
+			g2d.setRenderingHint(RenderingHints.KEY_ANTIALIASING, RenderingHints.VALUE_ANTIALIAS_ON);
+
+			g2d.setComposite(AlphaComposite.getInstance(AlphaComposite.SRC_OVER, 0.3f));
+			g2d.setColor(Color.BLACK);
+			g2d.fillRoundRect(x, y, boxWidth, boxHeight, cornerRadius, cornerRadius);
+
+			g2d.setColor(Color.GREEN);
+			g2d.setStroke(new BasicStroke(2));
+			g2d.drawRoundRect(x, y, boxWidth, boxHeight, cornerRadius, cornerRadius);
+
+			g2d.setComposite(AlphaComposite.getInstance(AlphaComposite.SRC_OVER, 0.7f));
+
+			g2d.setFont(fontBig);
+			g2d.setColor(Color.YELLOW);
+			FontMetrics bigMetrics = g2d.getFontMetrics(fontBig);
+			int titleWidth = bigMetrics.stringWidth("Achievement Clear!");
+			g2d.drawString("Achievement Clear!", (screen.getWidth() - titleWidth) / 2, y + 35);
+
+			g2d.setFont(fontRegular);
+			g2d.setColor(Color.WHITE);
+			FontMetrics regularMetrics = g2d.getFontMetrics(fontRegular);
+			int nameWidth = regularMetrics.stringWidth(achievement.getName());
+			g2d.drawString(achievement.getName(), (screen.getWidth() - nameWidth) / 2, y + 60);
+
+			g2d.setColor(Color.LIGHT_GRAY);
+
+			if (achievement.getDescription().length() < 30) {
+				int descWidth = regularMetrics.stringWidth(achievement.getDescription());
+				g2d.drawString(achievement.getDescription(), (screen.getWidth() - descWidth) / 2, y + 80 + regularMetrics.getHeight()/2);
+			} else {
+				// 30 characters or more to handle the wrap
+				String line1 = achievement.getDescription().substring(0, achievement.getDescription().length()/2);
+				String line2 = achievement.getDescription().substring(achievement.getDescription().length()/2);
+
+				// first line
+				int line1Widgh = regularMetrics.stringWidth(line1);
+				g2d.drawString(line1, (screen.getWidth() - line1Widgh) / 2, y + 80);
+
+				// second line
+				int line2Widgh = regularMetrics.stringWidth(line2);
+				g2d.drawString(line2, (screen.getWidth() - line2Widgh) / 2, y + 80 + regularMetrics.getHeight());
+			}
+		} finally {
+			g2d.dispose();
+		}
+	}
+
     /**
      * Draws the play mode selection menu (1P / 2P / Back).
      *
