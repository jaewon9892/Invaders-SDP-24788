// engine/GameState.java
package engine;

import java.util.HashMap;
import java.util.Map;
import engine.ItemEffect.ItemEffectType;

/**
 * Implements an object that stores the state of the game between levels -
 * supports 2-player co-op with shared lives.
 *
 * @author <a href="mailto:RobertoIA1987@gmail.com">Roberto Izquierdo Amo</a>
 *
 *
 */
public class GameState {

    private static final java.util.logging.Logger logger = Core.getLogger();

    // 2P mode: number of players used for shared lives in co-op
	public static final int NUM_PLAYERS = 2; // adjust later if needed

	// 2P mode: true if in co-op mode
	private final boolean coop;

	/** Current game level. */
	private int level;

	// 2P mode: if true, lives are shared in a team pool; else per-player lives
	private final boolean sharedLives;

	// team life pool and cap (used when sharedLives == true).
	private int teamLives;
	private int teamLivesCap;

	/** Current coin count. */ // ADD THIS LINE
    private final int[] coins = new int[NUM_PLAYERS]; // ADD THIS LINE - edited for 2P mode
<<<<<<< HEAD

    private static class EffectState {
        Cooldown cooldown;
        boolean active;
        Integer effectValue;

        EffectState() {
            this.cooldown = null;
            this.active = false;
            this.effectValue = null;
        }
    }

    /** Each player has all effect types always initialized (inactive at start). */
    private final Map<Integer, Map<ItemEffectType, EffectState>> playerEffects = new HashMap<>();
=======
>>>>>>> 791d3577

	// 2P mode: co-op aware constructor used by the updated Core loop - livesEach
	// applies per-player; co-op uses shared pool.
	public GameState(final int level, final int livesEach, final boolean coop, final int[] coin) {
		this.level = level;
		this.coop = coop;
        this.coins[0] = coin[0];

		if (coop) {
			this.sharedLives = true;
			this.teamLives = Math.max(0, livesEach * NUM_PLAYERS);
			this.teamLivesCap = this.teamLives;
		} else {
			this.sharedLives = false;
			this.teamLives = 0;
			this.teamLivesCap = 0;
			// legacy: put all lives on P1
			lives[0] = Math.max(0, livesEach);
		}

        initializeEffectStates();
    }

	// 2P mode: per-player tallies (used for stats/scoring; lives[] unused in shared
	// mode).
	private final int[] score = new int[NUM_PLAYERS];
	private final int[] lives = new int[NUM_PLAYERS];
	private final int[] bulletsShot = new int[NUM_PLAYERS];
	private final int[] shipsDestroyed = new int[NUM_PLAYERS];

	/* ---------- Constructors ---------- */

	/** Legacy 6-arg - kept for old call sites */
	/**
	 * Constructor.
	 *
	 * @param level
	 *                       Current game level.
	 * @param score
	 *                       Current score.
	 * @param livesRemaining
	 *                       Lives currently remaining.
	 * @param bulletsShot
	 *                       Bullets shot until now.
	 * @param shipsDestroyed
	 *                       Ships destroyed until now.
	 * @param coins          // ADD THIS LINE
	 *                       Current coin count. // ADD THIS LINE
	 */
	public GameState(final int level, final int score,
<<<<<<< HEAD
			final int livesRemaining, final int bulletsShot,
			final int shipsDestroyed, final int coins) { // MODIFY THIS LINE
=======
					 final int livesRemaining, final int bulletsShot,
					 final int shipsDestroyed, final int[] coins) { // MODIFY THIS LINE
>>>>>>> 791d3577
		this.level = level;
		this.sharedLives = false;
		this.teamLives = 0;
		this.teamLivesCap = 0;

		this.score[0] = score;
		this.lives[0] = livesRemaining;
		this.bulletsShot[0] = bulletsShot;
		this.shipsDestroyed[0] = shipsDestroyed;

<<<<<<< HEAD
        this.coins[0] = Math.max(0, coins); // ADD THIS LINE - edited for 2P mode
=======
		this.coins[0] = Math.max(0, coins[0]); // ADD THIS LINE - edited for 2P mode
>>>>>>> 791d3577
		this.coop = false; // 2P: single-player mode

        initializeEffectStates();
    }

	/* ------- 2P mode: aggregate totals used by Core/ScoreScreen/UI------- */
	public int getScore() {
		int t = 0;
		for (int p = 0; p < NUM_PLAYERS; p++)
			t += score[p];
		return t;
	}

	public int getLivesRemaining() {
		return sharedLives ? teamLives : (lives[0] + lives[1]);
	}

	public int getBulletsShot() {
		int t = 0;
		for (int p = 0; p < NUM_PLAYERS; p++)
			t += bulletsShot[p];
		return t;
	}

	public int getShipsDestroyed() {
		int t = 0;
		for (int p = 0; p < NUM_PLAYERS; p++)
			t += shipsDestroyed[p];
		return t;

	}


	/* ----- Per-player getters (needed by Score.java) ----- */
	public int getScore(final int p) {
		return (p >= 0 && p < NUM_PLAYERS) ? score[p] : 0;
	}

	public int getBulletsShot(final int p) {
		return (p >= 0 && p < NUM_PLAYERS) ? bulletsShot[p] : 0;
	}

	public int getShipsDestroyed(final int p) {
		return (p >= 0 && p < NUM_PLAYERS) ? shipsDestroyed[p] : 0;
	}

	public void addScore(final int p, final int delta) {
		int realDelta = delta;
		// If ScoreBoost item active, score gain is doubled.
        Integer multiplier = getEffectValue(p, ItemEffect.ItemEffectType.SCOREBOOST);
        if (multiplier != null) {
            realDelta = delta * multiplier;
            logger.info("[GameState] Player " + (p + 1) + " ScoreBoost active (x" + multiplier + "). Score changed from " + delta + " to " + realDelta);
        }
		score[p] += realDelta;
	}

	public void incBulletsShot(final int p) {
		bulletsShot[p]++;
	}

	public void incShipsDestroyed(final int p) {
		shipsDestroyed[p]++;
	}

<<<<<<< HEAD
    // 2P mode: per-player coin tracking
    public int getCoins(final int p) { return (p >= 0 && p < NUM_PLAYERS) ? coins[p] : 0; }
    public int getCoins() { return coins[0] + coins[1]; } // legacy total for ScoreScreen

    public void addCoins(final int p, final int delta) {
        if (p >= 0 && p < NUM_PLAYERS && delta > 0)
            coins[p] = Math.max(0, coins[p] + delta);
    }

=======
    public boolean getCoop() { return this.coop; }

	// 2P mode: per-player coin tracking
    public int getCoins(final int p) { return (p >= 0 && p < NUM_PLAYERS) ? coins[p] : 0; }
    public int getCoins() { return coins[0]; } // legacy total for ScoreScreen

    public void addCoins(final int p, final int delta) {
        if (p >= 0 && p < NUM_PLAYERS && delta > 0)
            coins[p] = Math.max(0, coins[p] + delta);
    }

>>>>>>> 791d3577
    public boolean spendCoins(final int p, final int amount) {
        if (p < 0 || p >= NUM_PLAYERS || amount < 0) return false;
        if (coins[p] < amount) return false;
        coins[p] -= amount;
        return true;
    }

	// ===== Mode / life-pool helpers expected elsewhere =====
	public boolean isCoop() {
		return coop;
	}

	public boolean isSharedLives() {
		return sharedLives;
	}

	public int getTeamLives() {
		return teamLives;
	}

	public void addTeamLife(final int n) {
		if (sharedLives)
			teamLives = Math.min(teamLivesCap, teamLives + Math.max(0, n));
	}

	private void decTeamLife(final int n) {
		if (sharedLives)
			teamLives = Math.max(0, teamLives - Math.max(0, n));
	}

    // 2P mode: decrement life (shared pool if enabled; otherwise per player). */
    public void decLife(final int p) {
        if (sharedLives) {
            decTeamLife(1);
        } else if (p >= 0 && p < NUM_PLAYERS && lives[p] > 0) {
            lives[p]--;
        }
    }

    // for bonusLife, balance out decLife (+/- life)
    public void addLife(final int p, final int n) {
        if (sharedLives) {
            addTeamLife(n);
        } else if (p >= 0 && p < NUM_PLAYERS) {
            lives[p] = Math.max(0, lives[p] + Math.max(0, n));
        }
    }


    public int getLevel() {
		return level;
	}

	public void nextLevel() {
		level++;
	}

	// Team alive if pool > 0 (shared) or any player has lives (separate).
	public boolean teamAlive() {
		return sharedLives ? (teamLives > 0) : (lives[0] > 0 || lives[1] > 0);
	}

	// for ItemEffect.java
	public int getTeamLivesCap() {
		return teamLivesCap;
	}

	// for ItemEffect.java
	public int get1PlayerLives() {

		return lives[0];
	}

    /** ---------- Item effects status methods ---------- **/

    /** Initialize all possible effects for every player (inactive). */
    private void initializeEffectStates() {
        for (int p = 0; p < NUM_PLAYERS; p++) {
            Map<ItemEffectType, EffectState> effectMap = new HashMap<>();
            for (ItemEffectType type : ItemEffectType.values()) {
                effectMap.put(type, new EffectState());
            }
            playerEffects.put(p, effectMap);
        }
    }

    public void addEffect(int playerIndex, ItemEffectType type, Integer effectValue, int durationSeconds) {
        if (playerIndex < 0 || playerIndex >= NUM_PLAYERS) return;

        Map<ItemEffectType, EffectState> effects = playerEffects.get(playerIndex);
        if (effects == null) return;

        EffectState state = effects.get(type);
        if (state == null) return;

        String valueStr = (effectValue != null) ? " (value: " + effectValue + ")" : "";

        if (state.active && state.cooldown != null) {
            // Extend existing effect
            state.cooldown.addTime(durationSeconds * 1000);

            state.effectValue = effectValue;

            logger.info("[GameState] Player " + playerIndex + " extended " + type
                    + valueStr + ") by " + durationSeconds + "s to " + state.cooldown.getDuration() );
        } else {
            // Start new effect
            state.cooldown = Core.getCooldown(durationSeconds * 1000);
            state.cooldown.reset();
            state.active = true;

            state.effectValue = effectValue;

            logger.info("[GameState] Player " + playerIndex + " started " + type
                    + valueStr + ") for " + durationSeconds + "s");
        }
    }

    public boolean hasEffect(int playerIndex, ItemEffectType type) {
        if (playerIndex < 0 || playerIndex >= NUM_PLAYERS) return false;

        Map<ItemEffectType, EffectState> effects = playerEffects.get(playerIndex);
        if (effects == null) return false;

        EffectState state = effects.get(type);
        if (state == null || !state.active) return false;

        return !state.cooldown.checkFinished();
    }

    /**
     * Gets the effect value for a specific player and effect type
     *
     * @param playerIndex
     *            Index of the player (0 or 1)
     * @param type
     *            Type of effect to check
     * @return
     *            Effect value if active, null otherwise
     */
    public Integer getEffectValue(int playerIndex, ItemEffectType type) {
        if (playerIndex < 0 || playerIndex >= NUM_PLAYERS) return null;

        Map<ItemEffectType, EffectState> effects = playerEffects.get(playerIndex);
        if (effects == null) return null;

        EffectState state = effects.get(type);
        if (state == null || !state.active) return null;

        // Check if effect is still valid (not expired)
        if (state.cooldown != null && state.cooldown.checkFinished()) {
            return null;
        }

        return state.effectValue;
    }

    /** Call this each frame to clean up expired effects */
    public void updateEffects() {
        for (int p = 0; p < NUM_PLAYERS; p++) {
            Map<ItemEffectType, EffectState> effects = playerEffects.get(p);
            if (effects == null) continue;

            for (Map.Entry<ItemEffectType, EffectState> entry : effects.entrySet()) {
                EffectState state = entry.getValue();
                if (state.active && state.cooldown != null && state.cooldown.checkFinished()) {
                    logger.info("[GameState] Player " + p + " effect " + entry.getKey() + " expired.");
                    state.active = false;
                    state.cooldown = null;  // Release reference
                    state.effectValue = null;
                }
            }
        }
    }

    /** Clear all active effects for a specific player */
    public void clearEffects(int playerIndex) {
        //
        if (playerIndex < 0 || playerIndex >= NUM_PLAYERS) return;

        Map<ItemEffectType, EffectState> effects = playerEffects.get(playerIndex);
        if (effects == null) return;

        // for - all effect types for this player
        for (Map.Entry<ItemEffectType, EffectState> entry : effects.entrySet()) {
            // get effect state
            EffectState state = entry.getValue();
            // if state active then false
            if (state.active) {
                state.active = false;
                state.cooldown = null;
                state.effectValue = null;
            }
        }
        logger.info("[GameState] Player " + playerIndex + ": All effects cleared.");
    }

    /** Clear all active effects for all players */
    public void clearAllEffects() {
        for (int p = 0; p < NUM_PLAYERS; p++) {
            clearEffects(p);
        }
    }
}<|MERGE_RESOLUTION|>--- conflicted
+++ resolved
@@ -35,7 +35,6 @@
 
 	/** Current coin count. */ // ADD THIS LINE
     private final int[] coins = new int[NUM_PLAYERS]; // ADD THIS LINE - edited for 2P mode
-<<<<<<< HEAD
 
     private static class EffectState {
         Cooldown cooldown;
@@ -51,8 +50,6 @@
 
     /** Each player has all effect types always initialized (inactive at start). */
     private final Map<Integer, Map<ItemEffectType, EffectState>> playerEffects = new HashMap<>();
-=======
->>>>>>> 791d3577
 
 	// 2P mode: co-op aware constructor used by the updated Core loop - livesEach
 	// applies per-player; co-op uses shared pool.
@@ -103,13 +100,8 @@
 	 *                       Current coin count. // ADD THIS LINE
 	 */
 	public GameState(final int level, final int score,
-<<<<<<< HEAD
-			final int livesRemaining, final int bulletsShot,
-			final int shipsDestroyed, final int coins) { // MODIFY THIS LINE
-=======
 					 final int livesRemaining, final int bulletsShot,
 					 final int shipsDestroyed, final int[] coins) { // MODIFY THIS LINE
->>>>>>> 791d3577
 		this.level = level;
 		this.sharedLives = false;
 		this.teamLives = 0;
@@ -120,11 +112,7 @@
 		this.bulletsShot[0] = bulletsShot;
 		this.shipsDestroyed[0] = shipsDestroyed;
 
-<<<<<<< HEAD
-        this.coins[0] = Math.max(0, coins); // ADD THIS LINE - edited for 2P mode
-=======
 		this.coins[0] = Math.max(0, coins[0]); // ADD THIS LINE - edited for 2P mode
->>>>>>> 791d3577
 		this.coop = false; // 2P: single-player mode
 
         initializeEffectStates();
@@ -190,29 +178,17 @@
 		shipsDestroyed[p]++;
 	}
 
-<<<<<<< HEAD
-    // 2P mode: per-player coin tracking
+    public boolean getCoop() { return this.coop; }
+
+	// 2P mode: per-player coin tracking
     public int getCoins(final int p) { return (p >= 0 && p < NUM_PLAYERS) ? coins[p] : 0; }
-    public int getCoins() { return coins[0] + coins[1]; } // legacy total for ScoreScreen
+    public int getCoins() { return coins[0]; } // legacy total for ScoreScreen
 
     public void addCoins(final int p, final int delta) {
         if (p >= 0 && p < NUM_PLAYERS && delta > 0)
             coins[p] = Math.max(0, coins[p] + delta);
     }
 
-=======
-    public boolean getCoop() { return this.coop; }
-
-	// 2P mode: per-player coin tracking
-    public int getCoins(final int p) { return (p >= 0 && p < NUM_PLAYERS) ? coins[p] : 0; }
-    public int getCoins() { return coins[0]; } // legacy total for ScoreScreen
-
-    public void addCoins(final int p, final int delta) {
-        if (p >= 0 && p < NUM_PLAYERS && delta > 0)
-            coins[p] = Math.max(0, coins[p] + delta);
-    }
-
->>>>>>> 791d3577
     public boolean spendCoins(final int p, final int amount) {
         if (p < 0 || p >= NUM_PLAYERS || amount < 0) return false;
         if (coins[p] < amount) return false;
