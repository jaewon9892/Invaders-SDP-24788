// engine/GameState.java
package engine;

import java.util.HashMap;
import java.util.Map;
import engine.ItemEffect.ItemEffectType;

/**
 * Implements an object that stores the state of the game between levels -
 * supports 2-player co-op with shared lives.
 *
 * @author <a href="mailto:RobertoIA1987@gmail.com">Roberto Izquierdo Amo</a>
 *
 *
 */
public class GameState {

    private static final java.util.logging.Logger logger = Core.getLogger();

    // 2P mode: number of players used for shared lives in co-op
	public static final int NUM_PLAYERS = 2; // adjust later if needed

	// 2P mode: true if in co-op mode
	private final boolean coop;

	/** Current game level. */
	private int level;

	// 2P mode: if true, lives are shared in a team pool; else per-player lives
	private final boolean sharedLives;

	// team life pool and cap (used when sharedLives == true).
	private int teamLives;
	private int teamLivesCap;

	/** Current coin count. */ // ADD THIS LINE
	private final int[] coins = new int[NUM_PLAYERS]; // ADD THIS LINE - edited for 2P mode

    private static class EffectState {
        Cooldown cooldown;
        boolean active;
        Integer effectValue;

        EffectState() {
            this.cooldown = null;
            this.active = false;
            this.effectValue = null;
        }
    }

    /** Each player has all effect types always initialized (inactive at start). */
    private final Map<Integer, Map<ItemEffectType, EffectState>> playerEffects = new HashMap<>();

	// 2P mode: co-op aware constructor used by the updated Core loop - livesEach
	// applies per-player; co-op uses shared pool.
	public GameState(final int level, final int livesEach, final boolean coop, final int[] coin) {
		this.level = level;
		this.coop = coop;
        this.coins[0] = coin[0];

		if (coop) {
			this.sharedLives = true;
			this.teamLives = Math.max(0, livesEach * NUM_PLAYERS);
			this.teamLivesCap = this.teamLives;
		} else {
			this.sharedLives = false;
			this.teamLives = 0;
			this.teamLivesCap = 0;
			// legacy: put all lives on P1
			lives[0] = Math.max(0, livesEach);
		}

        initializeEffectStates();
    }

	// 2P mode: per-player tallies (used for stats/scoring; lives[] unused in shared
	// mode).
	private final int[] score = new int[NUM_PLAYERS];
	private final int[] lives = new int[NUM_PLAYERS];
	private final int[] bulletsShot = new int[NUM_PLAYERS];
	private final int[] shipsDestroyed = new int[NUM_PLAYERS];

	/* ---------- Constructors ---------- */

	/** Legacy 6-arg - kept for old call sites */
	/**
	 * Constructor.
	 *
	 * @param level
	 *                       Current game level.
	 * @param score
	 *                       Current score.
	 * @param livesRemaining
	 *                       Lives currently remaining.
	 * @param bulletsShot
	 *                       Bullets shot until now.
	 * @param shipsDestroyed
	 *                       Ships destroyed until now.
	 * @param coins          // ADD THIS LINE
	 *                       Current coin count. // ADD THIS LINE
	 */
	public GameState(final int level, final int score,
					 final int livesRemaining, final int bulletsShot,
<<<<<<< HEAD
					 final int shipsDestroyed, final int coins) { // MODIFY THIS LINE
=======
					 final int shipsDestroyed, final int[] coins) { // MODIFY THIS LINE
>>>>>>> cb89b197
		this.level = level;
		this.sharedLives = false;
		this.teamLives = 0;
		this.teamLivesCap = 0;

		this.score[0] = score;
		this.lives[0] = livesRemaining;
		this.bulletsShot[0] = bulletsShot;
		this.shipsDestroyed[0] = shipsDestroyed;

<<<<<<< HEAD
		this.coins[0] = Math.max(0, coins); // ADD THIS LINE - edited for 2P mode
=======
		this.coins[0] = Math.max(0, coins[0]); // ADD THIS LINE - edited for 2P mode
>>>>>>> cb89b197
		this.coop = false; // 2P: single-player mode

        initializeEffectStates();
    }

	/* ------- 2P mode: aggregate totals used by Core/ScoreScreen/UI------- */
	public int getScore() {
		int t = 0;
		for (int p = 0; p < NUM_PLAYERS; p++)
			t += score[p];
		return t;
	}

	public int getLivesRemaining() {
		return sharedLives ? teamLives : (lives[0] + lives[1]);
	}

	public int getBulletsShot() {
		int t = 0;
		for (int p = 0; p < NUM_PLAYERS; p++)
			t += bulletsShot[p];
		return t;
	}

	public int getShipsDestroyed() {
		int t = 0;
		for (int p = 0; p < NUM_PLAYERS; p++)
			t += shipsDestroyed[p];
		return t;

	}


	/* ----- Per-player getters (needed by Score.java) ----- */
	public int getScore(final int p) {
		return (p >= 0 && p < NUM_PLAYERS) ? score[p] : 0;
	}

	public int getBulletsShot(final int p) {
		return (p >= 0 && p < NUM_PLAYERS) ? bulletsShot[p] : 0;
	}

	public int getShipsDestroyed(final int p) {
		return (p >= 0 && p < NUM_PLAYERS) ? shipsDestroyed[p] : 0;
	}

	public void addScore(final int p, final int delta) {
		int realDelta = delta;
		// If ScoreBoost item active, score gain is doubled.
        Integer multiplier = getEffectValue(p, ItemEffect.ItemEffectType.SCOREBOOST);
        if (multiplier != null) {
            realDelta = delta * multiplier;
            logger.info("[GameState] Player " + (p + 1) + " ScoreBoost active (x" + multiplier + "). Score changed from " + delta + " to " + realDelta);
        }
		score[p] += realDelta;
	}

	public void incBulletsShot(final int p) {
		bulletsShot[p]++;
	}

	public void incShipsDestroyed(final int p) {
		shipsDestroyed[p]++;
	}

<<<<<<< HEAD
	// 2P mode: per-player coin tracking
	public int getCoins(final int p) { return (p >= 0 && p < NUM_PLAYERS) ? coins[p] : 0; }
	public int getCoins() { return coins[0] + coins[1]; } // legacy total for ScoreScreen
=======
    public boolean getCoop() { return this.coop; }

	// 2P mode: per-player coin tracking
    public int getCoins(final int p) { return (p >= 0 && p < NUM_PLAYERS) ? coins[p] : 0; }
    public int getCoins() { return coins[0]; } // legacy total for ScoreScreen
>>>>>>> cb89b197

	public void addCoins(final int p, final int delta) {
		if (p >= 0 && p < NUM_PLAYERS && delta > 0)
			coins[p] = Math.max(0, coins[p] + delta);
	}

	public boolean spendCoins(final int p, final int amount) {
		if (p < 0 || p >= NUM_PLAYERS || amount < 0) return false;
		if (coins[p] < amount) return false;
		coins[p] -= amount;
		return true;
	}

	// ===== Mode / life-pool helpers expected elsewhere =====
	public boolean isCoop() {
		return coop;
	}

	public boolean isSharedLives() {
		return sharedLives;
	}

	public int getTeamLives() {
		return teamLives;
	}

	public void addTeamLife(final int n) {
		if (sharedLives)
			teamLives = Math.min(teamLivesCap, teamLives + Math.max(0, n));
	}

	private void decTeamLife(final int n) {
		if (sharedLives)
			teamLives = Math.max(0, teamLives - Math.max(0, n));
	}

	// 2P mode: decrement life (shared pool if enabled; otherwise per player). */
	public void decLife(final int p) {
		if (sharedLives) {
			decTeamLife(1);
		} else if (p >= 0 && p < NUM_PLAYERS && lives[p] > 0) {
			lives[p]--;
		}
	}

	// for bonusLife, balance out decLife (+/- life)
	public void addLife(final int p, final int n) {
		if (sharedLives) {
			addTeamLife(n);
		} else if (p >= 0 && p < NUM_PLAYERS) {
			lives[p] = Math.max(0, lives[p] + Math.max(0, n));
		}
	}


	public int getLevel() {
		return level;
	}

	public void nextLevel() {
		level++;
	}

	// Team alive if pool > 0 (shared) or any player has lives (separate).
	public boolean teamAlive() {
		return sharedLives ? (teamLives > 0) : (lives[0] > 0 || lives[1] > 0);
	}

	// for ItemEffect.java
	public int getTeamLivesCap() {
		return teamLivesCap;
	}

	// for ItemEffect.java
	public int get1PlayerLives() {

		return lives[0];
	}

    /** ---------- Item effects status methods ---------- **/

    /** Initialize all possible effects for every player (inactive). */
    private void initializeEffectStates() {
        for (int p = 0; p < NUM_PLAYERS; p++) {
            Map<ItemEffectType, EffectState> effectMap = new HashMap<>();
            for (ItemEffectType type : ItemEffectType.values()) {
                effectMap.put(type, new EffectState());
            }
            playerEffects.put(p, effectMap);
        }
    }

    public void addEffect(int playerIndex, ItemEffectType type, Integer effectValue, int durationSeconds) {
        if (playerIndex < 0 || playerIndex >= NUM_PLAYERS) return;

        Map<ItemEffectType, EffectState> effects = playerEffects.get(playerIndex);
        if (effects == null) return;

        EffectState state = effects.get(type);
        if (state == null) return;

        String valueStr = (effectValue != null) ? " (value: " + effectValue + ")" : "";

        if (state.active && state.cooldown != null) {
            // Extend existing effect
            state.cooldown.addTime(durationSeconds * 1000);

            state.effectValue = effectValue;

            logger.info("[GameState] Player " + playerIndex + " extended " + type
                    + valueStr + ") by " + durationSeconds + "s to " + state.cooldown.getDuration() );
        } else {
            // Start new effect
            state.cooldown = Core.getCooldown(durationSeconds * 1000);
            state.cooldown.reset();
            state.active = true;

            state.effectValue = effectValue;

            logger.info("[GameState] Player " + playerIndex + " started " + type
                    + valueStr + ") for " + durationSeconds + "s");
        }
    }

    public boolean hasEffect(int playerIndex, ItemEffectType type) {
        if (playerIndex < 0 || playerIndex >= NUM_PLAYERS) return false;

        Map<ItemEffectType, EffectState> effects = playerEffects.get(playerIndex);
        if (effects == null) return false;

        EffectState state = effects.get(type);
        if (state == null || !state.active) return false;

        return !state.cooldown.checkFinished();
    }

    /**
     * Gets the effect value for a specific player and effect type
     *
     * @param playerIndex
     *            Index of the player (0 or 1)
     * @param type
     *            Type of effect to check
     * @return
     *            Effect value if active, null otherwise
     */
    public Integer getEffectValue(int playerIndex, ItemEffectType type) {
        if (playerIndex < 0 || playerIndex >= NUM_PLAYERS) return null;

        Map<ItemEffectType, EffectState> effects = playerEffects.get(playerIndex);
        if (effects == null) return null;

        EffectState state = effects.get(type);
        if (state == null || !state.active) return null;

        // Check if effect is still valid (not expired)
        if (state.cooldown != null && state.cooldown.checkFinished()) {
            return null;
        }

        return state.effectValue;
    }

    /** Call this each frame to clean up expired effects */
    public void updateEffects() {
        for (int p = 0; p < NUM_PLAYERS; p++) {
            Map<ItemEffectType, EffectState> effects = playerEffects.get(p);
            if (effects == null) continue;

            for (Map.Entry<ItemEffectType, EffectState> entry : effects.entrySet()) {
                EffectState state = entry.getValue();
                if (state.active && state.cooldown != null && state.cooldown.checkFinished()) {
                    logger.info("[GameState] Player " + p + " effect " + entry.getKey() + " expired.");
                    state.active = false;
                    state.cooldown = null;  // Release reference
                    state.effectValue = null;
                }
            }
        }
    }

    /** Clear all active effects for a specific player */
    public void clearEffects(int playerIndex) {
        //
        if (playerIndex < 0 || playerIndex >= NUM_PLAYERS) return;

        Map<ItemEffectType, EffectState> effects = playerEffects.get(playerIndex);
        if (effects == null) return;

        // for - all effect types for this player
        for (Map.Entry<ItemEffectType, EffectState> entry : effects.entrySet()) {
            // get effect state
            EffectState state = entry.getValue();
            // if state active then false
            if (state.active) {
                state.active = false;
                state.cooldown = null;
                state.effectValue = null;
            }
        }
        logger.info("[GameState] Player " + playerIndex + ": All effects cleared.");
    }

    /** Clear all active effects for all players */
    public void clearAllEffects() {
        for (int p = 0; p < NUM_PLAYERS; p++) {
            clearEffects(p);
        }
    }
}<|MERGE_RESOLUTION|>--- conflicted
+++ resolved
@@ -34,7 +34,7 @@
 	private int teamLivesCap;
 
 	/** Current coin count. */ // ADD THIS LINE
-	private final int[] coins = new int[NUM_PLAYERS]; // ADD THIS LINE - edited for 2P mode
+    private final int[] coins = new int[NUM_PLAYERS]; // ADD THIS LINE - edited for 2P mode
 
     private static class EffectState {
         Cooldown cooldown;
@@ -101,11 +101,7 @@
 	 */
 	public GameState(final int level, final int score,
 					 final int livesRemaining, final int bulletsShot,
-<<<<<<< HEAD
-					 final int shipsDestroyed, final int coins) { // MODIFY THIS LINE
-=======
 					 final int shipsDestroyed, final int[] coins) { // MODIFY THIS LINE
->>>>>>> cb89b197
 		this.level = level;
 		this.sharedLives = false;
 		this.teamLives = 0;
@@ -116,11 +112,7 @@
 		this.bulletsShot[0] = bulletsShot;
 		this.shipsDestroyed[0] = shipsDestroyed;
 
-<<<<<<< HEAD
-		this.coins[0] = Math.max(0, coins); // ADD THIS LINE - edited for 2P mode
-=======
 		this.coins[0] = Math.max(0, coins[0]); // ADD THIS LINE - edited for 2P mode
->>>>>>> cb89b197
 		this.coop = false; // 2P: single-player mode
 
         initializeEffectStates();
@@ -186,29 +178,23 @@
 		shipsDestroyed[p]++;
 	}
 
-<<<<<<< HEAD
-	// 2P mode: per-player coin tracking
-	public int getCoins(final int p) { return (p >= 0 && p < NUM_PLAYERS) ? coins[p] : 0; }
-	public int getCoins() { return coins[0] + coins[1]; } // legacy total for ScoreScreen
-=======
     public boolean getCoop() { return this.coop; }
 
 	// 2P mode: per-player coin tracking
     public int getCoins(final int p) { return (p >= 0 && p < NUM_PLAYERS) ? coins[p] : 0; }
     public int getCoins() { return coins[0]; } // legacy total for ScoreScreen
->>>>>>> cb89b197
-
-	public void addCoins(final int p, final int delta) {
-		if (p >= 0 && p < NUM_PLAYERS && delta > 0)
-			coins[p] = Math.max(0, coins[p] + delta);
-	}
-
-	public boolean spendCoins(final int p, final int amount) {
-		if (p < 0 || p >= NUM_PLAYERS || amount < 0) return false;
-		if (coins[p] < amount) return false;
-		coins[p] -= amount;
-		return true;
-	}
+
+    public void addCoins(final int p, final int delta) {
+        if (p >= 0 && p < NUM_PLAYERS && delta > 0)
+            coins[p] = Math.max(0, coins[p] + delta);
+    }
+
+    public boolean spendCoins(final int p, final int amount) {
+        if (p < 0 || p >= NUM_PLAYERS || amount < 0) return false;
+        if (coins[p] < amount) return false;
+        coins[p] -= amount;
+        return true;
+    }
 
 	// ===== Mode / life-pool helpers expected elsewhere =====
 	public boolean isCoop() {
@@ -233,26 +219,26 @@
 			teamLives = Math.max(0, teamLives - Math.max(0, n));
 	}
 
-	// 2P mode: decrement life (shared pool if enabled; otherwise per player). */
-	public void decLife(final int p) {
-		if (sharedLives) {
-			decTeamLife(1);
-		} else if (p >= 0 && p < NUM_PLAYERS && lives[p] > 0) {
-			lives[p]--;
-		}
-	}
-
-	// for bonusLife, balance out decLife (+/- life)
-	public void addLife(final int p, final int n) {
-		if (sharedLives) {
-			addTeamLife(n);
-		} else if (p >= 0 && p < NUM_PLAYERS) {
-			lives[p] = Math.max(0, lives[p] + Math.max(0, n));
-		}
-	}
-
-
-	public int getLevel() {
+    // 2P mode: decrement life (shared pool if enabled; otherwise per player). */
+    public void decLife(final int p) {
+        if (sharedLives) {
+            decTeamLife(1);
+        } else if (p >= 0 && p < NUM_PLAYERS && lives[p] > 0) {
+            lives[p]--;
+        }
+    }
+
+    // for bonusLife, balance out decLife (+/- life)
+    public void addLife(final int p, final int n) {
+        if (sharedLives) {
+            addTeamLife(n);
+        } else if (p >= 0 && p < NUM_PLAYERS) {
+            lives[p] = Math.max(0, lives[p] + Math.max(0, n));
+        }
+    }
+
+
+    public int getLevel() {
 		return level;
 	}
 
