# Team 3 <MAIN>

## 👥 Team Introduction
- **Team Leader** : Choi Yutak
- **Team Members** : Kim Dongwook, Um Sunghyun, Wang Jiwoon, Park Minseok, Baterdene

---

### 🎯 Goal
To design and implement a **Main Menu System** for the Space Invaders project.  
Our aim is to provide a **user-friendly, intuitive, and visually appealing entry point** into the game.  
This menu will ensure players can smoothly access all core features such as:
- Start Game
- Options
- Credits
- Exit

---

## Team Requirements
- Main Menu

---

## Detailed Requirements
1. Implement **Start Game** button that correctly launches gameplay.
2. Implement an **in-game Pause Menu** with resume and exit options.
3. Apply a **consistent UI/UX design** with smooth transitions and animations to deliver a polished player experience.
4. Create **Option Menu** including at least:
    - Volume control button
    - Player Key Setting
5. Add **mouse input support** for navigation and selection.

---

## Dependencies on Other Teams
<<<<<<< HEAD
- Sound Effects/BGM 
  - How to add the sound function in the setting menu.
  
    For example, click to control volume or slide volume 
- Records & Achievements System
  - How to show record & achievement on the screen
- Item System
  - Create a shop button on the TitleScreen if the item team wants to
- Two-player Mode
  - mode selection via play button in TitleScreen
=======
- Sound Effects/BGM
    - How to add the sound function in the setting menu.

      For example, click to control volume or slide volume
- Records & Achievements System
    - How to show record & achievement on the screen
- Item System
    - Create a shop button on the TitleScreen if the item team wants to
- Two-player Mode
    - mode selection via play button in TitleScreen
>>>>>>> e8efd05b
<|MERGE_RESOLUTION|>--- conflicted
+++ resolved
@@ -34,18 +34,6 @@
 ---
 
 ## Dependencies on Other Teams
-<<<<<<< HEAD
-- Sound Effects/BGM 
-  - How to add the sound function in the setting menu.
-  
-    For example, click to control volume or slide volume 
-- Records & Achievements System
-  - How to show record & achievement on the screen
-- Item System
-  - Create a shop button on the TitleScreen if the item team wants to
-- Two-player Mode
-  - mode selection via play button in TitleScreen
-=======
 - Sound Effects/BGM
     - How to add the sound function in the setting menu.
 
@@ -56,4 +44,3 @@
     - Create a shop button on the TitleScreen if the item team wants to
 - Two-player Mode
     - mode selection via play button in TitleScreen
->>>>>>> e8efd05b
