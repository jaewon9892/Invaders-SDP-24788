--- conflicted
+++ resolved
@@ -1,25 +1,3 @@
-<<<<<<< HEAD
-# SwComputing
-## Team Introduction
-- Team Leader
-    - `Jaewon Choi`
-- Teammates
-    - `Suhwan Choi`
-    - `Boseok Hong`
-    - `Hyunho Jo`
-    - `Hajun Jang`
-    - `Hanyoung Park`
-    - `Jaejin Lee`
-## Team Requirements
-* **Records&AchievementsSystem**
-    
-## Detailed Requirements
-- Record the score after each game and save it to the database
-- Compare the new record with the existing records
-- Divide solo-play records and two-players records
-- Create a variety of achievements to achieve
-- Make a hidden achievements players cannot easily achieve
-=======
 # SwComputing
 ## Team Introduction
 - Team Leader
@@ -44,5 +22,4 @@
 ## Dependencies
 - Gameplay HUD(NullNull): A HUD is required for achievement verification
 - Visual Effect System(Team 666): Visual effect are required upon achievement or high score
-- Sound Effect(An Pan Man Fans): Sound effect are required upon achievement or high score
->>>>>>> 1b7b4e73
+- Sound Effect(An Pan Man Fans): Sound effect are required upon achievement or high score